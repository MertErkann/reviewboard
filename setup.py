--- conflicted
+++ resolved
@@ -194,16 +194,10 @@
       cmdclass=cmdclasses,
       install_requires=[
           django_version,
-<<<<<<< HEAD
-          'django_evolution>=0.7.4.dev,<=0.7.999',
-          'django-haystack',
+          'django_evolution>=0.7.4,<=0.7.999',
+          'django-haystack>=2.1',
           'django-multiselectfield',
-          'Djblets>=0.8.10,<=0.8.999',
-=======
-          'django_evolution>=0.7.4,<=0.7.999',
           'Djblets>=0.8.11,<=0.8.999',
-          'django-haystack>=2.1',
->>>>>>> f6411ab4
           'docutils',
           'markdown==2.4.1',
           'mimeparse>=0.1.3',
