#!/usr/bin/env python
#
# Setup script for Review Board.
#
# A big thanks to Django project for some of the fixes used in here for
# MacOS X and data files installation.

import os
import subprocess
import sys

try:
    from setuptools import setup, find_packages
except ImportError:
    from ez_setup import use_setuptools
    use_setuptools()
    from setuptools import setup, find_packages


from setuptools.command.egg_info import egg_info
from distutils.command.install_data import install_data
from distutils.command.install import INSTALL_SCHEMES
from distutils.core import Command

from reviewboard import (get_package_version,
                         VERSION,
                         django_version)


# Make sure this is a version of Python we are compatible with. This should
# prevent people on older versions from unintentionally trying to install
# the source tarball, and failing.
if sys.hexversion < 0x02050000:
    sys.stderr.write(
        'Review Board %s is incompatible with your version of Python.\n'
        'Please install Review Board 1.6.x or upgrade Python to at least '
        '2.6.x (preferably 2.7).\n' % get_package_version())
    sys.exit(1)
elif sys.hexversion < 0x02060500:
    sys.stderr.write(
        'Review Board %s is incompatible with your version of Python.\n'
        'Please install Review Board 1.7.x or upgrade Python to at least '
        '2.6.5 (preferably 2.7).\n' % get_package_version())
    sys.exit(1)


# Make sure we're actually in the directory containing setup.py.
root_dir = os.path.dirname(__file__)

if root_dir != "":
    os.chdir(root_dir)


# Tell distutils to put the data_files in platform-specific installation
# locations. See here for an explanation:
# http://groups.google.com/group/comp.lang.python/browse_thread/thread/35ec7b2fed36eaec/2105ee4d9e8042cb
for scheme in INSTALL_SCHEMES.values():
    scheme['data'] = scheme['purelib']


class osx_install_data(install_data):
    # On MacOS, the platform-specific lib dir is
    # /System/Library/Framework/Python/.../
    # which is wrong. Python 2.5 supplied with MacOS 10.5 has an
    # Apple-specific fix for this in distutils.command.install_data#306. It
    # fixes install_lib but not install_data, which is why we roll our own
    # install_data class.

    def finalize_options(self):
        # By the time finalize_options is called, install.install_lib is
        # set to the fixed directory, so we set the installdir to install_lib.
        # The install_data class uses ('install_data', 'install_dir') instead.
        self.set_undefined_options('install', ('install_lib', 'install_dir'))
        install_data.finalize_options(self)


class BuildEggInfo(egg_info):
    def run(self):
        if ('sdist' in sys.argv or
            'bdist_egg' in sys.argv or
            'install' in sys.argv):
            self.run_command('build_media')
            self.run_command('build_i18n')

        egg_info.run(self)


class BuildMedia(Command):
    user_options = []

    def initialize_options(self):
        pass

    def finalize_options(self):
        pass

    def run(self):
        retcode = subprocess.call([
            sys.executable, 'contrib/internal/build-media.py'])

        if retcode != 0:
            raise RuntimeError('Failed to build media files')


class BuildI18n(Command):
    description = 'Compile message catalogs to .mo'
    user_options = []

    def initialize_options(self):
        pass

    def finalize_options(self):
        pass

    def run(self):
        retcode = subprocess.call([
            sys.executable, 'contrib/internal/build-i18n.py'])

        if retcode != 0:
            raise RuntimeError('Failed to build i18n files')


cmdclasses = {
    'install_data': install_data,
    'egg_info': BuildEggInfo,
    'build_media': BuildMedia,
    'build_i18n': BuildI18n,
}


if sys.platform == "darwin":
    cmdclasses['install_data'] = osx_install_data


PACKAGE_NAME = 'ReviewBoard'

download_url = 'http://downloads.reviewboard.org/releases/%s/%s.%s/' % \
               (PACKAGE_NAME, VERSION[0], VERSION[1])


# Build the reviewboard package.
setup(name=PACKAGE_NAME,
      version=get_package_version(),
      license="MIT",
      description="Review Board, a web-based code review tool",
      url="https://www.reviewboard.org/",
      download_url=download_url,
      author="The Review Board Project",
      author_email="reviewboard@googlegroups.com",
      maintainer="Christian Hammond",
      maintainer_email="christian@beanbaginc.com",
      packages=find_packages(),
      entry_points={
          'console_scripts': [
              'rb-site = reviewboard.cmdline.rbsite:main',
              'rbssh = reviewboard.cmdline.rbssh:main',
          ],
          'reviewboard.hosting_services': [
              'beanstalk = reviewboard.hostingsvcs.beanstalk:Beanstalk',
              'bitbucket = reviewboard.hostingsvcs.bitbucket:Bitbucket',
              'bugzilla = reviewboard.hostingsvcs.bugzilla:Bugzilla',
              'codebasehq = reviewboard.hostingsvcs.codebasehq:CodebaseHQ',
              'fedorahosted = '
              'reviewboard.hostingsvcs.fedorahosted:FedoraHosted',
              'fogbugz = reviewboard.hostingsvcs.fogbugz:FogBugz',
              'github = reviewboard.hostingsvcs.github:GitHub',
              'gitlab = reviewboard.hostingsvcs.gitlab:GitLab',
              'gitorious = reviewboard.hostingsvcs.gitorious:Gitorious',
              'googlecode = reviewboard.hostingsvcs.googlecode:GoogleCode',
              'jira = reviewboard.hostingsvcs.jira:JIRA',
              'kiln = reviewboard.hostingsvcs.kiln:Kiln',
              'rbgateway = reviewboard.hostingsvcs.rbgateway:ReviewBoardGateway',
              'redmine = reviewboard.hostingsvcs.redmine:Redmine',
              'sourceforge = reviewboard.hostingsvcs.sourceforge:SourceForge',
              'trac = reviewboard.hostingsvcs.trac:Trac',
              'unfuddle = reviewboard.hostingsvcs.unfuddle:Unfuddle',
              'versionone = reviewboard.hostingsvcs.versionone:VersionOne',
          ],
          'reviewboard.scmtools': [
              'bzr = reviewboard.scmtools.bzr:BZRTool',
              'clearcase = reviewboard.scmtools.clearcase:ClearCaseTool',
              'cvs = reviewboard.scmtools.cvs:CVSTool',
              'git = reviewboard.scmtools.git:GitTool',
              'hg = reviewboard.scmtools.hg:HgTool',
              'perforce = reviewboard.scmtools.perforce:PerforceTool',
              'plastic = reviewboard.scmtools.plastic:PlasticTool',
              'svn = reviewboard.scmtools.svn:SVNTool',
          ],
          'reviewboard.auth_backends': [
              'ad = reviewboard.accounts.backends:ActiveDirectoryBackend',
              'ldap = reviewboard.accounts.backends:LDAPBackend',
              'nis = reviewboard.accounts.backends:NISBackend',
              'x509 = reviewboard.accounts.backends:X509Backend',
              'digest = reviewboard.accounts.backends:HTTPDigestBackend',
          ],
      },
      cmdclass=cmdclasses,
      install_requires=[
          django_version,
          'django_evolution>=0.7.4,<=0.7.999',
<<<<<<< HEAD
          'django-haystack>=2.1',
          'django-multiselectfield',
          'Djblets>=0.9beta1,<=0.9.999',
=======
          'django-haystack>=2.3.1',
          'Djblets>=0.8.16,<=0.8.999',
>>>>>>> fa36a9a3
          'docutils',
          'markdown>=2.4.0,<2.4.999',
          'mimeparse>=0.1.3',
          'paramiko>=1.12',
          'Pygments>=1.6',
          'python-dateutil==1.5',
          'python-memcached',
          'pytz',
          'recaptcha-client',
          'Whoosh>=2.6',
      ],
      dependency_links=[
          'http://downloads.reviewboard.org/mirror/',
          'http://downloads.reviewboard.org/releases/Djblets/0.9/',
          'http://downloads.reviewboard.org/releases/django-evolution/0.7/',
      ],
      include_package_data=True,
      zip_safe=False,
      classifiers=[
          "Development Status :: 5 - Production/Stable",
          "Environment :: Web Environment",
          "Framework :: Django",
          "Intended Audience :: Developers",
          "License :: OSI Approved :: MIT License",
          "Natural Language :: English",
          "Operating System :: OS Independent",
          "Programming Language :: Python",
          "Topic :: Software Development",
          "Topic :: Software Development :: Quality Assurance",
      ])<|MERGE_RESOLUTION|>--- conflicted
+++ resolved
@@ -198,14 +198,9 @@
       install_requires=[
           django_version,
           'django_evolution>=0.7.4,<=0.7.999',
-<<<<<<< HEAD
-          'django-haystack>=2.1',
+          'django-haystack>=2.3.1',
           'django-multiselectfield',
           'Djblets>=0.9beta1,<=0.9.999',
-=======
-          'django-haystack>=2.3.1',
-          'Djblets>=0.8.16,<=0.8.999',
->>>>>>> fa36a9a3
           'docutils',
           'markdown>=2.4.0,<2.4.999',
           'mimeparse>=0.1.3',
