#!/usr/bin/env python
#
# Setup script for Review Board.
#
# A big thanks to Django project for some of the fixes used in here for
# MacOS X and data files installation.

import os
import sys

from ez_setup import use_setuptools
use_setuptools()

from setuptools import setup, find_packages
from distutils.command.install_data import install_data
from distutils.command.install import INSTALL_SCHEMES

from reviewboard import get_package_version, is_release, VERSION


# Make sure we're actually in the directory containing setup.py.
root_dir = os.path.dirname(__file__)

if root_dir != "":
    os.chdir(root_dir)


# Tell distutils to put the data_files in platform-specific installation
# locations. See here for an explanation:
# http://groups.google.com/group/comp.lang.python/browse_thread/thread/35ec7b2fed36eaec/2105ee4d9e8042cb
for scheme in INSTALL_SCHEMES.values():
    scheme['data'] = scheme['purelib']


class osx_install_data(install_data):
    # On MacOS, the platform-specific lib dir is
    # /System/Library/Framework/Python/.../
    # which is wrong. Python 2.5 supplied with MacOS 10.5 has an
    # Apple-specific fix for this in distutils.command.install_data#306. It
    # fixes install_lib but not install_data, which is why we roll our own
    # install_data class.

    def finalize_options(self):
        # By the time finalize_options is called, install.install_lib is
        # set to the fixed directory, so we set the installdir to install_lib.
        # The # install_data class uses ('install_data', 'install_dir') instead.
        self.set_undefined_options('install', ('install_lib', 'install_dir'))
        install_data.finalize_options(self)


if sys.platform == "darwin":
    cmdclasses = {'install_data': osx_install_data}
else:
    cmdclasses = {'install_data': install_data}


PACKAGE_NAME = 'ReviewBoard'

if is_release():
    download_url = 'http://downloads.reviewboard.org/releases/%s/%s.%s/' % \
                   (PACKAGE_NAME, VERSION[0], VERSION[1])
else:
    download_url = 'http://downloads.reviewboard.org/nightlies/'


# Build the reviewboard package.
setup(name=PACKAGE_NAME,
      version=get_package_version(),
      license="MIT",
      description="Review Board, a web-based code review tool",
      url="http://www.reviewboard.org/",
      download_url=download_url,
      author="The Review Board Project",
      author_email="reviewboard@googlegroups.com",
      maintainer="Christian Hammond",
      maintainer_email="chipx86@chipx86.com",
      packages=find_packages(),
      entry_points = {
          'console_scripts': [
              'rb-site = reviewboard.cmdline.rbsite:main',
              'rbssh = reviewboard.cmdline.rbssh:main',
          ],
          'reviewboard.scmtools': [
              'bzr = reviewboard.scmtools.bzr:BZRTool',
              'clearcase = reviewboard.scmtools.clearcase:ClearCaseTool',
              'cvs = reviewboard.scmtools.cvs:CVSTool',
              'git = reviewboard.scmtools.git:GitTool',
              'hg = reviewboard.scmtools.hg:HgTool',
              'perforce = reviewboard.scmtools.perforce:PerforceTool',
              'plastic = reviewboard.scmtools.plastic:PlasticTool',
              'svn = reviewboard.scmtools.svn:SVNTool',
          ],
          'reviewboard.auth_backends': [
              'ad = reviewboard.accounts.backends:ActiveDirectoryBackend',
              'ldap = reviewboard.accounts.backends:LDAPBackend',
              'nis = reviewboard.accounts.backends:NISBackend',
              'x509 = reviewboard.accounts.backends:X509Backend',
          ],
      },
      cmdclass=cmdclasses,
      install_requires=[
<<<<<<< HEAD
          'Django>=1.3',
          'django_evolution>=0.6.4',
          'Djblets>=0.6.9',
=======
          'Django>=1.1.3',
          'django_evolution>=0.6.5',
          'Djblets>=0.6.10',
>>>>>>> 9b789e42
          'Pygments>=1.4',
          'flup',
          'paramiko>=1.7.6',
          'python-dateutil==1.5',
          'python-memcached',
          'pytz',
          'recaptcha-client',
      ],
      dependency_links = [
          "http://downloads.reviewboard.org/mirror/",
          download_url,
      ],
      include_package_data=True,
      zip_safe=False,
      classifiers=[
          "Development Status :: 5 - Production/Stable",
          "Environment :: Web Environment",
          "Framework :: Django",
          "Intended Audience :: Developers",
          "License :: OSI Approved :: MIT License",
          "Natural Language :: English",
          "Operating System :: OS Independent",
          "Programming Language :: Python",
          "Topic :: Software Development",
          "Topic :: Software Development :: Quality Assurance",
      ]
)<|MERGE_RESOLUTION|>--- conflicted
+++ resolved
@@ -99,15 +99,9 @@
       },
       cmdclass=cmdclasses,
       install_requires=[
-<<<<<<< HEAD
           'Django>=1.3',
-          'django_evolution>=0.6.4',
-          'Djblets>=0.6.9',
-=======
-          'Django>=1.1.3',
           'django_evolution>=0.6.5',
           'Djblets>=0.6.10',
->>>>>>> 9b789e42
           'Pygments>=1.4',
           'flup',
           'paramiko>=1.7.6',
