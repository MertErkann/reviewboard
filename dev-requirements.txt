<<<<<<< HEAD
breezy; python_version >= '3'
bzr; python_version == '2.7'
=======
>>>>>>> 44f69915
kgb~=7.0
mock
nose

# As of p4python 2021.1.2128019, there are only compiled wheel packages for
# Python 2.7 and 3.6 through 3.9. p4python's setup.py doesn't support
# automatically locating p4api or OpenSSL on anything but Linux. We have to
# wire off Python 3.10 support for now when not running on Linux or arm64.
#
# On Apple M1, we use our own builds, since as of right now, there are no
# official arm64 p4python builds from Perforce.
--trusted-host=downloads.reviewboard.org
--find-links=http://downloads.reviewboard.org/ports/p4python/
p4python; python_version <= '3.9' or platform_system == 'Linux' or (platform_system == 'Darwin' and platform_machine == "arm64")

# Install pytest and all the plugin dependencies we use.
pytest~=7.1.2
pytest-django~=4.5.2
pytest-env~=0.6.2

setuptools>=18.2
subvertpy>=0.11.0

wheel

# Load in some extra dependencies defined in Review Board's setup.py.
ReviewBoard[ldap]
ReviewBoard[s3]
ReviewBoard[swift]

# python3-saml requires lxml but caps it's version to < 4.7.1.
# lxml < 4.7.1 fails to install on Python 3.11, so we only support installing
# the SAML dependencies for Python <= 3.10.
ReviewBoard[saml]; python_version <= '3.10'<|MERGE_RESOLUTION|>--- conflicted
+++ resolved
@@ -1,8 +1,3 @@
-<<<<<<< HEAD
-breezy; python_version >= '3'
-bzr; python_version == '2.7'
-=======
->>>>>>> 44f69915
 kgb~=7.0
 mock
 nose
