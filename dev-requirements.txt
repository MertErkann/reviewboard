<<<<<<< HEAD
bzr; python_version == '2.7'
kgb>=2.0
mercurial>=4.4.2; python_version == '2.7'
=======
bzr
kgb>=4.0
mercurial>=4.4.2
>>>>>>> 48968f30
mock
nose
p4python
setuptools>=18.2
subvertpy
wheel<|MERGE_RESOLUTION|>--- conflicted
+++ resolved
@@ -1,12 +1,6 @@
-<<<<<<< HEAD
 bzr; python_version == '2.7'
-kgb>=2.0
+kgb>=4.0
 mercurial>=4.4.2; python_version == '2.7'
-=======
-bzr
-kgb>=4.0
-mercurial>=4.4.2
->>>>>>> 48968f30
 mock
 nose
 p4python
