"""Sphinx plugins for web API docs."""

import ast
import inspect
import json
import logging
import os
import re
import sys
from importlib import import_module

# Initialize Review Board before we load anything from Django.
import reviewboard
reviewboard.initialize()

from beanbag_docutils.sphinx.ext.http_role import (
    DEFAULT_HTTP_STATUS_CODES_URL, HTTP_STATUS_CODES)
from django.contrib.auth.models import User
from django.core.exceptions import ObjectDoesNotExist
from django.http import HttpRequest, QueryDict
from django.template.defaultfilters import title
<<<<<<< HEAD
=======
from django.utils import six
>>>>>>> 8c4a1957
from djblets.features import get_features_registry
from djblets.features.testing import override_feature_checks
from djblets.util.http import is_mimetype_a
from djblets.webapi.fields import (BaseAPIFieldType,
                                   ChoiceFieldType,
                                   DateTimeFieldType,
                                   ResourceFieldType,
                                   ResourceListFieldType)
from djblets.webapi.resources import get_resource_from_class, WebAPIResource
from djblets.webapi.responses import WebAPIResponseError
from docutils import nodes
from docutils.parsers.rst import Directive, DirectiveError, directives
from docutils.statemachine import StringList, ViewList, string2lines
from reviewboard.scmtools.models import Repository
from reviewboard.webapi.resources import resources
from sphinx import addnodes
from sphinx.util import docname_join
from sphinx.util.docstrings import prepare_docstring


# Mapping of mimetypes to language names for syntax highlighting.
MIMETYPE_LANGUAGES = [
    ('application/json', 'javascript'),
    ('application/xml', 'xml'),
    ('text/x-patch', 'diff'),
]


EXAMPLE_SERVER_URL = 'https://reviews.example.com/'


# Build the list of parents.
resources.root.get_url_patterns()


features_registry = get_features_registry()


class ResourceNotFound(Exception):
    def __init__(self, directive, classname):
        self.classname = classname
        self.error_node = [
            directive.state_machine.reporter.error(
                str(self),
                line=directive.lineno)
        ]

    def __str__(self):
        return ('Unable to import the web API resource class "%s"'
                % self.classname)


class ErrorNotFound(Exception):
    def __init__(self, directive, classname):
        self.error_node = [
            directive.state_machine.reporter.error(
                'Unable to import the web API error class "%s"' % classname,
                line=directive.lineno)
        ]


class DummyRequest(HttpRequest):
    """A dummy HTTP request used for introspecting the API."""

    def __init__(self, user=None, *args, **kwargs):
        """Initialize the request.

        Args:
            user (django.contrib.auth.models.User, optional):
                An optional user to use for the request.

            *args (tuple):
                Positional arguments to pass to the parent class.

            **kwargs (dict):
                Keyword argumetns to pass to the parent class.
        """
        super(DummyRequest, self).__init__(*args, **kwargs)
        self.method = 'GET'
        self.path = ''
        self.user = user or User.objects.all()[0]
        self.session = {}
        self._local_site_name = None
        self.local_site = None

        # This is normally set internally by Djblets, but we don't
        # go through the standard __call__ flow.
        self._djblets_webapi_object_cache = {}

    def build_absolute_uri(self, location=None):
        if not self.path and not location:
            return '/api/'

        if not location:
            location = self.path

        if not location.startswith('http://'):
            location = '%s%s' % (EXAMPLE_SERVER_URL, location.lstrip('/'))

        return location


class ResourceDirective(Directive):
    has_content = True
    required_arguments = 0
    option_spec = {
        'classname': directives.unchanged_required,
        'is-list': directives.flag,
        'hide-links': directives.flag,
        'hide-examples': directives.flag,
        'example-url-keys': directives.unchanged,
        'request-username': directives.unchanged,
        'url-query': directives.unchanged,
    }

    item_http_methods = set(['GET', 'DELETE', 'PUT'])
    list_http_methods = set(['GET', 'POST'])

    FILTERED_MIMETYPES = [
        'application/json',
        'application/xml',
    ]

    def run(self):
        try:
            resource_class = self.get_resource_class(self.options['classname'])
        except ResourceNotFound as e:
            return e.error_node

        # Add the class's file and this extension to the dependencies.
        env = self.state.document.settings.env
        env.note_dependency(__file__)
        env.note_dependency(sys.modules[resource_class.__module__].__file__)

        resource = get_resource_from_class(resource_class)

        is_list = 'is-list' in self.options

        # Load any keys used for example URLs.
        url_keys = self.options.get('example-url-keys')

        if url_keys:
            self.url_keys = json.loads(url_keys)
        else:
            self.url_keys = None

        # Fetch any requesting user.
        request_username = self.options.get('request-username')

        if request_username:
            self.request_user = User.objects.get(username=request_username)
        else:
            self.request_user = None

        # Begin creating the main documentation.
        docname = 'webapi2.0-%s-resource' % \
            get_resource_docname(env.app, resource, is_list)
        resource_title = get_resource_title(resource, is_list)

        targetnode = nodes.target('', '', ids=[docname], names=[docname])
        self.state.document.note_explicit_target(targetnode)
        main_section = nodes.section(ids=[docname])

        # Main section
        main_section += nodes.title(text=resource_title)

        for attr_name, text_fmt in (('added_in', 'Added in %s'),
                                    ('deprecated_in', 'Deprecated in %s'),
                                    ('removed_in', 'Removed in %s')):
            version = getattr(resource, attr_name, None)

            if not version:
                if is_list:
                    prefix = 'list_resource'
                else:
                    prefix = 'item_resource'

                version = getattr(resource, '%s_%s' % (prefix, attr_name),
                                  None)

            if version:
                paragraph = nodes.paragraph()
                paragraph += nodes.emphasis(text=text_fmt % version,
                                            classes=['resource-versioning'])

                main_section += paragraph

        main_section += parse_text(
            self, inspect.getdoc(resource),
            where='%s class docstring' % self.options['classname'])

        # Determine which required features must be opted into in this release.
        non_default_required_features = [
            feature
            for feature in getattr(resource, 'required_features', [])
            if not feature.is_enabled()
        ]

        if non_default_required_features:
            required_features = nodes.important()
            required_features += nodes.inline(
                text='Using this resource requires extra features to be '
                     'enabled on the server. See "Required Features" below.')
            main_section += non_default_required_features

        # Details section
        details_section = nodes.section(ids=['details'])
        main_section += details_section

        details_section += nodes.title(text='Details')
        details_section += self.build_details_table(resource)

        # Fields section
        if (resource.fields and
            (not is_list or resource.singleton)):
            fields_section = nodes.section(ids=['fields'])
            main_section += fields_section

            fields_section += nodes.title(text='Fields')
            fields_section += self.build_fields_table(resource.fields)

        # Links section
        if 'hide-links' not in self.options:
            fields_section = nodes.section(ids=['links'])
            main_section += fields_section

            fields_section += nodes.title(text='Links')
            fields_section += self.build_links_table(resource)

        # HTTP method descriptions
        for http_method in self.get_http_methods(resource, is_list):
            method_section = nodes.section(ids=[http_method])
            main_section += method_section

            method_section += nodes.title(text='HTTP %s' % http_method)
            method_section += self.build_http_method_section(resource,
                                                             http_method)

        if 'hide-examples' not in self.options:
            examples_section = nodes.section(ids=['examples'])
            examples_section += nodes.title(text='Examples')

            has_examples = False

            if is_list:
                mimetype_key = 'list'
            else:
                mimetype_key = 'item'

            for mimetype in resource.allowed_mimetypes:
                try:
                    mimetype = mimetype[mimetype_key]
                except KeyError:
                    continue

                if mimetype in self.FILTERED_MIMETYPES:
                    # Resources have more specific mimetypes. We want to
                    # filter out the general ones (like application/json)
                    # so we don't show redundant examples.
                    continue

                if mimetype.endswith('xml'):
                    # JSON is preferred. While we support XML, let's not
                    # continue to advertise it.
                    continue

                url, headers, data = \
                    self.fetch_resource_data(resource, mimetype)

                if headers or data:
                    example_node = build_example_payload_node(
                        data=data,
                        mimetype=mimetype)

                    example_section = \
                        nodes.section(ids=['example_' + mimetype],
                                      classes=['examples', 'requests-example'])
                    examples_section += example_section

                    example_section += nodes.title(text=mimetype)

                    accept_mimetype = mimetype

                    if (mimetype.startswith('application/') and
                        mimetype.endswith('+json')):
                        # Instead of telling the user to ask for a specific
                        # mimetype on the request, show them that asking for
                        # application/json works fine.
                        accept_mimetype = 'application/json'

                    if not url.startswith(EXAMPLE_SERVER_URL):
                        url = '%s%s' % (EXAMPLE_SERVER_URL, url.lstrip('/'))

                    curl_text = (
                        '$ curl %s -H "Accept: %s"'
                        % (url, accept_mimetype)
                    )
                    example_section += nodes.literal_block(
                        curl_text, curl_text, classes=['cmdline'])

                    example_section += nodes.literal_block(
                        headers, headers, classes=['http-headers'])

                    if example_node:
                        example_section += example_node

                    has_examples = True

            if has_examples:
                main_section += examples_section

        return [targetnode, main_section]

    def build_details_table(self, resource):
        env = self.state.document.settings.env
        app = env.app

        is_list = 'is-list' in self.options

        table = nodes.table(classes=['resource-info'])

        tgroup = nodes.tgroup(cols=2)
        table += tgroup

        tgroup += nodes.colspec(colwidth=30, classes=['field'])
        tgroup += nodes.colspec(colwidth=70, classes=['value'])

        tbody = nodes.tbody()
        tgroup += tbody

        # Name
        if is_list:
            resource_name = resource.name_plural
        else:
            resource_name = resource.name

        append_detail_row(tbody, "Name", nodes.literal(text=resource_name))

        # URI
        uri_template = get_resource_uri_template(resource, not is_list)
        append_detail_row(tbody, "URI", nodes.literal(text=uri_template))

        # Required features
        if getattr(resource, 'required_features', False):
            feature_list = nodes.bullet_list()

            for feature in resource.required_features:
                item = nodes.list_item()
                paragraph = nodes.paragraph()

                paragraph += nodes.inline(text=feature.feature_id)
                item += paragraph
                feature_list += item

            append_detail_row(tbody, 'Required Features', feature_list)

        # Token Policy ID
        if hasattr(resource, 'policy_id'):
            append_detail_row(tbody, "Token Policy ID",
                              nodes.literal(text=resource.policy_id))

        # HTTP Methods
        allowed_http_methods = self.get_http_methods(resource, is_list)
        bullet_list = nodes.bullet_list()

        for http_method in allowed_http_methods:
            item = nodes.list_item()
            bullet_list += item

            paragraph = nodes.paragraph()
            item += paragraph

            ref = nodes.reference(text=http_method, refid=http_method)
            paragraph += ref

            doc_summary = self.get_doc_for_http_method(resource, http_method)
            i = doc_summary.find('.')

            if i != -1:
                doc_summary = doc_summary[:i + 1]

            paragraph += nodes.inline(text=" - ")
            paragraph += parse_text(
                self, doc_summary,
                wrapper_node_type=nodes.inline,
                where='HTTP %s handler summary for %s'
                      % (http_method, self.options['classname']))

        append_detail_row(tbody, "HTTP Methods", bullet_list)

        # Parent Resource
        if is_list or resource.uri_object_key is None:
            parent_resource = resource._parent_resource
            is_parent_list = False
        else:
            parent_resource = resource
            is_parent_list = True

        if parent_resource:
            paragraph = nodes.paragraph()
            paragraph += get_ref_to_resource(app, parent_resource,
                                             is_parent_list)
        else:
            paragraph = 'None.'

        append_detail_row(tbody, "Parent Resource", paragraph)

        # Child Resources
        if is_list:
            child_resources = list(resource.list_child_resources)

            if resource.name != resource.name_plural:
                if resource.uri_object_key:
                    child_resources.append(resource)

                are_children_lists = False
            else:
                are_children_lists = True
        else:
            child_resources = resource.item_child_resources
            are_children_lists = True

        if child_resources:
            tocnode = addnodes.toctree()
            tocnode['glob'] = None
            tocnode['maxdepth'] = 1
            tocnode['hidden'] = False

            docnames = sorted([
                docname_join(env.docname,
                             get_resource_docname(app, child_resource,
                                                  are_children_lists))
                for child_resource in child_resources
            ])

            tocnode['includefiles'] = docnames
            tocnode['entries'] = [(None, docname) for docname in docnames]
        else:
            tocnode = nodes.paragraph(text="None")

        append_detail_row(tbody, "Child Resources", tocnode)

        return table

    def build_fields_table(self, fields, required_field_names=None):
        """Build a table representing a list of fields.

        Args:
            fields (dict):
                The fields to display.

            required_field_names (set of unicode, optional):
                The field names that are required.

        Returns:
            list of docutils.nodes.Node:
            The resulting list of nodes for the fields table.
        """
        options = {
            'fields': fields,
        }

        if required_field_names is not None:
            options.update({
                'show-requirement-labels': True,
                'required-field-names': set(required_field_names),
            })

        return run_directive(self, 'webapi-resource-field-list',
                             options=options)

    def build_links_table(self, resource):
        is_list = 'is-list' in self.options

        table = nodes.table()

        tgroup = nodes.tgroup(cols=3)
        table += tgroup

        tgroup += nodes.colspec(colwidth=25)
        tgroup += nodes.colspec(colwidth=15)
        tgroup += nodes.colspec(colwidth=60)

        thead = nodes.thead()
        tgroup += thead
        append_row(thead, ['Name', 'Method', 'Resource'])

        tbody = nodes.tbody()
        tgroup += tbody

        # First, try to figure out what the API path to this resource should
        # be.
        request = DummyRequest(user=self.request_user)

        if is_list:
            child_resources = resource.list_child_resources
        else:
            child_resources = resource.item_child_resources

        names_to_resource = {}

        for child in child_resources:
            names_to_resource[child.name_plural] = (child, True)

        child_keys = {}
        request.path = create_fake_resource_path(
            request=request,
            resource=resource,
            child_keys=child_keys,
            include_child=bool(not is_list and resource.model),
            url_keys=self.url_keys)

        if not is_list and resource.model:
            obj = resource.get_queryset(request, **child_keys)[0]
        else:
            obj = None

        # Now build the list of related links. This will be used below when
        # we build the final list of links.
        related_links = resource.get_related_links(request=request, obj=obj)

        for key, info in related_links.items():
            if 'resource' in info:
                names_to_resource[key] = \
                    (info['resource'], info.get('list-resource', False))

        # Now fetch the links from the resource, based on the path.
        links = resource.get_links(child_resources,
                                   request=request,
                                   obj=obj,
                                   **child_keys)

        # Finally, assemble this into generated ReST nodes.
        app = self.state.document.settings.env.app

        for linkname in sorted(links.keys()):
            info = links[linkname]
            child, is_child_link = \
                names_to_resource.get(linkname, (resource, is_list))

            paragraph = nodes.paragraph()
            paragraph += get_ref_to_resource(app, child, is_child_link)

            append_row(tbody,
                       [nodes.strong(text=linkname),
                        info['method'],
                        paragraph])

        return table

    def build_http_method_section(self, resource, http_method):
        doc = self.get_doc_for_http_method(resource, http_method)
        http_method_func = self.get_http_method_func(resource, http_method)

        # Description text
        returned_nodes = [
            parse_text(self, doc,
                       wrapper_node_type=nodes.paragraph,
                       where='HTTP %s doc' % http_method),
        ]

        # Request Parameters section
        required_fields = getattr(http_method_func, 'required_fields', [])
        optional_fields = getattr(http_method_func, 'optional_fields', [])

        if required_fields or optional_fields:
            all_fields = dict(required_fields)
            all_fields.update(optional_fields)

            fields_section = nodes.section(ids=['%s_params' % http_method])
            returned_nodes.append(fields_section)

            fields_section += nodes.title(text='Request Parameters')

            table = self.build_fields_table(
                all_fields,
                required_field_names=set(required_fields.keys()))
            fields_section += table

        # Errors section
        errors = getattr(http_method_func, 'response_errors', [])

        if errors:
            errors_section = nodes.section(ids=['%s_errors' % http_method])
            returned_nodes.append(errors_section)

            errors_section += nodes.title(text='Errors')
            errors_section += self.build_errors_table(errors)

        return returned_nodes

    def build_errors_table(self, errors):
        """Build a table representing a list of errors.

        Args:
            errors (list of djblets.webapi.errors.WebAPIError):
                The errors to display.

        Returns:
            list of docutils.nodes.Node:
            The resulting list of nodes for the errors table.
        """
        table = nodes.table(classes=['api-errors'])

        tgroup = nodes.tgroup(cols=2)
        table += tgroup

        tgroup += nodes.colspec(colwidth=25)
        tgroup += nodes.colspec(colwidth=75)

        tbody = nodes.tbody()
        tgroup += tbody

        for error in sorted(errors, key=lambda x: x.code):
            http_code = nodes.inline(classes=['http-error'])
            http_code += nodes.reference(
                text='HTTP %s - %s' % (error.http_status,
                                       HTTP_STATUS_CODES[error.http_status]),
                refuri=(DEFAULT_HTTP_STATUS_CODES_URL
                        % error.http_status)),

            error_code = nodes.inline(classes=['api-error'])
            error_code += get_ref_to_error(error)

            error_info = nodes.inline()
            error_info += error_code
            error_info += http_code

            append_row(
                tbody,
                [
                    error_info,
                    nodes.inline(text=error.msg),
                ])

        return table

    def fetch_resource_data(self, resource, mimetype):
        features = {
            feature.feature_id: True
            for feature in resource.required_features
        }

        with override_feature_checks(features):
            kwargs = {}
            request = DummyRequest(user=self.request_user)
            request.path = create_fake_resource_path(
                request=request,
                resource=resource,
                child_keys=kwargs,
                include_child='is-list' not in self.options,
                url_keys=self.url_keys)

            query = self.options.get('url-query')
<<<<<<< HEAD

            if query:
                request.path = '%s?%s' % (request.path, query)
                request.GET = QueryDict(query_string=query,
                                        mutable=True)

=======

            if query:
                request.path = '%s?%s' % (request.path, query)
                request.GET = QueryDict(query_string=query,
                                        mutable=True)

>>>>>>> 8c4a1957
            headers, data = fetch_response_data(
                response_class=resource,
                mimetype=mimetype,
                request=request,
                **kwargs)

            return request.path, headers, data

    def get_resource_class(self, classname):
        try:
            return get_from_module(classname)
        except ImportError:
            raise ResourceNotFound(self, classname)

    def get_http_method_func(self, resource, http_method):
        if (http_method == 'GET' and 'is-list' in self.options and
            not resource.singleton):
            method_name = 'get_list'
        else:
            method_name = resource.method_mapping[http_method]

            # Change "put" and "post" to "update" and "create", respectively.
            # "put" and "post" are just wrappers and we don't want to show
            # their documentation.
            if method_name == 'put':
                method_name = 'update'
            elif method_name == 'post':
                method_name = 'create'

        return getattr(resource, method_name)

    def get_doc_for_http_method(self, resource, http_method):
        return inspect.getdoc(self.get_http_method_func(resource,
                                                        http_method)) or ''

    def get_http_methods(self, resource, is_list):
        if is_list:
            possible_http_methods = self.list_http_methods
        else:
            possible_http_methods = self.item_http_methods

        return sorted(
            set(resource.allowed_methods).intersection(possible_http_methods))


class ResourceFieldListDirective(Directive):
    """Directive for listing fields in a resource.

    This directive can be used to list the fields belonging to a resource,
    the fields within part of a resource's payload, or fields accepted by
    an operation on a resource.

    The fields can be provided directly (if being called by Python code)
    through the ``fields`` and ``required-field-names`` options. Otherwise,
    this will parse the content of the directive for any
    ``webapi-resource-field`` directives and use those instead.
    """

    has_content = True
    option_spec = {
        'fields': directives.unchanged,
        'required-field-names': directives.unchanged,
    }

    def run(self):
        """Run the directive and render the resulting fields.

        Returns:
            list of docutils.nodes.Node:
            The resulting nodes.
        """
        fields = self.options.get('fields')
        required_fields = self.options.get('required-field-names')

        table = nodes.table(classes=['resource-fields'])

        tgroup = nodes.tgroup(cols=3)
        table += tgroup

        tgroup += nodes.colspec(colwidth=15, classes=['field'])
        tgroup += nodes.colspec(colwidth=85, classes=['description'])

        tbody = nodes.tbody()
        tgroup += tbody

        if fields is not None:
            assert isinstance(fields, dict)

            if required_fields is not None:
                field_keys = sorted(
                    fields.keys(),
                    key=lambda field: (field not in required_fields, field))
            else:
                field_keys = sorted(fields.keys())

            for field in field_keys:
                info = fields[field]

                options = {
                    'name': field,
                    'type': info['type'],
                    'field-info': info,
                }

                if info.get('supports_text_types'):
                    options['supports-text-types'] = True

                if required_fields is not None and field in required_fields:
                    options['show-required'] = True

                if info.get('added_in'):
                    options['added-in'] = info['added_in']

                if info.get('deprecated_in'):
                    options['deprecated-in'] = info['deprecated_in']

                if info.get('removed_in'):
                    options['removed-in'] = info['removed_in']

                field_row = run_directive(
                    self,
                    'webapi-resource-field',
                    content='\n'.join(prepare_docstring(info['description'])),
                    options=options)

                tbody += field_row
        elif self.content:
            node = nodes.Element()
            self.state.nested_parse(self.content, self.content_offset,
                                    node)

            # ResourceFieldDirective outputs two fields (two table cells) per
            # field. We want to loop through and grab each.
            tbody += node.children

        return [table]


class ResourceFieldDirective(Directive):
    """Directive for displaying information on a field in a resource.

    This directive can be used to display details about a specific field
    belonging to a resource, a part of a resource's payload, or a field
    accepted by an operation on a resource.

    This is expected to be added into a ``webapi-resource-field-list``
    directive. The resulting node is a table row.
    """

    has_content = True
    option_spec = {
        'name': directives.unchanged_required,
        'type': directives.unchanged_required,
        'field-info': directives.unchanged,
        'show-required': directives.flag,
        'supports-text-types': directives.flag,
        'added-in': directives.unchanged,
        'deprecated-in': directives.unchanged,
        'removed-in': directives.unchanged,
    }

    type_mapping = {
        int: 'Integer',
        bytes: 'Byte String',
        str: 'String',
        bool: 'Boolean',
        dict: 'Dictionary',
        list: 'List',
    }

    type_name_mapping = {
        'int': int,
        'bytes': bytes,
        'str': str,
        'unicode': str,
        'bool': bool,
        'dict': dict,
        'list': list,
    }

    def run(self):
        """Run the directive and render the resulting fields.

        Returns:
            list of docutils.nodes.Node:
            The resulting nodes.
        """
        self.assert_has_content()

        name = self.options['name']

        # Field/type information
        field_node = nodes.inline()
        field_node += nodes.strong(text=name, classes=['field-name'])

        type_node = nodes.inline(classes=['field-type'])
        field_node += type_node

        if 'supports-text-types' in self.options:
            type_node += get_ref_to_doc('webapi2.0-text-fields', 'Rich Text')
        else:
            type_node += self._get_type_name(
                self.options['type'],
                self.options.get('field-info', {}))

        # Description/required/versioning information
        description_node = nodes.inline()

        if 'show-required' in self.options:
            description_node += nodes.inline(text='Required',
                                             classes=['field-required'])

        if 'deprecated-in' in self.options:
            description_node += nodes.inline(text='Deprecated',
                                             classes=['field-deprecated'])

        if isinstance(self.content, StringList):
            description = '\n'.join(self.content)
        else:
            description = self.content

        description_node += parse_text(self, description)

        if 'added-in' in self.options:
            paragraph = nodes.paragraph()
            paragraph += nodes.emphasis(
                text='Added in %s\n' % self.options['added-in'],
                classes=['field-versioning'])
            description_node += paragraph

        if 'deprecated-in' in self.options:
            paragraph = nodes.paragraph()
            paragraph += nodes.emphasis(
                text='Deprecated in %s\n' % self.options['deprecated-in'],
                classes=['field-versioning'])
            description_node += paragraph

        if 'removed-in' in self.options:
            paragraph = nodes.paragraph()
            paragraph += nodes.emphasis(
                text='Removed in %s\n' % self.options['removed-in'],
                classes=['field-versioning'])
            description_node += paragraph

        row = nodes.row()

        entry = nodes.entry()
        entry += field_node
        row += entry

        entry = nodes.entry()
        entry += description_node
        row += entry

        return [row]

    def _get_type_name(self, field_type, field_info, nested=False):
        """Return the displayed name for a given type.

        This will attempt to take a type (either a string representation or
        a Python structure) and return a string that can be used for display
        in the API docs.

        This may also be provided a Python class path for a resource.

        Args:
            field_type (object):
                The type of field (as a Python structure), a string
                representing a Python structure, or the class path to a
                resource.

            field_info (dict):
                The metadata on the field.

            nested (bool, optional):
                Whether this call is nested within another call to this
                function.

        Returns:
            unicode:
            The resulting string used for display.

        Raises:
            ResourceNotFound:
                A resource path appeared to be provided, but a resource was
                not found.

            ValueError:
                The type is unsupported.
        """
        if (inspect.isclass(field_type) and
            issubclass(field_type, BaseAPIFieldType)):
            field_type = field_type(field_info)

            if isinstance(field_type, ResourceFieldType):
                result = []

                if isinstance(field_type, ResourceListFieldType):
                    result.append(nodes.inline(text='List of '))

                result.append(get_ref_to_resource(
                    self.state.document.settings.env.app,
                    field_type.resource,
                    False))

                return result
            elif isinstance(field_type, ChoiceFieldType):
                value_nodes = []

                for value in field_type.choices:
                    if value_nodes:
                        value_nodes.append(nodes.inline(text=', '))

                    value_nodes.append(nodes.literal(text=value))

                return [nodes.inline(text='One of ')] + value_nodes
            elif isinstance(field_type, DateTimeFieldType):
                return parse_text(self,
                                  ':term:`%s <ISO8601 format>`' % field_type)
            else:
                return [
                    nodes.inline(text=str(field_type)),
                ]

        if (isinstance(field_type, str) and
            field_type is not str):
            # First see if this is a string name for a type. This would be
            # coming from a docstring.
            try:
                field_type = self.type_name_mapping[field_type]
            except KeyError:
                if '.' in field_type:
                    # We may be dealing with a forward-declared class.
                    try:
                        field_type = get_from_module(field_type)
                    except ImportError:
                        raise ResourceNotFound(self, field_type)
                else:
                    # Maybe we can parse this?
                    field_type = self._parse_type_string(field_type)

        if type(field_type) is list:
            result = []

            if not nested:
                result.append(nodes.inline(text='List of '))

            if len(field_type) > 1:
                result.append(nodes.inline(text='['))

            first = True

            for item in field_type:
                if not first:
                    result.append(nodes.inline(text=', '))

                result += self._get_type_name(item, field_info, nested=True)

                first = False

            if len(field_type) > 1:
                result.append(nodes.inline(text=']'))

            return result
        elif type(field_type) is tuple:
            value_nodes = []

            for value in field_type:
                if value_nodes:
                    value_nodes.append(nodes.inline(text=', '))

                value_nodes.append(nodes.literal(text=value))

            return [nodes.inline(text='One of ')] + value_nodes
        elif field_type in self.type_mapping:
            return [nodes.inline(text=self.type_mapping[field_type])]
        else:
            raise ValueError('Unsupported type %r' % (field_type,))

    def _parse_type_string(self, type_str):
        """Parse a string representing a given type.

        The string can represent a simple Python primitive (``list``, ``dict``,
        etc.) or a nested structure (``list[dict]``, ``list[[int, unicode]]``,
        etc.).

        Args:
            type_str (unicode):
                The string to parse.

        Returns:
            object
            The resulting Python structure for the given type string.

        Raises:
            ValueError:
                The type is unsupported.
        """
        def _parse_node(node):
            if isinstance(node, ast.Str):
                return node.s
            elif isinstance(node, ast.Num):
                return node.n
            elif isinstance(node, ast.Tuple):
                return tuple(_parse_node(item) for item in node.elts)
            elif isinstance(node, ast.List):
                return list(_parse_node(item) for item in node.elts)
            elif isinstance(node, ast.Dict):
                return dict(
                    (_parse_node(key), _parse_node(value))
                    for key, value in node.elts.items()
                )
            elif isinstance(node, ast.Name):
                try:
                    return self.type_name_mapping[node.id]
                except KeyError:
                    raise ValueError(
                        'Unsupported node name "%s" for type string %r'
                        % (node.id, type_str))
            elif isinstance(node, ast.Subscript):
                if isinstance(node.slice, ast.Index):
                    slice_value = node.slice.value
                else:
                    slice_value = node.slice

                return _parse_node(node.value)([_parse_node(slice_value)])

            raise ValueError('Unsupported node type %r for type string %r'
                             % (node, type_str))

        return _parse_node(ast.parse(type_str, mode='eval').body)


class ResourceTreeDirective(Directive):
    has_content = True

    def run(self):
        bullet_list = nodes.bullet_list()
        self._output_resource(resources.root, bullet_list, True)

        return [bullet_list]

    def _output_resource(self, resource, parent, is_list):
        item = nodes.list_item()
        parent += item

        paragraph = nodes.paragraph()
        item += paragraph

        paragraph += parse_text(
            self,
            ':ref:`%s <%s>`' %
            (get_resource_title(resource, is_list, False),
             'webapi2.0-%s-resource'
             % get_resource_docname(self.state.document.settings.env.app,
                                    resource, is_list)))

        bullet_list = nodes.bullet_list()
        item += bullet_list

        if is_list:
            if resource.uri_object_key:
                self._output_resource(resource, bullet_list, False)

            for child in resource.list_child_resources:
                self._output_resource(child, bullet_list, True)
        else:
            for child in resource.item_child_resources:
                self._output_resource(child, bullet_list, True)


class ErrorDirective(Directive):
    has_content = True
    final_argument_whitespace = True
    option_spec = {
        'instance': directives.unchanged_required,
        'example-data': directives.unchanged,
        'title': directives.unchanged,
    }

    MIMETYPES = [
        'application/json',
    ]

    def run(self):
        try:
            error_obj = self.get_error_object(self.options['instance'])
        except ErrorNotFound as e:
            return e.error_node

        # Add the class's file and this extension to the dependencies.
        self.state.document.settings.env.note_dependency(__file__)
        self.state.document.settings.env.note_dependency(
            sys.modules[error_obj.__module__].__file__)

        docname = 'webapi2.0-error-%s' % error_obj.code
        error_title = self.get_error_title(error_obj)

        targetnode = nodes.target('', '', ids=[docname], names=[docname])
        self.state.document.note_explicit_target(targetnode)
        main_section = nodes.section(ids=[docname])

        # Details section
        main_section += nodes.title(text=error_title)
        main_section += self.build_details_table(error_obj)

        # Example section
        examples_section = nodes.section(ids=['examples'])
        examples_section += nodes.title(text='Examples')
        extra_params = {}

        if 'example-data' in self.options:
            extra_params = json.loads(self.options['example-data'])

        has_examples = False

        for mimetype in self.MIMETYPES:
            headers, data = fetch_response_data(
                WebAPIResponseError, mimetype,
                err=error_obj,
                request=DummyRequest(),
                extra_params=extra_params)

            if headers or data:
                example_node = build_example_payload_node(
                    data=data,
                    mimetype=mimetype)

                if example_node:
                    example_section = nodes.section(
                        ids=['example_' + mimetype])
                    examples_section += example_section

                    example_section += nodes.title(text=mimetype)
                    example_section += example_node
                    has_examples = True

        if has_examples:
            main_section += examples_section

        return [targetnode, main_section]

    def build_details_table(self, error_obj):
        table = nodes.table()

        tgroup = nodes.tgroup(cols=2)
        table += tgroup

        tgroup += nodes.colspec(colwidth=20)
        tgroup += nodes.colspec(colwidth=80)

        tbody = nodes.tbody()
        tgroup += tbody

        # API Error Code
        append_detail_row(tbody, 'API Error Code',
                          nodes.literal(text=error_obj.code))

        # HTTP Status Code
        ref = parse_text(self, ':http:`%s`' % error_obj.http_status)
        append_detail_row(tbody, 'HTTP Status Code', ref)

        # Error Text
        append_detail_row(tbody, 'Error Text',
                          nodes.literal(text=error_obj.msg))

        if error_obj.headers:
            if callable(error_obj.headers):
                headers = error_obj.headers(DummyRequest())

            # HTTP Headers
            header_keys = list(headers.keys())

            if len(header_keys) == 1:
                content = nodes.literal(text=header_keys[0])
            else:
                content = nodes.bullet_list()

                for header in header_keys:
                    item = nodes.list_item()
                    content += item

                    literal = nodes.literal(text=header)
                    item += literal

            append_detail_row(tbody, 'HTTP Headers', content)

        # Description
        append_detail_row(
            tbody, 'Description',
            parse_text(self, '\n'.join(self.content),
                       where='API error %s description' % error_obj.code))

        return table

    def get_error_title(self, error_obj):
        if 'title' in self.options:
            error_title = self.options['title']
        else:
            name = self.options['instance'].split('.')[-1]
            error_title = name.replace('_', ' ').title()

        return '%s - %s' % (error_obj.code, error_title)

    def get_error_object(self, name):
        try:
            return get_from_module(name)
        except ImportError:
            raise ErrorNotFound(self, name)


def parse_text(directive, text, wrapper_node_type=None, where=None):
    """Parse text in ReST format and return a node with the content.

    Args:
        directive (docutils.parsers.rst.Directive):
            The directive that will contain the resulting nodes.

        text (unicode):
            The text to parse.

        wrapper_node_type (docutils.nodes.Node, optional):
            An optional node type used to contain the children.

        where (unicode, optional):
            Information on the location being parsed in case there's a
            failure.

    Returns:
        list of docutils.nodes.Node:
        The resulting list of parsed nodes.
    """
    assert text is not None, 'Missing text during parse_text in %s' % where

    if wrapper_node_type:
        node_type = wrapper_node_type
    else:
        node_type = nodes.container

    node = node_type(rawsource=text)
    directive.state.nested_parse(ViewList(string2lines(text), source=''),
                                 0, node)

    if not wrapper_node_type:
        return node.children
    elif issubclass(wrapper_node_type, nodes.inline):
        result_node = wrapper_node_type()

        for child in node.children:
            if isinstance(child, nodes.paragraph):
                result_node += child.children
            else:
                result_node += child

        return result_node
    else:
        return node


def run_directive(parent_directive, name, content='', options={}):
    """Run and render a directive.

    Args:
        parent_directive (docutils.parsers.rst.Directive):
            The directive running another directive.

        name (unicode):
            The name of the directive to run.

        content (unicode, optional):
            The content to pass to the directive.

        options (dict, optional):
            The options to pass to the directive.

    Returns:
        list of docutils.nodes.Node:
        The resulting list of nodes from the directive.
    """
    state = parent_directive.state
    directive_class, messages = directives.directive(name,
                                                     state.memo.language,
                                                     state.document)
    state.parent += messages

    if not directive_class:
        return state.unknown_directive(name)

    state_machine = state.state_machine
    lineno = state_machine.abs_line_number()

    directive = directive_class(
        name=name,
        arguments=[],
        options=options,
        content=content,
        lineno=lineno,
        content_offset=0,
        block_text='',
        state=parent_directive.state,
        state_machine=state_machine)

    try:
        return directive.run()
    except DirectiveError as e:
        return [
            parent_directive.reporter.system_message(e.level, e.msg,
                                                     line=lineno),
        ]


def get_from_module(name):
    i = name.rfind('.')
    module, attr = name[:i], name[i + 1:]

    try:
        mod = import_module(module)
        return getattr(mod, attr)
    except AttributeError:
        raise ImportError('Unable to load "%s" from "%s"' % (attr, module))


def append_row(tbody, cells):
    row = nodes.row()
    tbody += row

    for cell in cells:
        entry = nodes.entry()
        row += entry

        if isinstance(cell, str):
            node = nodes.paragraph(text=cell)
        else:
            node = cell

        entry += node


def append_detail_row(tbody, header_text, detail):
    header_node = nodes.strong(text=header_text)

    if isinstance(detail, str):
        detail_node = [nodes.paragraph(text=text)
                       for text in detail.split('\n\n')]
    else:
        detail_node = detail

    append_row(tbody, [header_node, detail_node])


FIRST_CAP_RE = re.compile(r'(.)([A-Z][a-z]+)')
ALL_CAP_RE = re.compile(r'([a-z0-9])([A-Z])')


def uncamelcase(name, separator='_'):
    """
    Converts a string from CamelCase into a lowercase name separated by
    a provided separator.
    """
    s1 = FIRST_CAP_RE.sub(r'\1%s\2' % separator, name)
    return ALL_CAP_RE.sub(r'\1%s\2' % separator, s1).lower()


def get_resource_title(resource, is_list, append_resource=True):
    """Returns a human-readable name for the resource."""
    if hasattr(resource, 'verbose_name'):
        normalized_title = resource.verbose_name
    else:
        class_name = resource.__class__.__name__
        class_name = class_name.replace('Resource', '')
        normalized_title = title(uncamelcase(class_name, ' '))

    if is_list:
        s = '%s List' % normalized_title
    else:
        s = normalized_title

    if append_resource:
        s += ' Resource'

    return s


def get_resource_docname(app, resource, is_list):
    """Returns the name of the page used for a resource's documentation."""
    if inspect.isclass(resource):
        class_name = resource.__name__
    else:
        class_name = resource.__class__.__name__

    class_name = class_name.replace('Resource', '')
    docname = uncamelcase(class_name, '-')
    docname = app.config.webapi_docname_map.get(docname, docname)

    if is_list and resource.name != resource.name_plural:
        docname = '%s-list' % docname

    return docname


def get_ref_to_doc(refname, title=''):
    """Returns a node that links to a document with the given ref name."""
    ref = addnodes.pending_xref(reftype='ref', reftarget=refname,
                                refexplicit=(title != ''), refdomain='std')
    ref += nodes.literal(title, title, classes=['xref'])
    return ref


def get_ref_to_resource(app, resource, is_list):
    """Returns a node that links to a resource's documentation."""
    return get_ref_to_doc('webapi2.0-%s-resource' %
                          get_resource_docname(app, resource, is_list))


def get_ref_to_error(error, title=''):
    """Returns a node that links to an error's documentation."""
    return get_ref_to_doc('webapi2.0-error-%s' % error.code,
                          title=title)


def get_resource_uri_template(resource, include_child):
    """Returns the URI template for a resource.

    This will go up the resource tree, building a URI based on the URIs
    of the parents.
    """
    if resource.name == 'root':
        path = '/api/'
    else:
        if resource._parent_resource:
            path = get_resource_uri_template(
                resource=resource._parent_resource,
                include_child=True)

        path += '%s/' % resource.uri_name

        if not resource.singleton and include_child:
            path += '{%s}/' % resource.uri_object_key

    return path


def create_fake_resource_path(request, resource, child_keys, include_child,
                              url_keys=None):
    """Create a fake path to a resource.

    Args:
        request (DummyRequest):
            A request-like object that will be passed to resources to generate
            the path.

        resource (reviewboard.webapi.resources.base.WebAPIResource):
            The resource to generate the path to.

        child_keys (dict):
            A dictionary that will contain the URI object keys and their values
            corresponding to the generated path.

        include_child (bool):
            Whether or not to include child resources.

        url_keys (dict, optional):
            Specific URL keys used to populate the resource's URL.

            If provided, this won't need to attempt to guess a suitable object
            and generate a URL.

    Returns:
        unicode:
        The generated path.

    Raises:
        django.core.exceptions.ObjectDoesNotExist:
            A required model does not exist.
    """
    if url_keys:
        if include_child:
            path = resource.get_item_url(request=request, **url_keys)
        else:
            path = resource.get_list_url(**url_keys)

        child_keys.update(url_keys)
    else:
        # This should be considered legacy. We should be moving toward
        # explicit example payloads, rather than trying to deducate a payload.
        iterator = iterate_fake_resource_paths(request=request,
                                               resource=resource,
                                               child_keys=child_keys,
                                               include_child=include_child)

        try:
            path, new_child_keys = next(iterator)
        except ObjectDoesNotExist as e:
            logging.critical('Could not generate path for resource %r: %s',
                             resource, e)
            raise

        child_keys.update(new_child_keys)

    return path


def iterate_fake_resource_paths(request, resource, child_keys, include_child):
    """Iterate over all possible fake resource paths using backtracking.

    Args:
        request (DummyRequest):
            A request-like object that will be passed to resources to generate
            the path.

        resource (reviewboard.webapi.resources.base.WebAPIResource):
            The resource to generate the path to.

        child_keys (dict):
            A dictionary that will contain the URI object keys and their values
            corresponding to the generated path.

        include_child (bool):
            Whether or not to include child resources.

    Yields:
        tuple:
        A 2-tuple of:

        * The generated path (:py:class:`unicode`).
        * The new child keys (:py:class:`dict`).

    Raises:
        django.core.exceptions.ObjectDoesNotExist:
            A required model does not exist.
    """
    if resource.name == 'root':
        yield '/api/', child_keys
    else:
        if (resource._parent_resource and
            resource._parent_resource.name != 'root'):
            parents = iterate_fake_resource_paths(
                request=request,
                resource=resource._parent_resource,
                child_keys=child_keys,
                include_child=True)
        else:
            parents = [('/api/', child_keys)]

        iterate_children = (
            not resource.singleton and
            include_child and
            resource.uri_object_key and
            'GET' in resource.allowed_methods
        )

        for parent_path, parent_keys in parents:
            if iterate_children:
                q = resource.get_queryset(request, **parent_keys)

                for obj in q:
                    value = getattr(obj, resource.model_object_key)
                    parent_keys[resource.uri_object_key] = value
                    path = '%s%s/%s/' % (parent_path, resource.uri_name, value)

                    yield path, parent_keys
            else:
                yield '%s%s/' % (parent_path, resource.uri_name), child_keys

        # Only the non-recursive calls to this function will reach here. This
        # means that there is no suitable set of parent models that match this
        # resource.
        raise ObjectDoesNotExist(
            'No %s objects in the database match %s.get_queryset().'
            % (resource.model, type(resource).__name__))


def build_example_payload_node(data, mimetype):
    """Return a node representing an example payload.

    Args:
        data (str)
            The payload contents.

        mimetype (str):
            The mimetype of the payload.

    Returns:
        nodes.literal_block:
        The resulting node for the payload content, or ``None`` if there's
        no data to display.
    """
    if not data:
        return None

    language = None

    for base_mimetype, lang in MIMETYPE_LANGUAGES:
        if is_mimetype_a(mimetype, base_mimetype):
            language = lang
            break

    if language == 'javascript':
        code = json.dumps(json.loads(data), sort_keys=True, indent=2)
    else:
        code = data

    return nodes.literal_block(code, code, language=language or 'text',
                               classes=['example-payload'])


def fetch_response_data(response_class, mimetype, request, **kwargs):
    """Simulate a call to an API, returning displayable response data.

    Args:
        response_class (type):
            The class generating a response. This will be a resource or an
            API error.

        mimetype (str):
            The mimetype used for the request.

        request (DummyRequest):
            The HTTP request to make.

        **kwargs (dict):
            Additional keyword arguments to pass to ``response_class``.

    Returns:
        tuple:
        A 2-tuple containing:

        1 (str):
            Displayable HTTP response code/header data.

            This will be ``None`` for HTTP 405 status codes.

        2 (str):
            Displayable HTTP response content.

            This will be ``None`` for HTTP 302 and 405 status codes.
    """
    request.META['HTTP_ACCEPT'] = mimetype

    response = response_class(request=request, **kwargs)
<<<<<<< HEAD
    headers = response.headers
=======
    headers = dict(response.items())
>>>>>>> 8c4a1957
    status_code = response.status_code

    data = response.content.decode('utf-8')

    if status_code == 302:
        # There's no content, so delete Content-Type from the response.
        del headers['Content-Type']
        data = None
    elif status_code == 405:
        # There's nothing at all to show here. This method isn't allowed.
        return None, None

    # This is normally set later in the response processing.
<<<<<<< HEAD
    response.headers.setdefault('Content-Length', len(response.content))
=======
    headers.setdefault('Content-Length', len(response.content))
>>>>>>> 8c4a1957

    headers_str = 'HTTP %s %s\n%s' % (
        status_code,
        HTTP_STATUS_CODES[status_code],
        '\n'.join(
            '%s: %s' % (key, value)
            for key, value in sorted(headers.items())
        ),
    )

    return headers_str, data


def setup(app):
    app.add_config_value(str('webapi_docname_map'), {}, str('env'))

    app.add_directive('webapi-resource', ResourceDirective)
    app.add_directive('webapi-resource-field-list', ResourceFieldListDirective)
    app.add_directive('webapi-resource-field', ResourceFieldDirective)
    app.add_directive('webapi-resource-tree', ResourceTreeDirective)
    app.add_directive('webapi-error', ErrorDirective)
    app.add_crossref_type(str('webapi2.0'), str('webapi2.0'),
                          str('single: %s'), nodes.emphasis)

    # Filter out some additional log messages.
    for name in ('djblets.util.templatetags.djblets_images',):
        logging.getLogger(name).disabled = True

    # Our fixtures include a Git Repository that is intended to point at the
    # git_repo test data. However, the path field of a repository *must*
    # contain an absolute path, so we cannot include the real path in the
    # fixtures. Instead we include a placeholder path and replace it when we go
    # to build docs, as we know then what the path will be.
    Repository.objects.filter(name='Git Repo', path='/placeholder').update(
        path=os.path.abspath(os.path.join(
            os.path.dirname(reviewboard.__file__),
            'scmtools',
            'testdata',
            'git_repo')))<|MERGE_RESOLUTION|>--- conflicted
+++ resolved
@@ -19,10 +19,6 @@
 from django.core.exceptions import ObjectDoesNotExist
 from django.http import HttpRequest, QueryDict
 from django.template.defaultfilters import title
-<<<<<<< HEAD
-=======
-from django.utils import six
->>>>>>> 8c4a1957
 from djblets.features import get_features_registry
 from djblets.features.testing import override_feature_checks
 from djblets.util.http import is_mimetype_a
@@ -677,21 +673,12 @@
                 url_keys=self.url_keys)
 
             query = self.options.get('url-query')
-<<<<<<< HEAD
 
             if query:
                 request.path = '%s?%s' % (request.path, query)
                 request.GET = QueryDict(query_string=query,
                                         mutable=True)
 
-=======
-
-            if query:
-                request.path = '%s?%s' % (request.path, query)
-                request.GET = QueryDict(query_string=query,
-                                        mutable=True)
-
->>>>>>> 8c4a1957
             headers, data = fetch_response_data(
                 response_class=resource,
                 mimetype=mimetype,
@@ -1732,11 +1719,7 @@
     request.META['HTTP_ACCEPT'] = mimetype
 
     response = response_class(request=request, **kwargs)
-<<<<<<< HEAD
     headers = response.headers
-=======
-    headers = dict(response.items())
->>>>>>> 8c4a1957
     status_code = response.status_code
 
     data = response.content.decode('utf-8')
@@ -1750,11 +1733,7 @@
         return None, None
 
     # This is normally set later in the response processing.
-<<<<<<< HEAD
-    response.headers.setdefault('Content-Length', len(response.content))
-=======
     headers.setdefault('Content-Length', len(response.content))
->>>>>>> 8c4a1957
 
     headers_str = 'HTTP %s %s\n%s' % (
         status_code,
