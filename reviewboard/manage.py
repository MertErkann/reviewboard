--- conflicted
+++ resolved
@@ -34,11 +34,7 @@
     pyver = sys.version_info[:2]
 
     if pyver < PYTHON_MIN_VERSION:
-<<<<<<< HEAD
-        dependency_error('Python  %s+ is required.'
-=======
         dependency_error('Python %s or newer is required.'
->>>>>>> 555ab73e
                          % PYTHON_MIN_VERSION_STR)
 
     # Check for NodeJS and installed modules, to make sure these weren't
