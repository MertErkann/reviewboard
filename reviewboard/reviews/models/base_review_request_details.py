from __future__ import unicode_literals

import re

from django.db import models
from django.utils import six
from django.utils.encoding import python_2_unicode_compatible
from django.utils.translation import ugettext_lazy as _
from djblets.db.fields import JSONField

from reviewboard.diffviewer.models import DiffSet
from reviewboard.reviews.markdown_utils import markdown_escape
from reviewboard.reviews.models.default_reviewer import DefaultReviewer
from reviewboard.scmtools.errors import InvalidChangeNumberError


@python_2_unicode_compatible
class BaseReviewRequestDetails(models.Model):
    """Base information for a review request and draft.

    ReviewRequest and ReviewRequestDraft share a lot of fields and
    methods. This class provides those fields and methods for those
    classes.
    """
    MAX_SUMMARY_LENGTH = 300

<<<<<<< HEAD
    summary = models.CharField(_("summary"), max_length=MAX_SUMMARY_LENGTH)

=======
>>>>>>> 57b55925
    description = models.TextField(_("description"), blank=True)
    description_rich_text = models.BooleanField(
        _('description in rich text'),
        default=False)

    testing_done = models.TextField(_("testing done"), blank=True)
    testing_done_rich_text = models.BooleanField(
        _('testing done in rich text'),
        default=False)

    bugs_closed = models.CharField(_("bugs"), max_length=300, blank=True)
    branch = models.CharField(_("branch"), max_length=300, blank=True)
    commit_id = models.CharField(_('commit ID'), max_length=64, blank=True,
                                 null=True, db_index=True)

    extra_data = JSONField(null=True)

    # Deprecated and no longer used for new review requests as of 2.0.9.
    rich_text = models.BooleanField(_("rich text"), default=False)

    def get_review_request(self):
        raise NotImplementedError

    def get_bug_list(self):
        """Returns a list of bugs associated with this review request."""
        if self.bugs_closed == "":
            return []

        bugs = list(set(re.split(r"[, ]+", self.bugs_closed)))

        # First try a numeric sort, to show the best results for the majority
        # case of bug trackers with numeric IDs.  If that fails, sort
        # alphabetically.
        try:
            bugs.sort(key=int)
        except ValueError:
            bugs.sort()

        return bugs

    def get_screenshots(self):
        """Returns the list of all screenshots on a review request.

        This includes all current screenshots, but not previous ones.

        By accessing screenshots through this method, future review request
        lookups from the screenshots will be avoided.
        """
        review_request = self.get_review_request()

        for screenshot in self.screenshots.all():
            screenshot._review_request = review_request
            yield screenshot

    def get_inactive_screenshots(self):
        """Returns the list of all inactive screenshots on a review request.

        This only includes screenshots that were previously visible but
        have since been removed.

        By accessing screenshots through this method, future review request
        lookups from the screenshots will be avoided.
        """
        review_request = self.get_review_request()

        for screenshot in self.inactive_screenshots.all():
            screenshot._review_request = review_request
            yield screenshot

    def get_file_attachments(self):
        """Returns the list of all file attachments on a review request.

        This includes all current file attachments, but not previous ones.

        By accessing file attachments through this method, future review
        request lookups from the file attachments will be avoided.
        """
        review_request = self.get_review_request()

        for file_attachment in self.file_attachments.all():
            file_attachment._review_request = review_request
            yield file_attachment

    def get_inactive_file_attachments(self):
        """Returns all inactive file attachments on a review request.

        This only includes file attachments that were previously visible
        but have since been removed.

        By accessing file attachments through this method, future review
        request lookups from the file attachments will be avoided.
        """
        review_request = self.get_review_request()

        for file_attachment in self.inactive_file_attachments.all():
            file_attachment._review_request = review_request
            yield file_attachment

    def add_default_reviewers(self):
        """Add default reviewers based on the diffset.

        This method goes through the DefaultReviewer objects in the database
        and adds any missing reviewers based on regular expression comparisons
        with the set of files in the diff.
        """
        diffset = self.get_latest_diffset()

        if not diffset:
            return

        people = set()
        groups = set()

        # TODO: This is kind of inefficient, and could maybe be optimized in
        # some fancy way.  Certainly the most superficial optimization that
        # could be made would be to cache the compiled regexes somewhere.
        files = diffset.files.all()
        reviewers = DefaultReviewer.objects.for_repository(self.repository,
                                                           self.local_site)

        for default in reviewers:
            try:
                regex = re.compile(default.file_regex)
            except:
                continue

            for filediff in files:
                if regex.match(filediff.source_file or filediff.dest_file):
                    for person in default.people.all():
                        people.add(person)

                    for group in default.groups.all():
                        groups.add(group)

                    break

        existing_people = self.target_people.all()

        for person in people:
            if person not in existing_people:
                self.target_people.add(person)

        existing_groups = self.target_groups.all()

        for group in groups:
            if group not in existing_groups:
                self.target_groups.add(group)

    def update_from_commit_id(self, commit_id):
        """Updates the data from a server-side changeset.

        If the commit ID refers to a pending changeset on an SCM which stores
        such things server-side (like perforce), the details like the summary
        and description will be updated with the latest information.

        If the change number is the commit ID of a change which exists on the
        server, the summary and description will be set from the commit's
        message, and the diff will be fetched from the SCM.
        """
        scmtool = self.repository.get_scmtool()

        changeset = None
        if scmtool.supports_pending_changesets:
            changeset = scmtool.get_changeset(commit_id, allow_empty=True)

        if changeset and changeset.pending:
            self.update_from_pending_change(commit_id, changeset)
        elif self.repository.supports_post_commit:
            self.update_from_committed_change(commit_id)
        else:
            if changeset:
                raise InvalidChangeNumberError()
            else:
                raise NotImplementedError()

    def update_from_pending_change(self, commit_id, changeset):
        """Updates the data from a server-side pending changeset.

        This will fetch the metadata from the server and update the fields on
        the review request.
        """
        if not changeset:
            raise InvalidChangeNumberError()

        # If the SCM supports changesets, they should always include a number,
        # summary and description, parsed from the changeset description. Some
        # specialized systems may support the other fields, but we don't want
        # to clobber the user-entered values if they don't.
        self.commit = commit_id
        description = changeset.description
        testing_done = changeset.testing_done

        if self.description_rich_text:
            description = markdown_escape(description)

        if self.testing_done_rich_text:
            testing_done = markdown_escape(testing_done)

        self.summary = changeset.summary
        self.description = description

        if testing_done:
            self.testing_done = testing_done

        if changeset.branch:
            self.branch = changeset.branch

        if changeset.bugs_closed:
            self.bugs_closed = ','.join(changeset.bugs_closed)

    def update_from_committed_change(self, commit_id):
        """Updates from a committed change present on the server.

        Fetches the commit message and diff from the repository and sets the
        relevant fields.
        """
        commit = self.repository.get_change(commit_id)
        summary, message = commit.split_message()
        message = message.strip()

        self.commit = commit_id
        self.summary = summary.strip()

        if self.description_rich_text:
            self.description = markdown_escape(message)
        else:
            self.description = message

        DiffSet.objects.create_from_data(
            repository=self.repository,
            diff_file_name='diff',
            diff_file_contents=commit.diff.encode('utf-8'),
            parent_diff_file_name=None,
            parent_diff_file_contents=None,
            diffset_history=self.get_review_request().diffset_history,
            basedir='/',
            request=None)

    def save(self, **kwargs):
        self.bugs_closed = self.bugs_closed.strip()
        self.summary = self._truncate(self.summary, self.MAX_SUMMARY_LENGTH)

        super(BaseReviewRequestDetails, self).save(**kwargs)

    def _truncate(self, string, num):
        if len(string) > num:
            string = string[0:num]
            i = string.rfind('.')

            if i != -1:
                string = string[0:i + 1]

        return string

    def __str__(self):
        if self.summary:
            return six.text_type(self.summary)
        else:
            return six.text_type(_('(no summary)'))

    class Meta:
        abstract = True
        app_label = 'reviews'<|MERGE_RESOLUTION|>--- conflicted
+++ resolved
@@ -24,11 +24,6 @@
     """
     MAX_SUMMARY_LENGTH = 300
 
-<<<<<<< HEAD
-    summary = models.CharField(_("summary"), max_length=MAX_SUMMARY_LENGTH)
-
-=======
->>>>>>> 57b55925
     description = models.TextField(_("description"), blank=True)
     description_rich_text = models.BooleanField(
         _('description in rich text'),
