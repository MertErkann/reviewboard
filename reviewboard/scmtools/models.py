--- conflicted
+++ resolved
@@ -90,8 +90,6 @@
     field_help_text = property(
         lambda x: x.scmtool_class.field_help_text)
 
-<<<<<<< HEAD
-=======
     @property
     def scmtool_id(self):
         """The unique ID for the SCMTool.
@@ -101,10 +99,6 @@
         """
         return self.scmtool_class.scmtool_id
 
-    def __str__(self):
-        return self.name
-
->>>>>>> e27a5f85
     def get_scmtool_class(self):
         """Return the configured SCMTool class.
 
@@ -338,21 +332,16 @@
 
     @property
     def scmtool_class(self):
-<<<<<<< HEAD
         """The SCMTool subclass used for this repository.
-=======
-        """The SCMTool subclass used for this repository."""
-        if self.tool_id is not None:
-            return self.tool.get_scmtool_class()
-
-        return None
->>>>>>> e27a5f85
 
         Type:
             type:
             A subclass of :py:class:`~reviewboard.scmtools.core.SCMTool`.
         """
-        return self.tool.get_scmtool_class()
+        if self.tool_id is not None:
+            return self.tool.get_scmtool_class()
+
+        return None
 
     @cached_property
     def hosting_service(self):
