#!/usr/bin/env python
#
# rbssh.py -- A custom SSH client for use in Review Board.
#
# This is used as an ssh replacement that can be used across platforms with
# a custom .ssh directory. OpenSSH doesn't respect $HOME, instead reading
# /etc/passwd directly, which causes problems for us. Using rbssh, we can
# work around this.
#
#
# Copyright (c) 2010-2011  Beanbag, Inc.
#
# Permission is hereby granted, free of charge, to any person obtaining
# a copy of this software and associated documentation files (the
# "Software"), to deal in the Software without restriction, including
# without limitation the rights to use, copy, modify, merge, publish,
# distribute, sublicense, and/or sell copies of the Software, and to
# permit persons to whom the Software is furnished to do so, subject to
# the following conditions:
#
# The above copyright notice and this permission notice shall be included
# in all copies or substantial portions of the Software.
#
# THE SOFTWARE IS PROVIDED "AS IS", WITHOUT WARRANTY OF ANY KIND,
# EXPRESS OR IMPLIED, INCLUDING BUT NOT LIMITED TO THE WARRANTIES OF
# MERCHANTABILITY, FITNESS FOR A PARTICULAR PURPOSE AND NONINFRINGEMENT.
# IN NO EVENT SHALL THE AUTHORS OR COPYRIGHT HOLDERS BE LIABLE FOR ANY
# CLAIM, DAMAGES OR OTHER LIABILITY, WHETHER IN AN ACTION OF CONTRACT,
# TORT OR OTHERWISE, ARISING FROM, OUT OF OR IN CONNECTION WITH THE
# SOFTWARE OR THE USE OR OTHER DEALINGS IN THE SOFTWARE.
#

import getpass
import logging
import os
import select
import sys
import warnings
from optparse import OptionParser


# We don't want any warnings to end up impacting output.
warnings.simplefilter('ignore')

logger = logging.getLogger(__name__)


if str('RBSITE_PYTHONPATH') in os.environ:
    for path in reversed(os.environ[str('RBSITE_PYTHONPATH')].split(str(':'))):
        sys.path.insert(1, path)

os.environ[str('DJANGO_SETTINGS_MODULE')] = \
    str('reviewboard.cmdline.conf.rbssh.settings')

import django
import paramiko

import reviewboard
from reviewboard import get_version_string


DEBUG = os.getenv('RBSSH_DEBUG') or os.getenv('DEBUG_RBSSH')
DEBUG_LOGDIR = os.getenv('RBSSH_LOG_DIR')
STORAGE_BACKEND = os.getenv('RBSSH_STORAGE_BACKEND')

SSH_PORT = 22

# This is the maximum size we'll read from the buffer. If there's less
# data available than this, it won't block, it'll just return the
# available data.
BUFFER_SIZE = 16384


options = None


if DEBUG:
    debug = logging.debug
else:
    debug = lambda *args, **kwargs: None


class PlatformHandler(object):
    """A generic base class for wrapping platform-specific operations.

    This should be subclassed for each major platform.
    """

    def __init__(self, channel):
        """Initialize the handler.

<<<<<<< HEAD
        self.write_stdout = sys.stdout.buffer.write
        self.write_stderr = sys.stderr.buffer.write
=======
        Args:
            channel (paramiko.channel.Channel):
                The channel to process.
        """
        self.channel = channel
        self.stdin_fd = sys.stdin.fileno()
        self.stdout_fd = sys.stdout.fileno()
        self.stderr_fd = sys.stderr.fileno()
>>>>>>> 767e4d3a

    def shell(self):
        """Open a shell."""
        raise NotImplementedError

    def transfer(self):
        """Transfer data over the channel."""
        raise NotImplementedError

    def write_input(self, data):
        """Write input to a channel.

        This will write to the channel, ensuring the full contents of the data
        have been written before this returns.

        This is used for stdin.

        Version Added:
            4.0.11

        Args:
            data (bytes):
                The data to write.
        """
        channel = self.channel
        written = 0

        while written < len(data):
            try:
                written += channel.send(data[written:])
            except OSError:
                pass

    def write_output(self, fd, data):
        """Write output to a file descriptor.

        This will write to the file descriptor, handling blocking I/O errors
        and ensuring the full contents of the data have been written before
        this returns.

        This is used for stdout and stderr.

        Args:
            fd (int):
                The file descriptor.

            data (bytes):
                The data to write.
        """
        written = 0

        while written < len(data):
            try:
                written += os.write(fd, data[written:])
            except OSError:
                pass

    def process_channel(self, channel):
        """Process the given channel.

        This will retrieve any data from the output and error streams and
        output it to stdout and stderr.

        Processing will finish when no new data can be read, no new data is
        available to read, and an exit status is available.

        Args:
            channel (paramiko.channel.Channel):
                The channel to process.

        Returns:
            bool:
            ``True`` if the channel should continue to be processed.
            ``False`` if processing has completed.
        """
        debug('!! process_channel\n')

        has_data = False

        if channel.recv_ready():
            data = channel.recv(BUFFER_SIZE)

            if data:
                debug('!! got stdout=%r\n' % data)
                has_data = True

                self.write_output(self.stdout_fd, data)

        if channel.recv_stderr_ready():
            data = channel.recv_stderr(BUFFER_SIZE)

            if data:
                debug('!! got stderr=%r\n' % data)
                has_data = True

                self.write_output(self.stderr_fd, data)

        if (not has_data and
            channel.exit_status_ready() and
            not channel.recv_ready() and
            not channel.recv_stderr_ready()):
            # There should truly be nothing left to process. Everything has
            # indicated that the communication is done.
            debug('!!! no data to read; exit ready; channel closed.\n')
            return False

        return True

    def process_stdin(self):
        """Read data from stdin and send it over the channel.

        Version Changed:
            4.0.11:
            Removed the ``channel`` argument.

        Returns:
            bool:
            ``True`` if the channel should continue to be processed.
            ``False`` if processing has completed.
        """
        debug('!! process_stdin\n')

        try:
            buf = os.read(self.stdin_fd, BUFFER_SIZE)
        except OSError:
            buf = None

        if not buf:
            debug('!! stdin empty\n')
            return False

        self.write_input(buf)

        return True


class PosixHandler(PlatformHandler):
    """A platform handler for POSIX-type platforms."""

    def shell(self):
        """Open a shell."""
        import termios
        import tty

        oldtty = termios.tcgetattr(sys.stdin)

        try:
            tty.setraw(sys.stdin.fileno())
            tty.setcbreak(sys.stdin.fileno())

            self.handle_communications()
        finally:
            termios.tcsetattr(sys.stdin, termios.TCSADRAIN, oldtty)

    def transfer(self):
        """Transfer data over the channel."""
        import fcntl

        # Set all streams to be non-blocking. We'll manage the reading/writing
        # accordingly, handling any blocking I/O errors. This will ensure
        # that we don't buffer too long and risk any communication issues.
        for stream in (sys.stdin, sys.stdout, sys.stderr):
            fd = stream.fileno()
            fl = fcntl.fcntl(fd, fcntl.F_GETFL)
            fcntl.fcntl(fd, fcntl.F_SETFL, fl | os.O_NONBLOCK)

        self.handle_communications()

    def handle_communications(self):
        """Handle any pending data over the channel or stdin."""
        channel = self.channel

        while True:
            rl, wl, el = select.select([channel, sys.stdin], [], [])

            if channel in rl:
                if not self.process_channel(channel):
                    break

            if sys.stdin in rl:
                if not self.process_stdin():
                    channel.shutdown_write()
                    break


class WindowsHandler(PlatformHandler):
    """A platform handler for Microsoft Windows platforms."""

    def shell(self):
        """Open a shell."""
        self.handle_communications()

    def transfer(self):
        """Transfer data over the channel."""
        self.handle_communications()

    def handle_communications(self):
        """Handle any pending data over the channel or stdin."""
        import threading

        debug('!! begin_windows_transfer\n')

        self.channel.setblocking(0)

        def writeall(channel):
            while self.process_channel(channel):
                pass

            debug('!! Shutting down reading\n')
            channel.shutdown_read()

        writer = threading.Thread(target=writeall, args=(self.channel,))
        writer.start()

        try:
            while self.process_stdin():
                pass
        except EOFError:
            pass

        debug('!! Shutting down writing\n')
        self.channel.shutdown_write()


def print_version(option, opt, value, parser):
    """Print the current version and exit."""
    parser.print_version()
    sys.exit(0)


def parse_options(args):
    """Parse the given arguments into the global ``options`` dictionary."""
    global options

    hostname = None

<<<<<<< HEAD
    # NOTE: Update to use RBProgVersionAction when this is ported to argparse.
=======
>>>>>>> 767e4d3a
    parser = OptionParser(
        usage='%prog [options] [user@]hostname [command]',
        version=(
            '%%prog %s\n'
            'Python %s\n'
            'Installed to %s'
            % (get_version_string(),
               sys.version.splitlines()[0],
<<<<<<< HEAD
               os.path.dirname(reviewboard.__file__))
        ))
=======
               os.path.dirname(reviewboard.__file__))))
>>>>>>> 767e4d3a
    parser.disable_interspersed_args()
    parser.add_option('-l',
                      dest='username', metavar='USERNAME', default=None,
                      help='the user to log in as on the remote machine')
    parser.add_option('-p', '--port',
                      type='int', dest='port', metavar='PORT', default=None,
                      help='the port to connect to')
    parser.add_option('-q', '--quiet',
                      action='store_true', dest='quiet', default=False,
                      help='suppress any unnecessary output')
    parser.add_option('-s',
                      dest='subsystem', metavar='SUBSYSTEM', default=None,
                      nargs=2,
                      help='the subsystem to use (ssh or sftp)')
    parser.add_option('-V',
                      action='callback', callback=print_version,
                      help='display the version information and exit')
    parser.add_option('--rb-disallow-agent',
                      action='store_false', dest='allow_agent',
                      default=os.getenv('RBSSH_ALLOW_AGENT') != '0',
                      help='disable using the SSH agent for authentication')
    parser.add_option('--rb-local-site',
                      dest='local_site_name', metavar='NAME',
                      default=os.getenv('RB_LOCAL_SITE'),
                      help='the local site name containing the SSH keys to '
                           'use')

    (options, args) = parser.parse_args(args)

    if options.subsystem:
        if len(options.subsystem) != 2:
            parser.error('-s requires a hostname and a valid subsystem')
        elif options.subsystem[1] not in ('sftp', 'ssh'):
            parser.error('Invalid subsystem %s' % options.subsystem[1])

        hostname, options.subsystem = options.subsystem

    if len(args) == 0 and not hostname:
        parser.print_help()
        sys.exit(1)

    if not hostname:
        hostname = args[0]
        args = args[1:]

    if options.port:
        port = options.port
    else:
        port = SSH_PORT

    return hostname, port, args


def main():
    """Run the application."""
    if DEBUG:
        pid = os.getpid()
        log_filename = 'rbssh-%s.log' % pid

        if DEBUG_LOGDIR:
            log_path = os.path.join(DEBUG_LOGDIR, log_filename)
        else:
            log_path = log_filename

        logging.basicConfig(level=logging.DEBUG,
                            format='%(asctime)s %(name)-18s %(levelname)-8s '
                                   '%(message)s',
                            datefmt='%m-%d %H:%M',
                            filename=log_path,
                            filemode='w')

        debug('%s', sys.argv)
        debug('PID %s', pid)

    # Perform the bare minimum to initialize the Django/Review Board
    # environment. We're not calling Review Board's initialize() because
    # we want to completely minimize what we import and set up.
    if hasattr(django, 'setup'):
        django.setup()

    from reviewboard.scmtools.core import SCMTool
    from reviewboard.ssh.client import SSHClient

    ch = logging.StreamHandler()
    ch.setLevel(logging.INFO)
    ch.setFormatter(logging.Formatter('%(message)s'))
    ch.addFilter(logging.Filter('root'))
    logging.getLogger('').addHandler(ch)

    path, port, command = parse_options(sys.argv[1:])

    if '://' not in path:
        path = 'ssh://' + path

    username, hostname = SCMTool.get_auth_from_uri(path, options.username)

    if username is None:
        username = getpass.getuser()

    client = SSHClient(namespace=options.local_site_name,
                       storage_backend=STORAGE_BACKEND)
    client.set_missing_host_key_policy(paramiko.WarningPolicy())

    if command:
        purpose = command
    else:
        purpose = 'interactive shell'

    debug('!!! SSH backend = %s', type(client.storage))
    debug('!!! Preparing to connect to %s@%s for %s',
          username, hostname, purpose)

    attempts = 0
    password = None

    key = client.get_user_key()

    while True:
        try:
            client.connect(hostname, port, username=username,
                           password=password, pkey=key,
                           allow_agent=options.allow_agent)
            break
        except paramiko.AuthenticationException:
            if attempts == 3 or not sys.stdin.isatty():
                logger.error('Too many authentication failures for %s',
                             username)
                sys.exit(1)

            attempts += 1
            password = getpass.getpass("%s@%s's password: " %
                                       (username, hostname))
        except paramiko.SSHException as e:
            logger.error('Error connecting to server: %s', e)
            sys.exit(1)
        except Exception as e:
            logger.error('Unknown exception during connect: %s (%s)',
                         e, type(e))
            sys.exit(1)

    transport = client.get_transport()
    channel = transport.open_session()

    if sys.platform in ('cygwin', 'win32'):
        debug('!!! Using WindowsHandler')
        handler = WindowsHandler(channel)
    else:
        debug('!!! Using PosixHandler')
        handler = PosixHandler(channel)

    if options.subsystem == 'sftp':
        debug('!!! Invoking sftp subsystem')
        channel.invoke_subsystem('sftp')
        handler.transfer()
    elif command:
        debug('!!! Sending command %s', command)
        channel.exec_command(' '.join(command))
        handler.transfer()
    else:
        debug('!!! Opening shell')
        channel.get_pty()
        channel.invoke_shell()
        handler.shell()

    debug('!!! Done')
    status = channel.recv_exit_status()
    client.close()

    return status


if __name__ == '__main__':
    main()


# ... with blackjack, and hookers.<|MERGE_RESOLUTION|>--- conflicted
+++ resolved
@@ -89,10 +89,6 @@
     def __init__(self, channel):
         """Initialize the handler.
 
-<<<<<<< HEAD
-        self.write_stdout = sys.stdout.buffer.write
-        self.write_stderr = sys.stderr.buffer.write
-=======
         Args:
             channel (paramiko.channel.Channel):
                 The channel to process.
@@ -101,7 +97,6 @@
         self.stdin_fd = sys.stdin.fileno()
         self.stdout_fd = sys.stdout.fileno()
         self.stderr_fd = sys.stderr.fileno()
->>>>>>> 767e4d3a
 
     def shell(self):
         """Open a shell."""
@@ -338,10 +333,7 @@
 
     hostname = None
 
-<<<<<<< HEAD
     # NOTE: Update to use RBProgVersionAction when this is ported to argparse.
-=======
->>>>>>> 767e4d3a
     parser = OptionParser(
         usage='%prog [options] [user@]hostname [command]',
         version=(
@@ -350,12 +342,8 @@
             'Installed to %s'
             % (get_version_string(),
                sys.version.splitlines()[0],
-<<<<<<< HEAD
                os.path.dirname(reviewboard.__file__))
         ))
-=======
-               os.path.dirname(reviewboard.__file__))))
->>>>>>> 767e4d3a
     parser.disable_interspersed_args()
     parser.add_option('-l',
                       dest='username', metavar='USERNAME', default=None,
