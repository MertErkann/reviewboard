{% extends "admin/base.html" %}
{% load i18n %}

{% block title %}{{title}} | {% trans "Review Board administration" %}{% endblock %}

{% block extrastyle %}
<link rel="stylesheet" type="text/css" href="{{MEDIA_URL}}rb/css/admin.css?{{MEDIA_SERIAL}}" />
<link rel="icon" type="image/png" href="{{MEDIA_URL}}rb/images/favicon.png?{{MEDIA_SERIAL}}" />
{% endblock %}

{% block branding %}
<a href="{% url root %}"><img id="logo" src="{{MEDIA_URL}}rb/images/logo.png?{{MEDIA_SERIAL}}" width="60" height="57" alt="" border="0" /></a>
<h1 id="site-name">{% trans "Review Board administration" %}</h1>
{% endblock %}

{% block breadcrumbs %}
<div class="breadcrumbs"><a href="{{SITE_ROOT}}admin/">{% trans "Home" %}</a> {% if title %} &rsaquo; {{ title|escape }}{% endif %}</div>
{% endblock %}

{% block nav-global %}
{%  if user.is_authenticated %}
<ul id="admin-nav">
<<<<<<< HEAD
 <li><a href="{% url reviewboard.admin.views.dashboard %}">Dashboard</a></li>
 <li><a href="{% url reviewboard.admin.views.dashboard %}db/">Database</a></li>
 <li><a href="{% url site-settings %}">Settings</a></li>
 <li><a href="{% url djblets.extensions.views.extension_list %}">Extensions</a></li>
=======
 <li><a href="{% url reviewboard.admin.views.dashboard %}">{% trans "Dashboard" %}</a></li>
 <li><a href="{% url reviewboard.admin.views.dashboard %}db/">{% trans "Database" %}</a></li>
 <li><a href="{% url site-settings %}">{% trans "Settings" %}</a></li>
>>>>>>> 4b80afcf
</ul>

{%   block subnavbar %}{% endblock %}
{%  endif %}
{% endblock %}<|MERGE_RESOLUTION|>--- conflicted
+++ resolved
@@ -20,16 +20,10 @@
 {% block nav-global %}
 {%  if user.is_authenticated %}
 <ul id="admin-nav">
-<<<<<<< HEAD
- <li><a href="{% url reviewboard.admin.views.dashboard %}">Dashboard</a></li>
- <li><a href="{% url reviewboard.admin.views.dashboard %}db/">Database</a></li>
- <li><a href="{% url site-settings %}">Settings</a></li>
- <li><a href="{% url djblets.extensions.views.extension_list %}">Extensions</a></li>
-=======
  <li><a href="{% url reviewboard.admin.views.dashboard %}">{% trans "Dashboard" %}</a></li>
  <li><a href="{% url reviewboard.admin.views.dashboard %}db/">{% trans "Database" %}</a></li>
  <li><a href="{% url site-settings %}">{% trans "Settings" %}</a></li>
->>>>>>> 4b80afcf
+ <li><a href="{% url djblets.extensions.views.extension_list %}">{% trans "Extensions" %}</a></li>
 </ul>
 
 {%   block subnavbar %}{% endblock %}
