--- conflicted
+++ resolved
@@ -6,20 +6,11 @@
             localSitePrefix: "{% if review_request.local_site %}s/{{review_request.local_site.name}}/{% endif %}",
             branch: "{{review_request_details.branch|escapejs}}",
             bugsClosed: {{review_request_details.get_bug_list|json_dumps}},
-<<<<<<< HEAD
-{% if draft.changedesc %}
-            changeDescription: "{{draft.changedesc.text|markdown_escape:review_request_details.rich_text|escapejs}}",
-{% endif %}
-            closeDescription: "{{close_description|markdown_escape:review_request_details.rich_text|escapejs}}",
-            description: "{{review_request_details.description|markdown_escape:review_request_details.rich_text|escapejs}}",
-            hasDraft: {{draft|yesno:'true,false'}},
-=======
             closeDescription: "{% normalize_text_for_edit close_description close_description_rich_text True %}",
             closeDescriptionRichText: {{close_description_rich_text|yesno:'true,false'}},
             description: "{% normalize_text_for_edit review_request_details.description review_request_details.description_rich_text True %}",
             descriptionRichText: {{review_request_details.description_rich_text|yesno:'true,false'}},
-            hasDraft: {% if draft %}true{% else %}false{% endif %},
->>>>>>> 4a4ae4dd
+            hasDraft: {{draft|yesno:'true,false'}},
             lastUpdatedTimestamp: {{review_request.last_updated|json_dumps}},
             public: {{review_request.public|yesno:'true,false'}},
 {% if review_request.repository %}
