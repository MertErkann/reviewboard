--- conflicted
+++ resolved
@@ -40,13 +40,8 @@
    <tr>
     <td>
      <p><label>{% trans "Groups:" %}</label></p>
-<<<<<<< HEAD
-{% for group in viewing_user.review_groups.all %}
+{% for group in groups %}
      <a class="group" href="{% url 'group' group %}">{{group}}</a>{% if not forloop.last %}, {% endif %}
-=======
-{% for group in groups %}
-     <a class="group" href="{% url group group %}">{{group}}</a>{% if not forloop.last %}, {% endif %}
->>>>>>> 46f5d7c4
 {% endfor %}
     </td>
    </tr>
