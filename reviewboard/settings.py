--- conflicted
+++ resolved
@@ -378,10 +378,7 @@
             'rb/js/models/screenshotReviewableModel.js',
             'rb/js/views/abstractCommentBlockView.js',
             'rb/js/views/abstractReviewableView.js',
-<<<<<<< HEAD
-=======
             'rb/js/views/collapsableBoxView.js',
->>>>>>> 3f9a6f96
             'rb/js/views/commentDialogView.js',
             'rb/js/views/commentIssueBarView.js',
             'rb/js/views/diffFragmentQueueView.js',
