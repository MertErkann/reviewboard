import logging
import re
from time import time
from urllib import quote as urllib_quote

import dateutil.parser
from django.conf import settings
from django.contrib import auth
from django.contrib.auth.models import User
from django.contrib.sites.models import Site
from django.core.exceptions import PermissionDenied, ObjectDoesNotExist
from django.db.models import Q
from django.http import HttpResponseRedirect, HttpResponse, \
                        HttpResponseNotModified
from django.template.defaultfilters import timesince
from django.utils.encoding import force_unicode
from django.utils.formats import localize
from django.utils.translation import ugettext as _
from djblets.extensions.base import RegisteredExtension
from djblets.extensions.resources import ExtensionResource
from djblets.gravatars import get_gravatar_url
from djblets.siteconfig.models import SiteConfiguration
from djblets.util.decorators import augment_method_from
from djblets.util.http import get_http_requested_mimetype, \
                              get_modified_since, \
                              set_last_modified, http_date
from djblets.webapi.core import WebAPIResponsePaginated, \
                                WebAPIResponse
from djblets.webapi.decorators import webapi_login_required, \
                                      webapi_response_errors, \
                                      webapi_request_fields
from djblets.webapi.errors import DOES_NOT_EXIST, INVALID_FORM_DATA, \
                                  NOT_LOGGED_IN, PERMISSION_DENIED
from djblets.webapi.resources import WebAPIResource as DjbletsWebAPIResource, \
                                     UserResource as DjbletsUserResource, \
                                     RootResource as DjbletsRootResource, \
                                     register_resource_for_model, \
                                     get_resource_for_object

from reviewboard import get_version_string, get_package_version, is_release
from reviewboard.accounts.models import Profile
from reviewboard.attachments.forms import UploadFileForm
from reviewboard.attachments.models import FileAttachment
from reviewboard.changedescs.models import ChangeDescription
from reviewboard.diffviewer.diffutils import get_diff_files, \
                                             get_original_file, \
                                             get_patched_file, \
                                             populate_diff_chunks
from reviewboard.diffviewer.forms import EmptyDiffError, DiffTooBigError
from reviewboard.extensions.base import get_extension_manager
from reviewboard.hostingsvcs.errors import AuthorizationError
from reviewboard.hostingsvcs.models import HostingServiceAccount
from reviewboard.hostingsvcs.service import get_hosting_service
from reviewboard.reviews.errors import PermissionError
from reviewboard.reviews.forms import DefaultReviewerForm, UploadDiffForm, \
                                      UploadScreenshotForm
from reviewboard.reviews.models import BaseComment, Comment, DefaultReviewer, \
                                       DiffSet, FileDiff, Group, Repository, \
                                       ReviewRequest, ReviewRequestDraft, \
                                       Review, ScreenshotComment, Screenshot, \
                                       FileAttachmentComment
from reviewboard.scmtools.errors import AuthenticationError, \
                                        ChangeNumberInUseError, \
                                        EmptyChangeSetError, \
                                        FileNotFoundError, \
                                        InvalidChangeNumberError, \
                                        SCMError, \
                                        RepositoryNotFoundError, \
                                        UnverifiedCertificateError
from reviewboard.scmtools.models import Tool
from reviewboard.site.models import LocalSite
from reviewboard.site.urlresolvers import local_site_reverse
from reviewboard.ssh.client import SSHClient
from reviewboard.ssh.errors import SSHError, \
                                   BadHostKeyError, \
                                   UnknownHostKeyError
from reviewboard.webapi.decorators import webapi_check_login_required, \
                                          webapi_check_local_site
from reviewboard.webapi.encoder import status_to_string, string_to_status
from reviewboard.webapi.errors import BAD_HOST_KEY, \
                                      CHANGE_NUMBER_IN_USE, \
                                      DIFF_EMPTY, \
                                      DIFF_TOO_BIG, \
                                      EMPTY_CHANGESET, \
                                      FILE_RETRIEVAL_ERROR, \
                                      GROUP_ALREADY_EXISTS, \
                                      HOSTINGSVC_AUTH_ERROR, \
                                      INVALID_CHANGE_NUMBER, \
                                      INVALID_REPOSITORY, \
                                      INVALID_USER, \
                                      MISSING_REPOSITORY, \
                                      MISSING_USER_KEY, \
                                      REPO_AUTHENTICATION_ERROR, \
                                      REPO_FILE_NOT_FOUND, \
                                      REPO_INFO_ERROR, \
                                      REPO_NOT_IMPLEMENTED, \
                                      SERVER_CONFIG_ERROR, \
                                      UNVERIFIED_HOST_CERT, \
                                      UNVERIFIED_HOST_KEY


CUSTOM_MIMETYPE_BASE = 'application/vnd.reviewboard.org'


def _get_local_site(local_site_name):
    if local_site_name:
        return LocalSite.objects.get(name=local_site_name)
    else:
        return None


def _get_form_errors(form):
    fields = {}

    for field in form.errors:
        fields[field] = [force_unicode(e) for e in form.errors[field]]

    return fields


def _no_access_error(user):
    """Returns a WebAPIError indicating the user has no access.

    Which error this returns depends on whether or not the user is logged in.
    If logged in, this will return _no_access_error(request.user). Otherwise, it will
    return NOT_LOGGED_IN.
    """
    if user.is_authenticated():
        return PERMISSION_DENIED
    else:
        return NOT_LOGGED_IN


EXTRA_DATA_LEN = len('extra_data.')

def _import_extra_data(extra_data, fields):
    for key, value in fields.iteritems():
        if key.startswith('extra_data.'):
            key = key[EXTRA_DATA_LEN:]

            if value != '':
                extra_data[key] = value
            elif key in extra_data:
                del extra_data[key]


class WebAPIResource(DjbletsWebAPIResource):
    """A specialization of the Djblets WebAPIResource for Review Board."""

    mimetype_vendor = 'reviewboard.org'

    @webapi_check_login_required
    @augment_method_from(DjbletsWebAPIResource)
    def get(self, *args, **kwargs):
        """Returns the serialized object for the resource.

        This will require login if anonymous access isn't enabled on the
        site.
        """
        pass

    @webapi_check_login_required
    @webapi_request_fields(
        optional=dict({
            'counts-only': {
                'type': bool,
                'description': 'If specified, a single ``count`` field is '
                               'returned with the number of results, instead '
                               'of the results themselves.',
            },
        }, **DjbletsWebAPIResource.get_list.optional_fields),
        required=DjbletsWebAPIResource.get_list.required_fields,
        allow_unknown=True
    )
    def get_list(self, request, *args, **kwargs):
        """Returns a list of objects.

        This will require login if anonymous access isn't enabled on the
        site.

        If ``?counts-only=1`` is passed on the URL, then this will return
        only a ``count`` field with the number of entries, instead of the
        serialized objects.
        """
        if self.model and request.GET.get('counts-only', False):
            return 200, {
                'count': self.get_queryset(request, is_list=True,
                                           *args, **kwargs).count()
            }
        else:
            return self._get_list_impl(request, *args, **kwargs)

    def _get_list_impl(self, request, *args, **kwargs):
        """Actual implementation to return the list of results.

        This by default calls the parent WebAPIResource.get_list, but this
        can be overridden by subclasses to provide a more custom
        implementation while still retaining the ?counts-only=1 functionality.
        """
        return super(WebAPIResource, self).get_list(request, *args, **kwargs)

    def get_href(self, obj, request, *args, **kwargs):
        """Returns the URL for this object.

        This is an override of djblets.webapi.resources.WebAPIResource.get_href,
        which takes into account our local_site_name namespacing in order to get
        the right prefix on URLs.
        """
        if not self.uri_object_key:
            return None

        href_kwargs = {
            self.uri_object_key: getattr(obj, self.model_object_key),
        }
        href_kwargs.update(self.get_href_parent_ids(obj))

        return request.build_absolute_uri(
            local_site_reverse(self._build_named_url(self.name),
                               request=request,
                               kwargs=href_kwargs))


class BaseCommentResource(WebAPIResource):
    """Base class for comment resources.

    Provides common fields and functionality for all comment resources.
    """
    fields = {
        'issue_opened': {
            'type': bool,
            'description': 'Whether or not a comment opens an issue.',
        },
        'issue_status': {
            'type': ('dropped', 'open', 'resolved'),
            'description': 'The status of an issue.',
        },
    }
    last_modified_field = 'timestamp'

    def update_issue_status(self, request, comment_resource, *args, **kwargs):
        """Updates the issue status for a comment.

        Handles all of the logic for updating an issue status.
        """
        try:
            review_request = review_request_resource.get_object(request, *args,
                                                                **kwargs)
            comment = comment_resource.get_object(request, *args, **kwargs)
        except ObjectDoesNotExist:
            return DOES_NOT_EXIST

        # We want to ensure that the user that is trying to modify the state
        # of an issue is the user who created the review request.
        if not review_request_resource.has_modify_permissions(request,
                                                              review_request):
            return _no_access_error(request.user)

        # We can only update the status of an issue if an issue has been
        # opened
        if not comment.issue_opened:
            raise PermissionDenied

        # We can only update the status of the issue
        issue_status = \
            BaseComment.issue_string_to_status(kwargs.get('issue_status'))
        comment.issue_status = issue_status
        comment.save()

        last_activity_time, updated_object = review_request.get_last_activity()
        comment.timestamp = localize(comment.timestamp)

        return 200, {
            comment_resource.item_result_key: comment,
            'last_activity_time': last_activity_time.isoformat(),
        }

    def should_update_issue_status(self, comment, **kwargs):
        """ Returns true if the comment should have its issue status updated.

        Determines if a comment should have its issue status updated based
        on the current state of the comment, the review, and the arguments
        passed in the request.
        """
        return comment.review.get().public and (comment.issue_opened or \
            kwargs.get('issue_opened')) and \
            BaseComment \
            .issue_string_to_status(kwargs.get('issue_status', None)) \
            != comment.issue_status

    def serialize_issue_status_field(self, obj, **kwargs):
        return BaseComment.issue_status_to_string(obj.issue_status)


base_comment_resource = BaseCommentResource()


class BaseDiffCommentResource(BaseCommentResource):
    """Base class for diff comment resources.

    Provides common fields and functionality for all diff comment resources.
    """
    model = Comment
    name = 'diff_comment'
    fields = dict({
        'id': {
            'type': int,
            'description': 'The numeric ID of the comment.',
        },
        'first_line': {
            'type': int,
            'description': 'The line number that the comment starts at.',
        },
        'num_lines': {
            'type': int,
            'description': 'The number of lines the comment spans.',
        },
        'text': {
            'type': str,
            'description': 'The comment text.',
        },
        'filediff': {
            'type': 'reviewboard.webapi.resources.FileDiffResource',
            'description': 'The per-file diff that the comment was made on.',
        },
        'interfilediff': {
            'type': 'reviewboard.webapi.resources.FileDiffResource',
            'description': "The second per-file diff in an interdiff that "
                           "the comment was made on. This will be ``null`` if "
                           "the comment wasn't made on an interdiff.",
        },
        'timestamp': {
            'type': str,
            'description': 'The date and time that the comment was made '
                           '(in YYYY-MM-DD HH:MM:SS format).',
        },
        'public': {
            'type': bool,
            'description': 'Whether or not the comment is part of a public '
                           'review.',
        },
        'user': {
            'type': 'reviewboard.webapi.resources.UserResource',
            'description': 'The user who made the comment.',
        },
    }, **BaseCommentResource.fields)

    uri_object_key = 'comment_id'

    allowed_methods = ('GET',)

    def get_queryset(self, request, review_request_id, is_list=False,
                     *args, **kwargs):
        """Returns a queryset for Comment models.

        This filters the query for comments on the specified review request
        which are either public or owned by the requesting user.

        If the queryset is being used for a list of comment resources,
        then this can be further filtered by passing ``?interdiff-revision=``
        on the URL to match the given interdiff revision, and
        ``?line=`` to match comments on the given line number.
        """
        review_request = review_request_resource.get_object(
            request, review_request_id, *args, **kwargs)

        q = Q(review__public = True)

        if request.user.is_authenticated():
            q = q | Q(review__user=request.user)

        q = self.model.objects.filter(
            q,
            filediff__diffset__history__review_request=review_request)

        if is_list:
            if 'interdiff-revision' in request.GET:
                interdiff_revision = int(request.GET['interdiff-revision'])
                q = q.filter(
                    interfilediff__diffset__revision=interdiff_revision)

            if 'line' in request.GET:
                q = q.filter(first_line=int(request.GET['line']))

        return q

    def serialize_public_field(self, obj, **kwargs):
        return obj.review.get().public

    def serialize_timesince_field(self, obj, **kwargs):
        return timesince(obj.timestamp)

    def serialize_user_field(self, obj, **kwargs):
        return obj.review.get().user

    @webapi_check_local_site
    @webapi_request_fields(
        optional={
            'interdiff-revision': {
                'type': int,
                'description': 'The second revision in an interdiff revision '
                               'range. The comments will be limited to this '
                               'range.',
            },
            'line': {
                'type': int,
                'description': 'The line number that each comment must '
                               'start on.',
            },
        },
        allow_unknown=True
    )
    @webapi_response_errors(DOES_NOT_EXIST)
    def get_list(self, request, review_id=None, *args, **kwargs):
        try:
            review_request_resource.get_object(request, *args, **kwargs)

            if review_id:
                review_resource.get_object(request,
                    review_id=review_id, *args, **kwargs)

            return super(BaseDiffCommentResource, self).get_list(
                request, review_id=review_id, *args, **kwargs)
        except ObjectDoesNotExist:
            return DOES_NOT_EXIST

    @webapi_check_local_site
    @augment_method_from(WebAPIResource)
    def get(self, *args, **kwargs):
        """Returns information on the comment."""
        pass


class DefaultReviewerResource(WebAPIResource):
    """Provides information on default reviewers for review requests.

    Review Board will apply any default reviewers that match the repository
    and any file path in an uploaded diff for new and updated review requests.
    A default reviewer entry can list multiple users and groups.

    This is useful when different groups own different parts of a codebase.
    Adding DefaultReviewer entries ensures that the right people will always
    see the review request and discussions.

    Default reviewers take a regular expression for the file path matching,
    making it flexible.

    As a tip, specifying ``.*`` for the regular expression would have this
    default reviewer applied to every review request on the matched
    repositories.
    """
    name = 'default_reviewer'
    model = DefaultReviewer
    fields = {
        'id': {
            'type': int,
            'description': 'The numeric ID of the default reviewer.',
        },
        'name': {
            'type': str,
            'description': 'The descriptive name of the entry.',
        },
        'file_regex': {
            'type': str,
            'description': 'The regular expression that is used to match '
                           'files uploaded in a diff.',
        },
        'repositories': {
            'type': str,
            'description': 'A comma-separated list of repository IDs that '
                           'this default reviewer will match against.',
        },
        'users': {
            'type': str,
            'description': 'A comma-separated list of usernames that '
                           'this default reviewer applies to matched review '
                           'requests.',
        },
        'groups': {
            'type': str,
            'description': 'A comma-separated list of group names that '
                           'this default reviewer applies to matched review '
                           'requests.',
        },
    }
    uri_object_key = 'default_reviewer_id'
    autogenerate_etags = True

    allowed_methods = ('GET', 'POST', 'PUT', 'DELETE')

    def serialize_repositories_field(self, default_reviewer, **kwargs):
        return default_reviewer.repository.all()

    def serialize_users_field(self, default_reviewer, **kwargs):
        return default_reviewer.people.all()

    @webapi_check_login_required
    def get_queryset(self, request, is_list=False, local_site_name=None,
                     *args, **kwargs):
        """Returns a queryset for DefaultReviewer models.

        By default, this returns all default reviewers.

        If the queryset is being used for a list of default reviewer
        resources, then it can be further filtered by one or more of the
        arguments listed in get_list.
        """
        local_site = _get_local_site(local_site_name)
        queryset = self.model.objects.filter(local_site=local_site)

        if is_list:
            if 'repositories' in request.GET:
                for repo_id in request.GET.get('repositories').split(','):
                    try:
                        queryset = queryset.filter(repository=repo_id)
                    except ValueError:
                        pass

            if 'users' in request.GET:
                for username in request.GET.get('users').split(','):
                    queryset = queryset.filter(people__username=username)

            if 'groups' in request.GET:
                for name in request.GET.get('groups').split(','):
                    queryset = queryset.filter(groups__name=name)

        return queryset

    def has_access_permissions(self, request, default_reviewer,
                               *args, **kwargs):
        return default_reviewer.is_accessible_by(request.user)

    def has_modify_permissions(self, request, default_reviewer,
                               *args, **kwargs):
        return default_reviewer.is_mutable_by(request.user)

    def has_delete_permissions(self, request, default_reviewer,
                               *args, **kwargs):
        return default_reviewer.is_mutable_by(request.user)

    @webapi_check_local_site
    @augment_method_from(WebAPIResource)
    def get_list(self, request, *args, **kwargs):
        """Retrieves the list of default reviewers on the server.

        By default, this lists all default reviewers. This list can be
        further filtered down by one or more of the following arguments
        in the URL:

          * ``repositories``
            - A comma-separated list of IDs of repositories that the default
              reviewer matches against. Only default reviewers that match
              every specified repository will be returned.

          * ``users``
            - A comma-separated list of usernames that the default reviewer
              applies. Only default reviewers that apply each of these users
              will be returned.

          * ``groups``
            - A comma-separated list of group names that the default reviewer
              applies. Only default reviewers that apply each of these groups
              will be returned.
        """
        pass

    @webapi_check_local_site
    @augment_method_from(WebAPIResource)
    def get(self, *args, **kwargs):
        """Retrieves information on a particular default reviewer."""
        pass

    @webapi_check_local_site
    @webapi_login_required
    @webapi_response_errors(INVALID_FORM_DATA, NOT_LOGGED_IN,
                            PERMISSION_DENIED)
    @webapi_request_fields(
        required={
            'name': {
                'type': str,
                'description': 'The name of the default reviewer entry.',
            },
            'file_regex': {
                'type': str,
                'description': 'The regular expression used to match file '
                               'paths in newly uploaded diffs.',
            },
        },
        optional={
            'repositories': {
                'type': str,
                'description': 'A comma-separated list of repository IDs.',
            },
            'groups': {
                'type': str,
                'description': 'A comma-separated list of group names.',
            },
            'users': {
                'type': str,
                'description': 'A comma-separated list of usernames.',
            }
        },
    )
    def create(self, request, local_site_name=None, *args, **kwargs):
        """Creates a new default reviewer entry.

        Note that by default, a default reviewer will apply to review
        requests on all repositories, unless one or more repositories are
        provided in the default reviewer's list.
        """
        local_site = _get_local_site(local_site_name)

        if not self.model.objects.can_create(request.user, local_site):
            return _no_access_error(request.user)

        code, data = self._create_or_update(local_site, **kwargs)

        if code == 200:
            return 201, data
        else:
            return code, data

    @webapi_check_local_site
    @webapi_login_required
    @webapi_response_errors(INVALID_FORM_DATA, NOT_LOGGED_IN,
                            PERMISSION_DENIED)
    @webapi_request_fields(
        optional={
            'name': {
                'type': str,
                'description': 'The name of the default reviewer entry.',
            },
            'file_regex': {
                'type': str,
                'description': 'The regular expression used to match file '
                               'paths in newly uploaded diffs.',
            },
            'repositories': {
                'type': str,
                'description': 'A comma-separated list of repository IDs.',
            },
            'groups': {
                'type': str,
                'description': 'A comma-separated list of group names.',
            },
            'users': {
                'type': str,
                'description': 'A comma-separated list of usernames.',
            }
        },
    )
    def update(self, request, local_site_name=None, *args, **kwargs):
        """Updates an existing default reviewer entry.

        If the list of repositories is updated with a blank entry, then
        the default reviewer will apply to review requests on all repositories.
        """
        try:
            default_reviewer = self.get_object(
                request, local_site_name=local_site_name, *args, **kwargs)
        except ObjectDoesNotExist:
            return DOES_NOT_EXIST

        if not self.has_modify_permissions(request, default_reviewer):
            return _no_access_error(request.user)

        local_site = _get_local_site(local_site_name)

        return self._create_or_update(local_site, default_reviewer, **kwargs)

    def _create_or_update(self, local_site, default_reviewer=None, **kwargs):
        invalid_fields = {}
        form_data = {}

        if 'groups' in kwargs:
            group_names = kwargs['groups'].split(',')
            group_ids = [
                group['pk']
                for group in Group.objects.filter(
                    name__in=group_names, local_site=local_site).values('pk')
            ]

            if len(group_ids) != len(group_names):
                invalid_fields['groups'] = [
                    'One or more groups were not found'
                ]

            form_data['groups'] = group_ids

        if 'repositories' in kwargs:
            repo_ids = []

            try:
                repo_ids = [
                    int(repo_id)
                    for repo_id in kwargs['repositories'].split(',')
                ]
            except ValueError:
                invalid_fields['repositories'] = [
                    'One or more repository IDs were not in a valid format.'
                ]

            if repo_ids:
                found_count = Repository.objects.filter(
                    pk__in=repo_ids, local_site=local_site).count()

                if len(repo_ids) != found_count:
                    invalid_fields['repositories'] = [
                        'One or more repositories were not found'
                    ]

            form_data['repository'] = repo_ids

        if 'users' in kwargs:
            usernames = kwargs['users'].split(',')
            user_ids = [
                user['pk']
                for user in User.objects.filter(username__in=usernames)
                    .values('pk')
            ]

            if len(user_ids) != len(usernames):
                invalid_fields['users'] = [
                    'One or more users were not found'
                ]

            form_data['people'] = user_ids

        if invalid_fields:
            return INVALID_FORM_DATA, {
                'fields': invalid_fields
            }

        for field in ('name', 'file_regex'):
            if field in kwargs:
                form_data[field] = kwargs[field]

        if local_site:
            form_data['local_site'] = local_site.pk

        form = DefaultReviewerForm(form_data, instance=default_reviewer)

        if not form.is_valid():
            # The form uses "people" and "repository", but we expose these
            # as "users" and "repositories", so transmogrify the errors a bit.
            field_errors = _get_form_errors(form)

            if 'people' in field_errors:
                field_errors['users'] = field_errors.pop('people')

            if 'repository' in field_errors:
                field_errors['repositories'] = field_errors.pop('repository')

            return INVALID_FORM_DATA, {
                'fields': field_errors,
            }

        default_reviewer = form.save()

        return 200, {
            self.item_result_key: default_reviewer,
        }

    @augment_method_from(WebAPIResource)
    def delete(self, *args, **kwargs):
        """Deletes the default reviewer entry.

        This will not remove any reviewers from any review requests.
        It will only prevent these default reviewer rules from being
        applied to any new review requests or updates.
        """
        pass


default_reviewer_resource = DefaultReviewerResource()


class FileDiffCommentResource(BaseDiffCommentResource):
    """Provides information on comments made on a particular per-file diff.

    The list of comments cannot be modified from this resource. It's meant
    purely as a way to see existing comments that were made on a diff. These
    comments will span all public reviews.
    """
    allowed_methods = ('GET',)
    model_parent_key = 'filediff'
    uri_object_key = None

    mimetype_list_resource_name = 'file-diff-comments'
    mimetype_item_resource_name = 'file-diff-comment'

    def get_queryset(self, request, review_request_id, diff_revision,
                     filediff_id, *args, **kwargs):
        """Returns a queryset for Comment models.

        This filters the query for comments on the specified review request
        and made on the specified diff revision, which are either public or
        owned by the requesting user.

        If the queryset is being used for a list of comment resources,
        then this can be further filtered by passing ``?interdiff-revision=``
        on the URL to match the given interdiff revision, and
        ``?line=`` to match comments on the given line number.
        """
        q = super(FileDiffCommentResource, self).get_queryset(
            request, review_request_id, *args, **kwargs)
        return q.filter(filediff__diffset__revision=diff_revision,
                        filediff__id=filediff_id)

    @webapi_check_local_site
    def get_list(self, request, diff_revision=None, *args, **kwargs):
        """Returns the list of comments on a file in a diff.

        This list can be filtered down by using the ``?line=`` and
        ``?interdiff-revision=``.

        To filter for comments that start on a particular line in the file,
        using ``?line=``.

        To filter for comments that span revisions of diffs, you can specify
        the second revision in the range using ``?interdiff-revision=``.
        """
        try:
            filediff_resource.get_object(request,
                diff_revision=diff_revision, *args, **kwargs)

            return super(FileDiffCommentResource, self).get_list(
                request, diff_revision=diff_revision, *args, **kwargs)
        except ObjectDoesNotExist:
            return DOES_NOT_EXIST

filediff_comment_resource = FileDiffCommentResource()


class ReviewDiffCommentResource(BaseDiffCommentResource):
    """Provides information on diff comments made on a review.

    If the review is a draft, then comments can be added, deleted, or
    changed on this list. However, if the review is already published,
    then no changes can be made.
    """
    allowed_methods = ('GET', 'POST', 'PUT', 'DELETE')
    model_parent_key = 'review'

    mimetype_list_resource_name = 'review-diff-comments'
    mimetype_item_resource_name = 'review-diff-comment'

    def get_queryset(self, request, review_request_id, review_id,
                     *args, **kwargs):
        q = super(ReviewDiffCommentResource, self).get_queryset(
            request, review_request_id, *args, **kwargs)
        return q.filter(review=review_id)

    def has_delete_permissions(self, request, comment, *args, **kwargs):
        review = comment.review.get()
        return not review.public and review.user == request.user

    @webapi_check_local_site
    @webapi_login_required
    @webapi_response_errors(DOES_NOT_EXIST, INVALID_FORM_DATA,
                            NOT_LOGGED_IN, PERMISSION_DENIED)
    @webapi_request_fields(
        required = {
            'filediff_id': {
                'type': int,
                'description': 'The ID of the file diff the comment is on.',
            },
            'first_line': {
                'type': int,
                'description': 'The line number the comment starts at.',
            },
            'num_lines': {
                'type': int,
                'description': 'The number of lines the comment spans.',
            },
            'text': {
                'type': str,
                'description': 'The comment text.',
            },
        },
        optional = {
            'interfilediff_id': {
                'type': int,
                'description': 'The ID of the second file diff in the '
                               'interdiff the comment is on.',
            },
            'issue_opened': {
                'type': bool,
                'description': 'Whether the comment opens an issue.',
            },
        },
    )
    def create(self, request, first_line, num_lines, text,
               filediff_id, issue_opened=False, interfilediff_id=None, *args,
               **kwargs):
        """Creates a new diff comment.

        This will create a new diff comment on this review. The review
        must be a draft review.
        """
        try:
            review_request = \
                review_request_resource.get_object(request, *args, **kwargs)
            review = review_resource.get_object(request, *args, **kwargs)
        except ObjectDoesNotExist:
            return DOES_NOT_EXIST

        if not review_resource.has_modify_permissions(request, review):
            return _no_access_error(request.user)

        filediff = None
        interfilediff = None
        invalid_fields = {}

        try:
            filediff = FileDiff.objects.get(
                pk=filediff_id,
                diffset__history__review_request=review_request)
        except ObjectDoesNotExist:
            invalid_fields['filediff_id'] = \
                ['This is not a valid filediff ID']

        if filediff and interfilediff_id:
            if interfilediff_id == filediff.id:
                invalid_fields['interfilediff_id'] = \
                    ['This cannot be the same as filediff_id']
            else:
                try:
                    interfilediff = FileDiff.objects.get(
                        pk=interfilediff_id,
                        diffset__history=filediff.diffset.history)
                except ObjectDoesNotExist:
                    invalid_fields['interfilediff_id'] = \
                        ['This is not a valid interfilediff ID']

        if invalid_fields:
            return INVALID_FORM_DATA, {
                'fields': invalid_fields,
            }

        new_comment = self.model(filediff=filediff,
                                 interfilediff=interfilediff,
                                 text=text,
                                 first_line=first_line,
                                 num_lines=num_lines,
                                 issue_opened=bool(issue_opened))

        if issue_opened:
            new_comment.issue_status = BaseComment.OPEN
        else:
            new_comment.issue_status = None

        new_comment.save()

        review.comments.add(new_comment)
        review.save()

        return 201, {
            self.item_result_key: new_comment,
        }

    @webapi_check_local_site
    @webapi_login_required
    @webapi_response_errors(DOES_NOT_EXIST, NOT_LOGGED_IN, PERMISSION_DENIED)
    @webapi_request_fields(
        optional = {
            'first_line': {
                'type': int,
                'description': 'The line number the comment starts at.',
            },
            'num_lines': {
                'type': int,
                'description': 'The number of lines the comment spans.',
            },
            'text': {
                'type': str,
                'description': 'The comment text.',
            },
            'issue_opened': {
                'type': bool,
                'description': 'Whether or not the comment opens an issue.',
            },
            'issue_status': {
                'type': ('dropped', 'open', 'resolved'),
                'description': 'The status of an open issue.',
            }
        },
    )
    def update(self, request, *args, **kwargs):
        """Updates a diff comment.

        This can update the text or line range of an existing comment.
        """
        try:
            review_request_resource.get_object(request, *args, **kwargs)
            review = review_resource.get_object(request, *args, **kwargs)
            diff_comment = self.get_object(request, *args, **kwargs)
        except ObjectDoesNotExist:
            return DOES_NOT_EXIST

        # Determine whether or not we're updating the issue status.
        # If so, delegate to the base_comment_resource.
        if base_comment_resource.should_update_issue_status(diff_comment,
                                                            **kwargs):
            return base_comment_resource.update_issue_status(request, self,
                                                             *args, **kwargs)

        if not review_resource.has_modify_permissions(request, review):
            return _no_access_error(request.user)

        # If we've updated the comment from having no issue opened,
        # to having an issue opened, we need to set the issue status
        # to OPEN.
        if not diff_comment.issue_opened and kwargs.get('issue_opened', False):
            diff_comment.issue_status = BaseComment.OPEN

        for field in ('text', 'first_line', 'num_lines', 'issue_opened'):
            value = kwargs.get(field, None)

            if value is not None:
                setattr(diff_comment, field, value)

        diff_comment.save()

        return 200, {
            self.item_result_key: diff_comment,
        }

    @webapi_check_local_site
    @augment_method_from(BaseDiffCommentResource)
    def delete(self, *args, **kwargs):
        """Deletes the comment.

        This will remove the comment from the review. This cannot be undone.

        Only comments on draft reviews can be deleted. Attempting to delete
        a published comment will return a Permission Denied error.

        Instead of a payload response, this will return :http:`204`.
        """
        pass

    @webapi_check_local_site
    @augment_method_from(BaseDiffCommentResource)
    def get_list(self, *args, **kwargs):
        """Returns the list of comments made on a review.

        This list can be filtered down by using the ``?line=`` and
        ``?interdiff-revision=``.

        To filter for comments that start on a particular line in the file,
        using ``?line=``.

        To filter for comments that span revisions of diffs, you can specify
        the second revision in the range using ``?interdiff-revision=``.
        """
        pass

review_diff_comment_resource = ReviewDiffCommentResource()


class ReviewReplyDiffCommentResource(BaseDiffCommentResource):
    """Provides information on replies to diff comments made on a review reply.

    If the reply is a draft, then comments can be added, deleted, or
    changed on this list. However, if the reply is already published,
    then no changed can be made.
    """
    allowed_methods = ('GET', 'POST', 'PUT', 'DELETE')
    model_parent_key = 'review'
    fields = dict({
        'reply_to': {
            'type': ReviewDiffCommentResource,
            'description': 'The comment being replied to.',
        },
    }, **BaseDiffCommentResource.fields)

    mimetype_list_resource_name = 'review-reply-diff-comments'
    mimetype_item_resource_name = 'review-reply-diff-comment'

    def get_queryset(self, request, review_request_id, review_id, reply_id,
                     *args, **kwargs):
        q = super(ReviewReplyDiffCommentResource, self).get_queryset(
            request, review_request_id, *args, **kwargs)
        q = q.filter(review=reply_id, review__base_reply_to=review_id)
        return q

    @webapi_check_local_site
    @webapi_login_required
    @webapi_response_errors(DOES_NOT_EXIST, INVALID_FORM_DATA,
                            NOT_LOGGED_IN, PERMISSION_DENIED)
    @webapi_request_fields(
        required = {
            'reply_to_id': {
                'type': int,
                'description': 'The ID of the comment being replied to.',
            },
            'text': {
                'type': str,
                'description': 'The comment text.',
            },
        },
    )
    def create(self, request, reply_to_id, text, *args, **kwargs):
        """Creates a new reply to a diff comment on the parent review.

        This will create a new diff comment as part of this reply. The reply
        must be a draft reply.
        """
        try:
            review_request_resource.get_object(request, *args, **kwargs)
            reply = review_reply_resource.get_object(request, *args, **kwargs)
        except ObjectDoesNotExist:
            return DOES_NOT_EXIST

        if not review_reply_resource.has_modify_permissions(request, reply):
            return _no_access_error(request.user)

        try:
            comment = \
                review_diff_comment_resource.get_object(request,
                                                        comment_id=reply_to_id,
                                                        *args, **kwargs)
        except ObjectDoesNotExist:
            return INVALID_FORM_DATA, {
                'fields': {
                    'reply_to_id': ['This is not a valid comment ID'],
                }
            }

        q = self.get_queryset(request, *args, **kwargs)
        q = q.filter(Q(reply_to=comment) & Q(review=reply))

        try:
            new_comment = q.get()

            # This already exists. Go ahead and update, but we're going to
            # redirect the user to the right place.
            is_new = False
        except self.model.DoesNotExist:
            new_comment = self.model(filediff=comment.filediff,
                                     interfilediff=comment.interfilediff,
                                     reply_to=comment,
                                     first_line=comment.first_line,
                                     num_lines=comment.num_lines)
            is_new = True

        new_comment.text = text
        new_comment.save()

        data = {
            self.item_result_key: new_comment,
        }

        if is_new:
            reply.comments.add(new_comment)
            reply.save()

            return 201, data
        else:
            return 303, data, {
                'Location': self.get_href(new_comment, request, *args, **kwargs)
            }

    @webapi_check_local_site
    @webapi_login_required
    @webapi_response_errors(DOES_NOT_EXIST, NOT_LOGGED_IN, PERMISSION_DENIED)
    @webapi_request_fields(
        required = {
            'text': {
                'type': str,
                'description': 'The new comment text.',
            },
        },
    )
    def update(self, request, *args, **kwargs):
        """Updates a reply to a diff comment.

        This can only update the text in the comment. The comment being
        replied to cannot change.
        """
        try:
            review_request_resource.get_object(request, *args, **kwargs)
            reply = review_reply_resource.get_object(request, *args, **kwargs)
            diff_comment = self.get_object(request, *args, **kwargs)
        except ObjectDoesNotExist:
            return DOES_NOT_EXIST

        if not review_reply_resource.has_modify_permissions(request, reply):
            return _no_access_error(request.user)

        for field in ('text',):
            value = kwargs.get(field, None)

            if value is not None:
                setattr(diff_comment, field, value)

        diff_comment.save()

        return 200, {
            self.item_result_key: diff_comment,
        }

    @webapi_check_local_site
    @augment_method_from(BaseDiffCommentResource)
    def delete(self, *args, **kwargs):
        """Deletes a comment from a draft reply.

        This will remove the comment from the reply. This cannot be undone.

        Only comments on draft replies can be deleted. Attempting to delete
        a published comment will return a Permission Denied error.

        Instead of a payload response, this will return :http:`204`.
        """
        pass

    @webapi_check_local_site
    @augment_method_from(BaseDiffCommentResource)
    def get(self, *args, **kwargs):
        """Returns information on a reply to a comment.

        Much of the information will be identical to that of the comment
        being replied to. For example, the range of lines. This is because
        the reply to the comment is meant to cover the exact same code that
        the original comment covers.
        """
        pass

    @webapi_check_local_site
    @augment_method_from(BaseDiffCommentResource)
    def get_list(self, *args, **kwargs):
        """Returns the list of replies to comments made on a review reply.

        This list can be filtered down by using the ``?line=`` and
        ``?interdiff-revision=``.

        To filter for comments that start on a particular line in the file,
        using ``?line=``.

        To filter for comments that span revisions of diffs, you can specify
        the second revision in the range using ``?interdiff-revision=``.
        """
        pass

review_reply_diff_comment_resource = ReviewReplyDiffCommentResource()


class OriginalFileResource(WebAPIResource):
    """Provides the unpatched file corresponding to a file diff."""
    name = 'original_file'
    singleton = True
    allowed_item_mimetypes = ['text/plain']

    @webapi_check_login_required
    def get(self, request, *args, **kwargs):
        """Returns the original unpatched file.

        The file is returned as :mimetype:`text/plain` and is the original
        file before applying a patch.
        """
        try:
            filediff = filediff_resource.get_object(request, *args, **kwargs)
        except ObjectDoesNotExist:
            return DOES_NOT_EXIST

        if filediff.is_new:
            return DOES_NOT_EXIST

        try:
            orig_file = get_original_file(filediff)
        except Exception, e:
            logging.error("Error retrieving original file: %s", e, exc_info=1)
            return FILE_RETRIEVAL_ERROR

        resp = HttpResponse(orig_file, mimetype='text/plain')
        filename = urllib_quote(filediff.source_file)
        resp['Content-Disposition'] = 'inline; filename=%s' % filename
        set_last_modified(resp, filediff.diffset.timestamp)

        return resp

original_file_resource = OriginalFileResource()


class PatchedFileResource(WebAPIResource):
    """Provides the patched file corresponding to a file diff."""
    name = 'patched_file'
    singleton = True
    allowed_item_mimetypes = ['text/plain']

    @webapi_check_login_required
    def get(self, request, *args, **kwargs):
        """Returns the patched file.

        The file is returned as :mimetype:`text/plain` and is the result
        of applying the patch to the original file.
        """
        try:
            filediff = filediff_resource.get_object(request, *args, **kwargs)
        except ObjectDoesNotExist:
            return DOES_NOT_EXIST

        if filediff.deleted:
            return DOES_NOT_EXIST

        try:
            orig_file = get_original_file(filediff)
        except Exception, e:
            logging.error("Error retrieving original file: %s", e, exc_info=1)
            return FILE_RETRIEVAL_ERROR

        try:
            patched_file = get_patched_file(orig_file, filediff)
        except Exception, e:
            logging.error("Error retrieving patched file: %s", e, exc_info=1)
            return FILE_RETRIEVAL_ERROR

        resp = HttpResponse(patched_file, mimetype='text/plain')
        filename = urllib_quote(filediff.dest_file)
        resp['Content-Disposition'] = 'inline; filename=%s' % filename
        set_last_modified(resp, filediff.diffset.timestamp)

        return resp

patched_file_resource = PatchedFileResource()


class FileDiffResource(WebAPIResource):
    """Provides information on per-file diffs.

    Each of these contains a single, self-contained diff file that
    applies to exactly one file on a repository.
    """
    model = FileDiff
    name = 'file'
    fields = {
        'id': {
            'type': int,
            'description': 'The numeric ID of the file diff.',
        },
        'source_file': {
            'type': str,
            'description': 'The original name of the modified file in the '
                           'diff.',
        },
        'dest_file': {
            'type': str,
            'description': 'The new name of the patched file. This may be '
                           'the same as the existing file.',
        },
        'source_revision': {
            'type': str,
            'description': 'The revision of the file being modified. This '
                           'is a valid revision in the repository.',
        },
        'dest_detail': {
            'type': str,
            'description': 'Additional information of the destination file. '
                           'This is parsed from the diff, but is usually '
                           'not used for anything.',
        },
    }
    item_child_resources = [
        filediff_comment_resource,
        original_file_resource,
        patched_file_resource,
    ]

    uri_object_key = 'filediff_id'
    model_parent_key = 'diffset'

    DIFF_DATA_MIMETYPE_BASE = CUSTOM_MIMETYPE_BASE + '.diff.data'
    DIFF_DATA_MIMETYPE_JSON = DIFF_DATA_MIMETYPE_BASE + '+json'
    DIFF_DATA_MIMETYPE_XML = DIFF_DATA_MIMETYPE_BASE + '+xml'

    allowed_item_mimetypes = WebAPIResource.allowed_item_mimetypes + [
        'text/x-patch',
        DIFF_DATA_MIMETYPE_JSON,
        DIFF_DATA_MIMETYPE_XML,
    ]

    def get_last_modified(self, request, obj, *args, **kwargs):
        return obj.diffset.timestamp

    def get_queryset(self, request, review_request_id, diff_revision,
                     local_site_name=None, *args, **kwargs):
        if local_site_name:
            review_request = review_request_resource.get_object(
                request,
                review_request_id=review_request_id,
                diff_revision=diff_revision,
                local_site_name=local_site_name,
                *args,
                **kwargs)
            review_request_id = review_request.pk

        return self.model.objects.filter(
            diffset__history__review_request=review_request_id,
            diffset__revision=diff_revision)

    @webapi_check_local_site
    @augment_method_from(WebAPIResource)
    def get_list(self, *args, **kwargs):
        """Returns the list of public per-file diffs on the review request.

        Each per-file diff has information about the diff. It does not
        provide the contents of the diff. For that, access the per-file diff's
        resource directly and use the correct mimetype.
        """
        pass

    def get_links(self, resources=[], obj=None, request=None,
                  *args, **kwargs):
        """Returns a dictionary of links coming off this resource.

        If the file represented by the FileDiffResource is new,
        the link to the OriginalFileResource will be removed.
        Alternatively, if the file is deleted, the link to the
        PatchedFileResource will be removed.
        """
        links = super(FileDiffResource, self).get_links(resources, obj,
                                                        request, *args,
                                                        **kwargs)

        # Only remove the links if we are returning them for
        # a specific filediff, and not a list of filediffs.
        if obj:
            if obj.is_new:
                del links[original_file_resource.name_plural]

            if obj.deleted:
                del links[patched_file_resource.name_plural]

        return links

    @webapi_check_login_required
    def get(self, request, *args, **kwargs):
        """Returns the information or contents on a per-file diff.

        The output varies by mimetype.

        If :mimetype:`application/json` or :mimetype:`application/xml` is
        used, then the fields for the diff are returned, like with any other
        resource.

        If :mimetype:`text/x-patch` is used, then the actual diff file itself
        is returned. This diff should be as it was when uploaded originally,
        for this file only, with potentially some extra SCM-specific headers
        stripped.

        If :mimetype:`application/vnd.reviewboard.org.diff.data+json` or
        :mimetype:`application/vnd.reviewboard.org.diff.data+xml` is used,
        then the raw diff data (lists of inserts, deletes, replaces, moves,
        header information, etc.) is returned in either JSON or XML. This
        contains nearly all of the information used to render the diff in
        the diff viewer, and can be useful for building a diff viewer that
        interfaces with Review Board.

        If ``?syntax-highlighting=1`` is passed, the rendered diff content
        for each line will contain HTML markup showing syntax highlighting.
        Otherwise, the content will be in plain text.

        The format of the diff data is a bit complex. The data is stored
        under a top-level ``diff_data`` element and contains the following
        information:

        .. list-table::
           :header-rows: 1
           :widths: 25 15 60

           * - Field
             - Type
             - Description

           * - **binary**
             - Boolean
             - Whether or not the file is a binary file. Binary files
               won't have any diff content to display.

           * - **chunks**
             - List of Dictionary
             - A list of chunks. These are used to render the diff. See below.

           * - **changed_chunk_indexes**
             - List of Integer
             - The list of chunks in the diff that have actual changes
               (inserts, deletes, or replaces).

           * - **new_file**
             - Boolean
             - Whether or not this is a newly added file, rather than an
               existing file in the repository.

           * - **num_changes**
             - Integer
             - The number of changes made in this file (chunks of adds,
               removes, or deletes).

        Each chunk contains the following fields:

        .. list-table::
           :header-rows: 1
           :widths: 25 15 60

           * - Field
             - Type
             - Description

           * - **change**
             - One of ``equal``, ``delete``, ``insert``, ``replace``
             - The type of change on this chunk. The type influences what
               sort of information is available for the chunk.

           * - **collapsable**
             - Boolean
             - Whether or not this chunk is collapseable. A collapseable chunk
               is one that is hidden by default in the diff viewer, but can
               be expanded. These will always be ``equal`` chunks, but not
               every ``equal`` chunk is necessarily collapseable (as they
               may be there to provide surrounding context for the changes).

           * - **index**
             - Integer
             - The index of the chunk. This is 0-based.

           * - **lines**
             - List of List
             - The list of rendered lines for a side-by-side diff. Each
               entry in the list is itself a list with 8 items:

               1. Row number of the line in the combined side-by-side diff.
               2. The line number of the line in the left-hand file, as an
                  integer (for ``replace``, ``delete``, and ``equal`` chunks)
                  or an empty string (for ``insert``).
               3. The text for the line in the left-hand file.
               4. The indexes within the text for the left-hand file that
                  have been replaced by text in the right-hand side. Each
                  index is a list of ``start, end`` positions, 0-based.
                  This is only available for ``replace`` lines. Otherwise the
                  list is empty.
               5. The line number of the line in the right-hand file, as an
                  integer (for ``replace``, ``insert`` and ``equal`` chunks)
                  or an empty string (for ``delete``).
               6. The text for the line in the right-hand file.
               7. The indexes within the text for the right-hand file that
                  are replacements for text in the left-hand file. Each
                  index is a list of ``start, end`` positions, 0-based.
                  This is only available for ``replace`` lines. Otherwise the
                  list is empty.
               8. A boolean that indicates if the line contains only
                  whitespace changes.

           * - **meta**
             - Dictionary
             - Additional information about the chunk. See below for more
               information.

           * - **numlines**
             - Integer
             - The number of lines in the chunk.

        A chunk's meta information contains:

        .. list-table::
           :header-rows: 1
           :widths: 25 15 60

           * - Field
             - Type
             - Description

           * - **headers**
             - List of (String, String)
             - Class definitions, function definitions, or other useful
               headers that should be displayed before this chunk. This helps
               users to identify where in a file they are and what the current
               chunk may be a part of.

           * - **whitespace_chunk**
             - Boolean
             - Whether or not the entire chunk consists only of whitespace
               changes.

           * - **whitespace_lines**
             - List of (Integer, Integer)
             - A list of ``start, end`` row indexes in the lins that contain
               whitespace-only changes. These are 1-based.

        Other meta information may be available, but most is intended for
        internal use and shouldn't be relied upon.
        """
        mimetype = get_http_requested_mimetype(request,
                                               self.allowed_item_mimetypes)

        if mimetype == 'text/x-patch':
            return self._get_patch(request, *args, **kwargs)
        elif mimetype.startswith(self.DIFF_DATA_MIMETYPE_BASE + "+"):
            return self._get_diff_data(request, mimetype, *args, **kwargs)
        else:
            return super(FileDiffResource, self).get(request, *args, **kwargs)

    def _get_patch(self, request, *args, **kwargs):
        try:
            review_request_resource.get_object(request, *args, **kwargs)
            filediff = self.get_object(request, *args, **kwargs)
        except ObjectDoesNotExist:
            return DOES_NOT_EXIST

        resp = HttpResponse(filediff.diff, mimetype='text/x-patch')
        filename = '%s.patch' % urllib_quote(filediff.source_file)
        resp['Content-Disposition'] = 'inline; filename=%s' % filename
        set_last_modified(resp, filediff.diffset.timestamp)

        return resp

    def _get_diff_data(self, request, mimetype, *args, **kwargs):
        try:
            review_request_resource.get_object(request, *args, **kwargs)
            filediff = self.get_object(request, *args, **kwargs)
        except ObjectDoesNotExist:
            return DOES_NOT_EXIST

        highlighting = request.GET.get('syntax-highlighting', False)

        files = get_diff_files(filediff.diffset, filediff)
        populate_diff_chunks(files, highlighting)

        if not files:
            # This may not be the right error here.
            return DOES_NOT_EXIST

        assert len(files) == 1
        f = files[0]

        payload = {
            'diff_data': {
                'binary': f['binary'],
                'chunks': f['chunks'],
                'num_changes': f['num_changes'],
                'changed_chunk_indexes': f['changed_chunk_indexes'],
                'new_file': f['newfile'],
            }
        }

        # XXX: Kind of a hack.
        api_format = mimetype.split('+')[-1]

        resp = WebAPIResponse(request, payload, api_format=api_format)
        set_last_modified(resp, filediff.diffset.timestamp)

        return resp

filediff_resource = FileDiffResource()


class ChangeResource(WebAPIResource):
    """Provides information on a change made to a public review request.

    A change includes, optionally, text entered by the user describing the
    change, and also includes a list of fields that were changed on the
    review request.

    The list of fields changed are in ``fields_changed``. The keys are the
    names of the fields, and the values are details on that particular
    change to the field.

    For ``summary``, ``description``, ``testing_done`` and ``branch`` fields,
    the following detail keys will be available:

    * ``old``: The old value of the field.
    * ``new``: The new value of the field.

    For ``diff`` fields:

    * ``added``: The diff that was added.

    For ``bugs_closed`` fields:

    * ``old``: A list of old bugs.
    * ``new``: A list of new bugs.
    * ``removed``: A list of bugs that were removed, if any.
    * ``added``: A list of bugs that were added, if any.

    For ``file_attachments``, ``screenshots``, ``target_people`` and
    ``target_groups`` fields:

    * ``old``: A list of old items.
    * ``new``: A list of new items.
    * ``removed``: A list of items that were removed, if any.
    * ``added``: A list of items that were added, if any.

    For ``screenshot_captions`` and ``file_captions`` fields:

    * ``old``: The old caption.
    * ``new``: The new caption.
    * ``screenshot``: The screenshot that was updated.
    """
    model = ChangeDescription
    name = 'change'
    fields = {
        'id': {
            'type': int,
            'description': 'The numeric ID of the change description.',
        },
        'fields_changed': {
            'type': dict,
            'description': 'The fields that were changed.',
        },
        'text': {
            'type': str,
            'description': 'The description of the change written by the '
                           'submitter.'
        },
        'timestamp': {
            'type': str,
            'description': 'The date and time that the change was made '
                           '(in YYYY-MM-DD HH:MM:SS format).',
        },
    }
    uri_object_key = 'change_id'
    model_parent_key = 'review_request'
    last_modified_field = 'timestamp'
    allowed_methods = ('GET',)
    mimetype_list_resource_name = 'review-request-changes'
    mimetype_item_resource_name = 'review-request-change'

    _changed_fields_to_models = {
        'screenshots': Screenshot,
        'target_people': User,
        'target_groups': Group,
    }

    def serialize_fields_changed_field(self, obj, **kwargs):
        def get_object_cached(model, pk, obj_cache={}):
            if model not in obj_cache:
                obj_cache[model] = {}

            if pk not in obj_cache[model]:
                obj_cache[model][pk] = model.objects.get(pk=pk)

            return obj_cache[model][pk]

        fields_changed = obj.fields_changed.copy()

        for field, data in fields_changed.iteritems():
            if field in ('screenshot_captions', 'file_captions'):
                fields_changed[field] = [
                    {
                        'old': data[pk]['old'][0],
                        'new': data[pk]['new'][0],
                        'screenshot': get_object_cached(Screenshot, pk),
                    }
                    for pk, values in data.iteritems()
                ]
            elif field == 'diff':
                data['added'] = get_object_cached(DiffSet, data['added'][0][2])
            elif field == 'bugs_closed':
                for key in ('new', 'old', 'added', 'removed'):
                    if key in data:
                        data[key] = [bug[0] for bug in data[key]]
            elif field in ('summary', 'description', 'testing_done', 'branch',
                           'status'):
                if 'old' in data:
                    data['old'] = data['old'][0]

                if 'new' in data:
                    data['new'] = data['new'][0]
            elif field in self._changed_fields_to_models:
                model = self._changed_fields_to_models[field]

                for key in ('new', 'old', 'added', 'removed'):
                    if key in data:
                        data[key] = [
                            get_object_cached(model, item[2])
                            for item in data[key]
                        ]
            else:
                # Just ignore everything else. We don't want to have people
                # depend on some sort of data that we later need to change the
                # format of.
                pass

        return fields_changed

    def get_queryset(self, request, review_request_id, *args, **kwargs):
        return self.model.objects.filter(review_request=review_request_id,
                                         public=True)

    @webapi_check_local_site
    @augment_method_from(WebAPIResource)
    def get_list(self, *args, **kwargs):
        """Returns a list of changes made on a review request."""
        pass

    @webapi_check_local_site
    @augment_method_from(WebAPIResource)
    def get(self, *args, **kwargs):
        """Returns the information on a change to a review request."""
        pass

change_resource = ChangeResource()


class DiffResource(WebAPIResource):
    """Provides information on a collection of complete diffs.

    Each diff contains individual per-file diffs as child resources.
    A diff is revisioned, and more than one can be associated with any
    particular review request.
    """
    model = DiffSet
    name = 'diff'
    fields = {
        'id': {
            'type': int,
            'description': 'The numeric ID of the diff.',
        },
        'name': {
            'type': str,
            'description': 'The name of the diff, usually the filename.',
        },
        'revision': {
            'type': int,
            'description': 'The revision of the diff. Starts at 1 for public '
                           'diffs. Draft diffs may be at 0.',
        },
        'timestamp': {
            'type': str,
            'description': 'The date and time that the diff was uploaded '
                           '(in YYYY-MM-DD HH:MM:SS format).',
        },
        'repository': {
            'type': 'reviewboard.webapi.resources.RepositoryResource',
            'description': 'The repository that the diff is applied against.',
        },
        'basedir': {
                'type': str,
                'description': 'The base directory that will prepended to '
                               'all paths in the diff. This is needed for '
                               'some types of repositories. The directory '
                               'must be between the root of the repository '
                               'and the top directory referenced in the '
                               'diff paths.',
        },
    }
    item_child_resources = [filediff_resource]

    allowed_methods = ('GET', 'POST')

    uri_object_key = 'diff_revision'
    model_object_key = 'revision'
    model_parent_key = 'history'
    last_modified_field = 'timestamp'

    allowed_item_mimetypes = WebAPIResource.allowed_item_mimetypes + [
        'text/x-patch',
    ]

    def get_queryset(self, request, *args, **kwargs):
        try:
            review_request = \
                review_request_resource.get_object(request, *args, **kwargs)
        except ReviewRequest.DoesNotExist:
            raise self.model.DoesNotExist

        return self.model.objects.filter(
            history__review_request=review_request)

    def get_parent_object(self, diffset):
        history = diffset.history

        if history:
            return history.review_request.get()
        else:
            # This isn't in a history yet. It's part of a draft.
            return diffset.review_request_draft.get().review_request

    def has_access_permissions(self, request, diffset, *args, **kwargs):
        review_request = diffset.history.review_request.get()
        return review_request.is_accessible_by(request.user)

    @webapi_check_local_site
    @webapi_response_errors(DOES_NOT_EXIST)
    def get_list(self, *args, **kwargs):
        """Returns the list of public diffs on the review request.

        Each diff has a revision and list of per-file diffs associated with it.
        """
        try:
            return super(DiffResource, self).get_list(*args, **kwargs)
        except self.model.DoesNotExist:
            return DOES_NOT_EXIST

    @webapi_check_local_site
    @webapi_check_login_required
    def get(self, request, *args, **kwargs):
        """Returns the information or contents on a particular diff.

        The output varies by mimetype.

        If :mimetype:`application/json` or :mimetype:`application/xml` is
        used, then the fields for the diff are returned, like with any other
        resource.

        If :mimetype:`text/x-patch` is used, then the actual diff file itself
        is returned. This diff should be as it was when uploaded originally,
        with potentially some extra SCM-specific headers stripped. The
        contents will contain that of all per-file diffs that make up this
        diff.
        """
        mimetype = get_http_requested_mimetype(request,
                                               self.allowed_item_mimetypes)

        if mimetype == 'text/x-patch':
            return self._get_patch(request, *args, **kwargs)
        else:
            return super(DiffResource, self).get(request, *args, **kwargs)

    def _get_patch(self, request, *args, **kwargs):
        try:
            review_request = \
                review_request_resource.get_object(request, *args, **kwargs)
            diffset = self.get_object(request, *args, **kwargs)
        except ObjectDoesNotExist:
            return DOES_NOT_EXIST

        tool = review_request.repository.get_scmtool()
        data = tool.get_parser('').raw_diff(diffset)

        resp = HttpResponse(data, mimetype='text/x-patch')

        if diffset.name == 'diff':
            filename = 'bug%s.patch' % \
                       review_request.bugs_closed.replace(',', '_')
        else:
            filename = diffset.name

        resp['Content-Disposition'] = 'inline; filename=%s' % filename
        set_last_modified(resp, diffset.timestamp)

        return resp

    @webapi_check_local_site
    @webapi_login_required
    @webapi_response_errors(DOES_NOT_EXIST, NOT_LOGGED_IN, PERMISSION_DENIED,
                            REPO_FILE_NOT_FOUND, INVALID_FORM_DATA,
                            DIFF_EMPTY, DIFF_TOO_BIG)
    @webapi_request_fields(
        required={
            'path': {
                'type': file,
                'description': 'The main diff to upload.',
            },
        },
        optional={
            'basedir': {
                'type': str,
                'description': 'The base directory that will prepended to '
                               'all paths in the diff. This is needed for '
                               'some types of repositories. The directory '
                               'must be between the root of the repository '
                               'and the top directory referenced in the '
                               'diff paths.',
            },
            'parent_diff_path': {
                'type': file,
                'description': 'The optional parent diff to upload.',
            },
        }
    )
    def create(self, request, *args, **kwargs):
        """Creates a new diff by parsing an uploaded diff file.

        This will implicitly create the new Review Request draft, which can
        be updated separately and then published.

        This accepts a unified diff file, validates it, and stores it along
        with the draft of a review request. The new diff will have a revision
        of 0.

        A parent diff can be uploaded along with the main diff. A parent diff
        is a diff based on an existing commit in the repository, which will
        be applied before the main diff. The parent diff will not be included
        in the diff viewer. It's useful when developing a change based on a
        branch that is not yet committed. In this case, a parent diff of the
        parent branch would be provided along with the diff of the new commit,
        and only the new commit will be shown.

        It is expected that the client will send the data as part of a
        :mimetype:`multipart/form-data` mimetype. The main diff's name and
        content would be stored in the ``path`` field. If a parent diff is
        provided, its name and content would be stored in the
        ``parent_diff_path`` field.

        An example of this would be::

            -- SoMe BoUnDaRy
            Content-Disposition: form-data; name=path; filename="foo.diff"

            <Unified Diff Content Here>
            -- SoMe BoUnDaRy --
        """
        try:
            review_request = \
                review_request_resource.get_object(request, *args, **kwargs)
        except ReviewRequest.DoesNotExist:
            return DOES_NOT_EXIST

        if not review_request.is_mutable_by(request.user):
            return _no_access_error(request.user)

        form_data = request.POST.copy()
        form = UploadDiffForm(review_request, form_data, request.FILES)

        if not form.is_valid():
            return INVALID_FORM_DATA, {
                'fields': _get_form_errors(form),
            }

        try:
            diffset = form.create(request.FILES['path'],
                                  request.FILES.get('parent_diff_path'))
        except FileNotFoundError, e:
            return REPO_FILE_NOT_FOUND, {
                'file': e.path,
                'revision': unicode(e.revision)
            }
        except EmptyDiffError, e:
            return DIFF_EMPTY
        except DiffTooBigError, e:
            return DIFF_TOO_BIG, {
                'reason': str(e),
                'max_size': e.max_diff_size,
            }
        except Exception, e:
            # This could be very wrong, but at least they'll see the error.
            # We probably want a new error type for this.
            logging.error("Error uploading new diff: %s", e, exc_info=1)

            return INVALID_FORM_DATA, {
                'fields': {
                    'path': [str(e)]
                }
            }

        discarded_diffset = None

        try:
            draft = review_request.draft.get()

            if draft.diffset and draft.diffset != diffset:
                discarded_diffset = draft.diffset
        except ReviewRequestDraft.DoesNotExist:
            try:
                draft = ReviewRequestDraftResource.prepare_draft(
                    request, review_request)
            except PermissionDenied:
                return _no_access_error(request.user)

        draft.diffset = diffset

        # We only want to add default reviewers the first time.  Was bug 318.
        if review_request.diffset_history.diffsets.count() == 0:
            draft.add_default_reviewers();

        draft.save()

        if discarded_diffset:
            discarded_diffset.delete()

        # E-mail gets sent when the draft is saved.

        return 201, {
            self.item_result_key: diffset,
        }

diffset_resource = DiffResource()


class BaseWatchedObjectResource(WebAPIResource):
    """A base resource for objects watched by a user."""
    watched_resource = None
    uri_object_key = 'watched_obj_id'
    profile_field = None
    star_function = None
    unstar_function = None

    allowed_methods = ('GET', 'POST', 'DELETE')

    @property
    def uri_object_key_regex(self):
        return self.watched_resource.uri_object_key_regex

    def get_queryset(self, request, username, local_site_name=None,
                     *args, **kwargs):
        try:
            local_site = _get_local_site(local_site_name)
            if local_site:
                user = local_site.users.get(username=username)
                profile = user.get_profile()
            else:
                profile = Profile.objects.get(user__username=username)

            q = self.watched_resource.get_queryset(
                    request, local_site_name=local_site_name, *args, **kwargs)
            q = q.filter(starred_by=profile)
            return q
        except Profile.DoesNotExist:
            return self.watched_resource.model.objects.none()

    @webapi_check_login_required
    def get(self, request, watched_obj_id, *args, **kwargs):
        try:
            q = self.get_queryset(request, *args, **kwargs)
            obj = q.get(pk=watched_obj_id)
        except ObjectDoesNotExist:
            return DOES_NOT_EXIST

        return HttpResponseRedirect(
            self.watched_resource.get_href(obj, request, *args, **kwargs))

    @webapi_check_login_required
    @webapi_response_errors(DOES_NOT_EXIST)
    def get_list(self, request, *args, **kwargs):
        # TODO: Handle pagination and ?counts-only=1
        try:
            objects = [
                self.serialize_object(obj)
                for obj in self.get_queryset(request, is_list=True, *args, **kwargs)
            ]

            return 200, {
                self.list_result_key: objects,
            }
        except User.DoesNotExist:
            return DOES_NOT_EXIST

    @webapi_check_local_site
    @webapi_login_required
    @webapi_response_errors(DOES_NOT_EXIST, NOT_LOGGED_IN, PERMISSION_DENIED)
    @webapi_request_fields(required={
        'object_id': {
            'type': str,
            'description': 'The ID of the object to watch.',
        },
    })
    def create(self, request, object_id, *args, **kwargs):
        try:
            obj_kwargs = kwargs.copy()
            obj_kwargs[self.watched_resource.uri_object_key] = object_id
            obj = self.watched_resource.get_object(request, *args, **obj_kwargs)
            user = user_resource.get_object(request, *args, **kwargs)
        except ObjectDoesNotExist:
            return DOES_NOT_EXIST

        if not user_resource.has_modify_permissions(request, user,
                                                    *args, **kwargs):
            return _no_access_error(request.user)

        profile, profile_is_new = \
            Profile.objects.get_or_create(user=request.user)
        star = getattr(profile, self.star_function)
        star(obj)

        return 201, {
            self.item_result_key: obj,
        }

    @webapi_check_local_site
    @webapi_login_required
    def delete(self, request, watched_obj_id, *args, **kwargs):
        try:
            obj_kwargs = kwargs.copy()
            obj_kwargs[self.watched_resource.uri_object_key] = watched_obj_id
            obj = self.watched_resource.get_object(request, *args, **obj_kwargs)
            user = user_resource.get_object(request, *args, **kwargs)
        except ObjectDoesNotExist:
            return DOES_NOT_EXIST

        if not user_resource.has_modify_permissions(request, user,
                                                   *args, **kwargs):
            return _no_access_error(request.user)

        profile, profile_is_new = \
            Profile.objects.get_or_create(user=request.user)

        if not profile_is_new:
            unstar = getattr(profile, self.unstar_function)
            unstar(obj)

        return 204, {}

    def serialize_object(self, obj, *args, **kwargs):
        return {
            'id': obj.pk,
            self.item_result_key: obj,
        }


class WatchedReviewGroupResource(BaseWatchedObjectResource):
    """Lists and manipulates entries for review groups watched by the user.

    These are groups that the user has starred in their Dashboard.
    This resource can be used for listing existing review groups and adding
    new review groups to watch.

    Each item in the resource is an association between the user and the
    review group. The entries in the list are not the review groups themselves,
    but rather an entry that represents this association by listing the
    association's ID (which can be used for removing the association) and
    linking to the review group.
    """
    name = 'watched_review_group'
    uri_name = 'review-groups'
    profile_field = 'starred_groups'
    star_function = 'star_review_group'
    unstar_function = 'unstar_review_group'

    @property
    def watched_resource(self):
        """Return the watched resource.

        This is implemented as a property in order to work around
        a circular reference issue.
        """
        return review_group_resource

    @webapi_check_local_site
    @augment_method_from(BaseWatchedObjectResource)
    def get(self, *args, **kwargs):
        """Returned an :http:`302` pointing to the review group being
        watched.

        Rather than returning a body with the entry, performing an HTTP GET
        on this resource will redirect the client to the actual review group
        being watched.

        Clients must properly handle :http:`302` and expect this redirect
        to happen.
        """
        pass

    @webapi_check_local_site
    @augment_method_from(BaseWatchedObjectResource)
    def get_list(self, *args, **kwargs):
        """Retrieves the list of watched review groups.

        Each entry in the list consists of a numeric ID that represents the
        entry for the watched review group. This is not necessarily the ID
        of the review group itself. It's used for looking up the resource
        of the watched item so that it can be removed.
        """
        pass

    @webapi_check_local_site
    @augment_method_from(BaseWatchedObjectResource)
    def create(self, *args, **kwargs):
        """Marks a review group as being watched.

        The ID of the review group must be passed as ``object_id``, and will
        store that review group in the list.
        """
        pass

    @webapi_check_local_site
    @augment_method_from(BaseWatchedObjectResource)
    def delete(self, *args, **kwargs):
        """Deletes a watched review group entry.

        This is the same effect as unstarring a review group. It does
        not actually delete the review group, just the entry in the list.
        """
        pass

watched_review_group_resource = WatchedReviewGroupResource()


class WatchedReviewRequestResource(BaseWatchedObjectResource):
    """Lists and manipulates entries for review requests watched by the user.

    These are requests that the user has starred in their Dashboard.
    This resource can be used for listing existing review requests and adding
    new review requests to watch.

    Each item in the resource is an association between the user and the
    review request. The entries in the list are not the review requests
    themselves, but rather an entry that represents this association by
    listing the association's ID (which can be used for removing the
    association) and linking to the review request.
    """
    name = 'watched_review_request'
    uri_name = 'review-requests'
    profile_field = 'starred_review_requests'
    star_function = 'star_review_request'
    unstar_function = 'unstar_review_request'

    @property
    def watched_resource(self):
        """Return the watched resource.

        This is implemented as a property in order to work around
        a circular reference issue.
        """
        return review_request_resource

    @webapi_check_local_site
    @augment_method_from(BaseWatchedObjectResource)
    def get(self, *args, **kwargs):
        """Returned an :http:`302` pointing to the review request being
        watched.

        Rather than returning a body with the entry, performing an HTTP GET
        on this resource will redirect the client to the actual review request
        being watched.

        Clients must properly handle :http:`302` and expect this redirect
        to happen.
        """
        pass

    @webapi_check_local_site
    @augment_method_from(BaseWatchedObjectResource)
    def get_list(self, *args, **kwargs):
        """Retrieves the list of watched review requests.

        Each entry in the list consists of a numeric ID that represents the
        entry for the watched review request. This is not necessarily the ID
        of the review request itself. It's used for looking up the resource
        of the watched item so that it can be removed.
        """
        pass

    @webapi_check_local_site
    @augment_method_from(BaseWatchedObjectResource)
    def create(self, *args, **kwargs):
        """Marks a review request as being watched.

        The ID of the review group must be passed as ``object_id``, and will
        store that review group in the list.
        """
        pass

    @webapi_check_local_site
    @augment_method_from(BaseWatchedObjectResource)
    def delete(self, *args, **kwargs):
        """Deletes a watched review request entry.

        This is the same effect as unstarring a review request. It does
        not actually delete the review request, just the entry in the list.
        """
        pass

watched_review_request_resource = WatchedReviewRequestResource()


class WatchedResource(WebAPIResource):
    """
    Links to all Watched Items resources for the user.

    This is more of a linking resource rather than a data resource, much like
    the root resource is. The sole purpose of this resource is for easy
    navigation to the more specific Watched Items resources.
    """
    name = 'watched'
    singleton = True

    list_child_resources = [
        watched_review_group_resource,
        watched_review_request_resource,
    ]

    @webapi_check_login_required
    def get_list(self, request, *args, **kwargs):
        """Retrieves the list of Watched Items resources.

        Unlike most resources, the result of this resource is just a list of
        links, rather than any kind of data. It exists in order to index the
        more specific Watched Review Groups and Watched Review Requests
        resources.
        """
        return super(WatchedResource, self).get_list(request, *args, **kwargs)

watched_resource = WatchedResource()


class UserResource(WebAPIResource, DjbletsUserResource):
    """
    Provides information on registered users.

    If a user's profile is private, the fields ``email``, ``first_name``,
    ``last_name``, and ``fullname`` will be omitted for non-staff users.
    """
    item_child_resources = [
        watched_resource,
    ]

    fields = dict({
        'avatar_url': {
            'type': str,
            'description': 'The URL for an avatar representing the user.',
        },
    }, **DjbletsUserResource.fields)

    hidden_fields = ('email', 'first_name', 'last_name', 'fullname')

    def get_etag(self, request, obj, *args, **kwargs):
        if obj.is_profile_visible(request.user):
            return self.generate_etag(obj, self.fields.iterkeys(), request)
        else:
            return self.generate_etag(obj, [
                field
                for field in self.fields.iterkeys()
                if field not in self.hidden_fields
            ], request)

    def get_queryset(self, request, local_site_name=None, *args, **kwargs):
        search_q = request.GET.get('q', None)

        local_site = _get_local_site(local_site_name)
        if local_site:
            query = local_site.users.filter(is_active=True)
        else:
            query = self.model.objects.filter(is_active=True)

        if search_q:
            q = Q(username__istartswith=search_q)

            if request.GET.get('fullname', None):
                q = q | (Q(first_name__istartswith=search_q) |
                         Q(last_name__istartswith=search_q))

            query = query.filter(q)

        return query

    def serialize_object(self, obj, request=None, *args, **kwargs):
        data = super(UserResource, self).serialize_object(
            obj, request=request, *args, **kwargs)

        if request:
            # Hide user info from anonymous users and non-staff users (if
            # his/her profile is private).
            if not obj.is_profile_visible(request.user):
                for field in self.hidden_fields:
                    del data[field]

        return data

    def serialize_url_field(self, user, **kwargs):
        return local_site_reverse('user', kwargs['request'],
                                  kwargs={'username': user.username})

    def serialize_avatar_url_field(self, user, request=None, **kwargs):
        return get_gravatar_url(request, user)

    @webapi_check_local_site
    @webapi_request_fields(
        optional={
            'q': {
                'type': str,
                'description': 'The string that the username (or the first '
                               'name or last name when using ``fullname``) '
                               'must start with in order to be included in '
                               'the list. This is case-insensitive.',
            },
            'fullname': {
                'type': bool,
                'description': 'Specifies whether ``q`` should also match '
                               'the beginning of the first name or last name.'
            },
        },
        allow_unknown=True
    )
    @augment_method_from(WebAPIResource)
    def get_list(self, *args, **kwargs):
        """Retrieves the list of users on the site.

        This includes only the users who have active accounts on the site.
        Any account that has been disabled (for inactivity, spam reasons,
        or anything else) will be excluded from the list.

        The list of users can be filtered down using the ``q`` and
        ``fullname`` parameters.

        Setting ``q`` to a value will by default limit the results to
        usernames starting with that value. This is a case-insensitive
        comparison.

        If ``fullname`` is set to ``1``, the first and last names will also be
        checked along with the username. ``fullname`` is ignored if ``q``
        is not set.

        For example, accessing ``/api/users/?q=bo&fullname=1`` will list
        any users with a username, first name or last name starting with
        ``bo``.
        """
        pass

    @webapi_check_local_site
    @augment_method_from(WebAPIResource)
    def get(self, *args, **kwargs):
        """Retrieve information on a registered user.

        This mainly returns some basic information (username, full name,
        e-mail address) and links to that user's root Watched Items resource,
        which is used for keeping track of the groups and review requests
        that the user has "starred".
        """
        pass

user_resource = UserResource()


class ReviewGroupUserResource(UserResource):
    """Provides information on users that are members of a review group."""
    allowed_methods = ('GET', 'POST', 'DELETE')

    def get_queryset(self, request, group_name, local_site_name=None,
                     *args, **kwargs):
        group = Group.objects.get(name=group_name,
                                  local_site__name=local_site_name)
        return group.users.all()

    @webapi_check_local_site
    @webapi_login_required
    @webapi_response_errors(DOES_NOT_EXIST, INVALID_USER,
                            NOT_LOGGED_IN, PERMISSION_DENIED)
    @webapi_request_fields(required={
        'username': {
            'type': str,
            'description': 'The user to add to the group.',
        },
    })
    def create(self, request, username, *args, **kwargs):
        """Adds a user to a review group."""
        try:
            group = review_group_resource.get_object(request, *args, **kwargs)
        except ObjectDoesNotExist:
            return DOES_NOT_EXIST

        if not review_group_resource.has_modify_permissions(request, group):
            return _no_access_error(request.user)

        local_site = _get_local_site(kwargs.get('local_site_name', None))

        try:
            user = User.objects.get(username=username, local_site=local_site)
        except ObjectDoesNotExist:
            return INVALID_USER

        group.users.add(user)

        return 201, {
            self.item_result_key: group,
        }

    @webapi_check_local_site
    @webapi_login_required
    @webapi_response_errors(DOES_NOT_EXIST, INVALID_USER,
                            NOT_LOGGED_IN, PERMISSION_DENIED)
    def delete(self, request, *args, **kwargs):
        """Removes a user from a review group."""
        try:
            group = review_group_resource.get_object(request, *args, **kwargs)
            user = self.get_object(request, *args, **kwargs)
        except ObjectDoesNotExist:
            return DOES_NOT_EXIST

        if not review_group_resource.has_modify_permissions(request, group):
            return _no_access_error(request.user)

        group.users.remove(user)

        return 204, {}

    @webapi_check_local_site
    @augment_method_from(WebAPIResource)
    def get_list(self, *args, **kwargs):
        """Retrieves the list of users belonging to a specific review group.

        This includes only the users who have active accounts on the site.
        Any account that has been disabled (for inactivity, spam reasons,
        or anything else) will be excluded from the list.

        The list of users can be filtered down using the ``q`` and
        ``fullname`` parameters.

        Setting ``q`` to a value will by default limit the results to
        usernames starting with that value. This is a case-insensitive
        comparison.

        If ``fullname`` is set to ``1``, the first and last names will also be
        checked along with the username. ``fullname`` is ignored if ``q``
        is not set.

        For example, accessing ``/api/users/?q=bo&fullname=1`` will list
        any users with a username, first name or last name starting with
        ``bo``.
        """
        pass

review_group_user_resource = ReviewGroupUserResource()


class ReviewGroupResource(WebAPIResource):
    """Provides information on review groups.

    Review groups are groups of users that can be listed as an intended
    reviewer on a review request.

    Review groups cannot be created or modified through the API.
    """
    model = Group
    fields = {
        'id': {
            'type': int,
            'description': 'The numeric ID of the review group.',
        },
        'name': {
            'type': str,
            'description': 'The short name of the group, used in the '
                           'reviewer list and the Dashboard.',
        },
        'display_name': {
            'type': str,
            'description': 'The human-readable name of the group, sometimes '
                           'used as a short description.',
        },
        'invite_only': {
            'type': bool,
            'description': 'Whether or not the group is invite-only. An '
                           'invite-only group is only accessible by members '
                           'of the group.',
        },
        'mailing_list': {
            'type': str,
            'description': 'The e-mail address that all posts on a review '
                           'group are sent to.',
        },
        'url': {
            'type': str,
            'description': "The URL to the user's page on the site. "
                           "This is deprecated and will be removed in a "
                           "future version.",
        },
        'visible': {
            'type': bool,
            'description': 'Whether or not the group is visible to users '
                           'who are not members. This does not prevent users '
                           'from accessing the group if they know it, though.',
        },
    }

    item_child_resources = [
        review_group_user_resource
    ]

    uri_object_key = 'group_name'
    uri_object_key_regex = '[A-Za-z0-9_-]+'
    model_object_key = 'name'
    autogenerate_etags = True
    mimetype_list_resource_name = 'review-groups'
    mimetype_item_resource_name = 'review-group'

    allowed_methods = ('GET', 'POST', 'PUT', 'DELETE')

    def has_delete_permissions(self, request, group, *args, **kwargs):
        return group.is_mutable_by(request.user)

    def has_modify_permissions(self, request, group):
        return group.is_mutable_by(request.user)

    def get_queryset(self, request, is_list=False, local_site_name=None,
                     *args, **kwargs):
        search_q = request.GET.get('q', None)
        local_site = _get_local_site(local_site_name)

        if is_list:
            query = self.model.objects.accessible(request.user,
                                                  local_site=local_site)
        else:
            query = self.model.objects.filter(local_site=local_site)

        if search_q:
            q = Q(name__istartswith=search_q)

            if request.GET.get('displayname', None):
                q = q | Q(display_name__istartswith=search_q)

            query = query.filter(q)

        return query

    def serialize_url_field(self, group, **kwargs):
        return group.get_absolute_url()

    def has_access_permissions(self, request, group, *args, **kwargs):
        return group.is_accessible_by(request.user)

    @webapi_check_local_site
    @augment_method_from(WebAPIResource)
    def get(self, *args, **kwargs):
        """Retrieve information on a review group.

        Some basic information on the review group is provided, including
        the name, description, and mailing list (if any) that e-mails to
        the group are sent to.

        The group links to the list of users that are members of the group.
        """
        pass

    @webapi_check_local_site
    @webapi_request_fields(
        optional={
            'q': {
                'type': str,
                'description': 'The string that the group name (or the  '
                               'display name when using ``displayname``) '
                               'must start with in order to be included in '
                               'the list. This is case-insensitive.',
            },
            'displayname': {
                'type': bool,
                'description': 'Specifies whether ``q`` should also match '
                               'the beginning of the display name.'
            },
        },
        allow_unknown=True
    )
    @augment_method_from(WebAPIResource)
    def get_list(self, *args, **kwargs):
        """Retrieves the list of review groups on the site.

        The list of review groups can be filtered down using the ``q`` and
        ``displayname`` parameters.

        Setting ``q`` to a value will by default limit the results to
        group names starting with that value. This is a case-insensitive
        comparison.

        If ``displayname`` is set to ``1``, the display names will also be
        checked along with the username. ``displayname`` is ignored if ``q``
        is not set.

        For example, accessing ``/api/groups/?q=dev&displayname=1`` will list
        any groups with a name or display name starting with ``dev``.
        """
        pass

    @webapi_check_local_site
    @webapi_login_required
    @webapi_response_errors(GROUP_ALREADY_EXISTS, INVALID_FORM_DATA,
                            INVALID_USER, NOT_LOGGED_IN, PERMISSION_DENIED)
    @webapi_request_fields(
        required={
            'name': {
                'type': str,
                'description': 'The name of the group.',
            },
            'display_name': {
                'type': str,
                'description': 'The human-readable name of the group.',
            },
        },
        optional={
            'mailing_list': {
                'type': str,
                'description': 'The e-mail address that all posts on a review '
                               'group are sent to.',
            },
            'visible': {
                'type': bool,
                'description': 'Whether or not the group is visible to users '
                               'who are not members. The default is true.',
            },
            'invite_only': {
                'type': bool,
                'description': 'Whether or not the group is invite-only. '
                               'The default is false.',
            },
        }
    )
    def create(self, request, name, display_name, mailing_list=None,
               visible=True, invite_only=False, local_site_name=None,
               *args, **kargs):
        """Creates a new review group.

        This will create a brand new review group with the given name
        and display name. The group will be public by default, unless
        specified otherwise.
        """
        local_site = _get_local_site(local_site_name)

        if not self.model.objects.can_create(request.user, local_site):
            return _no_access_error(request.user)

        group, is_new = self.model.objects.get_or_create(
            name=name,
            local_site=local_site,
            defaults={
                'display_name': display_name,
                'mailing_list': mailing_list or '',
                'visible': bool(visible),
                'invite_only': bool(invite_only),
            })

        if not is_new:
            return GROUP_ALREADY_EXISTS

        return 201, {
            self.item_result_key: group,
        }

    @webapi_check_local_site
    @webapi_login_required
    @webapi_response_errors(DOES_NOT_EXIST, INVALID_FORM_DATA,
                            GROUP_ALREADY_EXISTS, NOT_LOGGED_IN,
                            PERMISSION_DENIED)
    @webapi_request_fields(
        optional={
            'name': {
                'type': str,
                'description': 'The new name for the group.',
            },
            'display_name': {
                'type': str,
                'description': 'The human-readable name of the group.',
            },
            'mailing_list': {
                'type': str,
                'description': 'The e-mail address that all posts on a review '
                               'group are sent to.',
            },
            'visible': {
                'type': bool,
                'description': 'Whether or not the group is visible to users '
                               'who are not members.',
            },
            'invite_only': {
                'type': bool,
                'description': 'Whether or not the group is invite-only.'
            },
        }
    )
    def update(self, request, name=None, *args, **kwargs):
        """Updates an existing review group.

        All the fields of a review group can be modified, including the
        name, so long as it doesn't conflict with another review group.
        """
        try:
            group = self.get_object(request, *args, **kwargs)
        except ObjectDoesNotExist:
            return DOES_NOT_EXIST

        if not self.has_modify_permissions(request, group):
            return _no_access_error(request.user)

        if name is not None and name != group.name:
            # If we're changing the group name, make sure that group doesn't
            # exist.
            local_site = _get_local_site(kwargs.get('local_site_name', None))

            if self.model.objects.filter(name=name,
                                         local_site=local_site).count():
                return GROUP_ALREADY_EXISTS

            group.name = name

        for field in ("display_name", "mailing_list", "visible",
                      "invite_only"):
            val = kwargs.get(field, None)

            if val is not None:
                setattr(group, field, val)

        group.save()

        return 200, {
            self.item_result_key: group,
        }

    @webapi_check_local_site
    @webapi_login_required
    @webapi_response_errors(DOES_NOT_EXIST, NOT_LOGGED_IN, PERMISSION_DENIED)
    def delete(self, request, *args, **kwargs):
        """Deletes a review group.

        This will disassociate the group from all review requests previously
        targetting the group, and permanently delete the group.

        It is best to only delete empty, unused groups, and to instead
        change a group to not be visible if it's on longer needed.
        """
        try:
            group = self.get_object(request, *args, **kwargs)
        except ObjectDoesNotExist:
            return DOES_NOT_EXIST

        if not self.has_delete_permissions(request, group):
            return _no_access_error(request.user)

        group.delete()

        return 204, {}

review_group_resource = ReviewGroupResource()


class HostingServiceAccountResource(WebAPIResource):
    """Provides information and allows linking of hosting service accounts.

    The list of accounts tied to hosting services can be retrieved, and new
    accounts can be linked through an HTTP POST.
    """
    name = 'hosting_service_account'
    model = HostingServiceAccount
    fields = {
        'id': {
            'type': int,
            'description': 'The numeric ID of the hosting service account.',
        },
        'username': {
            'type': str,
            'description': 'The username of the account.',
        },
        'service': {
            'type': str,
            'description': 'The ID of the service this account is on.',
        },
    }
    uri_object_key = 'account_id'
    autogenerate_etags = True

    allowed_methods = ('GET', 'POST',)

    @webapi_check_login_required
    def get_queryset(self, request, local_site_name=None, *args, **kwargs):
        local_site = _get_local_site(local_site_name)
        return self.model.objects.accessible(visible_only=True,
                                             local_site=local_site)

    def has_access_permissions(self, request, account, *args, **kwargs):
        return account.is_accessible_by(request.user)

    def has_modify_permissions(self, request, account, *args, **kwargs):
        return account.is_mutable_by(request.user)

    def has_delete_permissions(self, request, account, *args, **kwargs):
        return account.is_mutable_by(request.user)

    @webapi_check_local_site
    @augment_method_from(WebAPIResource)
    def get_list(self, request, *args, **kwargs):
        """Retrieves the list of accounts on the server.

        This will only list visible accounts. Any account that the
        administrator has hidden will be excluded from the list.
        """
        pass

    @webapi_check_local_site
    @augment_method_from(WebAPIResource)
    def get(self, *args, **kwargs):
        """Retrieves information on a particular account.

        This will only return very basic information on the account.
        Authentication information is not provided.
        """
        pass

    @webapi_check_local_site
    @webapi_login_required
    @webapi_response_errors(BAD_HOST_KEY, INVALID_FORM_DATA, NOT_LOGGED_IN,
                            PERMISSION_DENIED, REPO_AUTHENTICATION_ERROR,
                            SERVER_CONFIG_ERROR, UNVERIFIED_HOST_CERT,
                            UNVERIFIED_HOST_KEY)
    @webapi_request_fields(
        required={
            'username': {
                'type': str,
                'description': 'The username on the account.',
            },
            'service_id': {
                'type': str,
                'description': 'The registered ID of the service for the '
                               'account.',
            },
        },
        optional={
            'password': {
                'type': str,
                'description': 'The password on the account, if the hosting '
                               'service needs it.',
            },
        }
    )
    def create(self, request, username, service_id, password=None,
               local_site_name=None, *args, **kwargs):
        local_site = _get_local_site(local_site_name)

        if not HostingServiceAccount.objects.can_create(request.user,
                                                        local_site):
            return _no_access_error(request.user)

        # Validate the service.
        if not get_hosting_service(service_id):
            return INVALID_FORM_DATA, {
                'fields': {
                    'service': ['This is not a valid service name'],
                }
            }

        account = HostingServiceAccount(service_name=service_id,
                                        username=username,
                                        local_site=local_site)
        service = account.service

        if service.needs_authorization:
            try:
                service.authorize(request, username, password)
            except AuthorizationError, e:
                return HOSTINGSVC_AUTH_ERROR, {
                    'reason': str(e),
                }

        service.save()

        return 201, {
            self.item_result_key: account,
        }

hosting_service_account_resource = HostingServiceAccountResource()


class RepositoryInfoResource(WebAPIResource):
    """Provides server-side information on a repository.

    Some repositories can return custom server-side information.
    This is not available for all types of repositories. The information
    will be specific to that type of repository.
    """
    name = 'info'
    singleton = True
    allowed_methods = ('GET',)
    mimetype_item_resource_name = 'repository-info'

    @webapi_check_local_site
    @webapi_check_login_required
    @webapi_response_errors(DOES_NOT_EXIST, REPO_NOT_IMPLEMENTED,
                            REPO_INFO_ERROR)
    def get(self, request, *args, **kwargs):
        """Returns repository-specific information from a server."""
        try:
            repository = repository_resource.get_object(request, *args,
                                                        **kwargs)
        except ObjectDoesNotExist:
            return DOES_NOT_EXIST

        try:
            tool = repository.get_scmtool()

            return 200, {
                self.item_result_key: tool.get_repository_info()
            }
        except NotImplementedError:
            return REPO_NOT_IMPLEMENTED
        except:
            return REPO_INFO_ERROR

repository_info_resource = RepositoryInfoResource()


class RepositoryResource(WebAPIResource):
    """Provides information on a registered repository.

    Review Board has a list of known repositories, which can be modified
    through the site's administration interface. These repositories contain
    the information needed for Review Board to access the files referenced
    in diffs.
    """
    model = Repository
    name_plural = 'repositories'
    fields = {
        'id': {
            'type': int,
            'description': 'The numeric ID of the repository.',
        },
        'name': {
            'type': str,
            'description': 'The name of the repository.',
        },
        'path': {
            'type': str,
            'description': 'The main path to the repository, which is used '
                           'for communicating with the repository and '
                           'accessing files.',
        },
        'tool': {
            'type': str,
            'description': 'The name of the internal repository '
                           'communication class used to talk to the '
                           'repository. This is generally the type of the '
                           'repository.'
        }
    }
    uri_object_key = 'repository_id'
    item_child_resources = [repository_info_resource]
    autogenerate_etags = True

    allowed_methods = ('GET', 'POST', 'PUT', 'DELETE')

    @webapi_check_login_required
    def get_queryset(self, request, local_site_name=None, *args, **kwargs):
        local_site = _get_local_site(local_site_name)
        return self.model.objects.accessible(request.user,
                                             visible_only=True,
                                             local_site=local_site)

    def serialize_tool_field(self, obj, **kwargs):
        return obj.tool.name

    def has_access_permissions(self, request, repository, *args, **kwargs):
        return repository.is_accessible_by(request.user)

    def has_modify_permissions(self, request, repository, *args, **kwargs):
        return repository.is_mutable_by(request.user)

    def has_delete_permissions(self, request, repository, *args, **kwargs):
        return repository.is_mutable_by(request.user)

    @webapi_check_local_site
    @augment_method_from(WebAPIResource)
    def get_list(self, request, *args, **kwargs):
        """Retrieves the list of repositories on the server.

        This will only list visible repositories. Any repository that the
        administrator has hidden will be excluded from the list.
        """
        pass

    @webapi_check_local_site
    @augment_method_from(WebAPIResource)
    def get(self, *args, **kwargs):
        """Retrieves information on a particular repository.

        This will only return basic information on the repository.
        Authentication information, hosting details, and repository-specific
        information are not provided.
        """
        pass

    @webapi_check_local_site
    @webapi_login_required
    @webapi_response_errors(BAD_HOST_KEY, INVALID_FORM_DATA, NOT_LOGGED_IN,
                            PERMISSION_DENIED, REPO_AUTHENTICATION_ERROR,
                            SERVER_CONFIG_ERROR, UNVERIFIED_HOST_CERT,
                            UNVERIFIED_HOST_KEY, REPO_INFO_ERROR)
    @webapi_request_fields(
        required={
            'name': {
                'type': str,
                'description': 'The human-readable name of the repository.',
            },
            'path': {
                'type': str,
                'description': 'The path to the repository.',
            },
            'tool': {
                'type': str,
                'description': 'The ID of the SCMTool to use.',
            },
        },
        optional={
            'bug_tracker': {
                'type': str,
                'description': 'The URL to a bug in the bug tracker for '
                               'this repository, with ``%s`` in place of the '
                               'bug ID.',
            },
            'encoding': {
                'type': str,
                'description': 'The encoding used for files in the '
                               'repository. This is an advanced setting '
                               'and should only be used if you absolutely '
                               'need it.',
            },
            'mirror_path': {
                'type': str,
                'description': 'An alternate path to the repository.',
            },
            'password': {
                'type': str,
                'description': 'The password used to access the repository.',
            },
            'public': {
                'type': bool,
                'description': 'Whether or not review requests on the '
                               'repository will be publicly accessible '
                               'by users on the site. The default is true.',
            },
            'raw_file_url': {
                'type': str,
                'description': "A URL mask used to check out a particular "
                               "file using HTTP. This is needed for "
                               "repository types that can't access files "
                               "natively. Use ``<revision>`` and "
                               "``<filename>`` in the URL in place of the "
                               "revision and filename parts of the path.",
            },
            'trust_host': {
                'type': bool,
                'description': 'Whether or not any unknown host key or '
                               'certificate should be accepted. The default '
                               'is false, in which case this will error out '
                               'if encountering an unknown host key or '
                               'certificate.',
            },
            'username': {
                'type': str,
                'description': 'The username used to access the repository.',
            },
        },
    )
    def create(self, request, name, path, tool, trust_host=False,
               bug_tracker=None, encoding=None, mirror_path=None,
               password=None, public=None, raw_file_url=None, username=None,
               local_site_name=None, *args, **kwargs):
        """Creates a repository.

        This will create a new repository that can immediately be used for
        review requests.

        The ``tool`` is a registered SCMTool ID. This must be known beforehand,
        and can be looked up in the Review Board administration UI.

        Before saving the new repository, the repository will be checked for
        access. On success, the repository will be created and this will
        return :http:`201`.

        In the event of an access problem (authentication problems,
        bad/unknown SSH key, or unknown certificate), an error will be
        returned and the repository information won't be updated. Pass
        ``trust_host=1`` to approve bad/unknown SSH keys or certificates.
        """
        local_site = _get_local_site(local_site_name)

        if not Repository.objects.can_create(request.user, local_site):
            return _no_access_error(request.user)

        try:
            scmtool = Tool.objects.get(name=tool)
        except Tool.DoesNotExist:
            return INVALID_FORM_DATA, {
                'fields': {
                    'tool': ['This is not a valid SCMTool'],
                }
            }

        cert = {}
        error_result = self._check_repository(scmtool.get_scmtool_class(),
                                              path, username, password,
                                              local_site, trust_host, cert)

        if error_result is not None:
            return error_result

        if public is None:
            public = True

        repository = Repository(
            name=name,
            path=path,
            mirror_path=mirror_path or '',
            raw_file_url=raw_file_url or '',
            username=username or '',
            password=password or '',
            tool=scmtool,
            bug_tracker=bug_tracker or '',
            encoding=encoding or '',
            public=public,
            local_site=local_site)

        if cert:
            repository.extra_data['cert'] = cert

        repository.save()

        return 201, {
            self.item_result_key: repository,
        }

    @webapi_check_local_site
    @webapi_login_required
    @webapi_response_errors(DOES_NOT_EXIST, NOT_LOGGED_IN, PERMISSION_DENIED,
                            INVALID_FORM_DATA, SERVER_CONFIG_ERROR,
                            BAD_HOST_KEY, UNVERIFIED_HOST_KEY,
                            UNVERIFIED_HOST_CERT, REPO_AUTHENTICATION_ERROR,
                            REPO_INFO_ERROR)
    @webapi_request_fields(
        optional={
            'bug_tracker': {
                'type': str,
                'description': 'The URL to a bug in the bug tracker for '
                               'this repository, with ``%s`` in place of the '
                               'bug ID.',
            },
            'encoding': {
                'type': str,
                'description': 'The encoding used for files in the '
                               'repository. This is an advanced setting '
                               'and should only be used if you absolutely '
                               'need it.',
            },
            'mirror_path': {
                'type': str,
                'description': 'An alternate path to the repository.',
            },
            'name': {
                'type': str,
                'description': 'The human-readable name of the repository.',
            },
            'password': {
                'type': str,
                'description': 'The password used to access the repository.',
            },
            'path': {
                'type': str,
                'description': 'The path to the repository.',
            },
            'public': {
                'type': bool,
                'description': 'Whether or not review requests on the '
                               'repository will be publicly accessible '
                               'by users on the site. The default is true.',
            },
            'raw_file_url': {
                'type': str,
                'description': "A URL mask used to check out a particular "
                               "file using HTTP. This is needed for "
                               "repository types that can't access files "
                               "natively. Use ``<revision>`` and "
                               "``<filename>`` in the URL in place of the "
                               "revision and filename parts of the path.",
            },
            'trust_host': {
                'type': bool,
                'description': 'Whether or not any unknown host key or '
                               'certificate should be accepted. The default '
                               'is false, in which case this will error out '
                               'if encountering an unknown host key or '
                               'certificate.',
            },
            'username': {
                'type': str,
                'description': 'The username used to access the repository.',
            },
            'archive_name': {
                'type': bool,
                'description': "Whether or not the (non-user-visible) name of "
                               "the repository should be changed so that it "
                               "(probably) won't conflict with any future "
                               "repository names.",
            },
        },
    )
    def update(self, request, trust_host=False, *args, **kwargs):
        """Updates a repository.

        This will update the information on a repository. If the path,
        username, or password has changed, Review Board will try again to
        verify access to the repository.

        In the event of an access problem (authentication problems,
        bad/unknown SSH key, or unknown certificate), an error will be
        returned and the repository information won't be updated. Pass
        ``trust_host=1`` to approve bad/unknown SSH keys or certificates.
        """
        try:
            repository = self.get_object(request, *args, **kwargs)
        except ObjectDoesNotExist:
            return DOES_NOT_EXIST

        if not self.has_modify_permissions(request, repository):
            return _no_access_error(request.user)

        for field in ('bug_tracker', 'encoding', 'mirror_path', 'name',
                      'password', 'path', 'public', 'raw_file_url',
                      'username'):
            value = kwargs.get(field, None)

            if value is not None:
                setattr(repository, field, value)

        # Only check the repository if the access information has changed.
        if 'path' in kwargs or 'username' in kwargs or 'password' in kwargs:
            cert = {}

            error_result = self._check_repository(
                repository.tool.get_scmtool_class(),
                repository.path,
                repository.username,
                repository.password,
                repository.local_site,
                trust_host,
                cert)

            if error_result is not None:
                return error_result

            if cert:
                repository.extra_data['cert'] = cert

        # If the API call is requesting that we archive the name, we'll give it
        # a name which won't overlap with future user-named repositories. This
        # should usually be used just before issuing a DELETE call, which will
        # set the visibility flag to False
        if kwargs.get('archive_name', False):
            # This should be sufficiently unlikely to create duplicates. time()
            # will use up a max of 8 characters, so we slice the name down to
            # make the result fit in 64 characters
            repository.name = 'ar:%s:%x' % (repository.name[:50], int(time()))

        repository.save()

        return 200, {
            self.item_result_key: repository,
        }

    @webapi_check_local_site
    @webapi_login_required
    @webapi_response_errors(DOES_NOT_EXIST, NOT_LOGGED_IN, PERMISSION_DENIED)
    def delete(self, request, *args, **kwargs):
        """Deletes a repository.

        The repository will not actually be deleted from the database, as
        that would also trigger a deletion of all review requests. Instead,
        it makes a repository as no longer being visible, which will hide it
        in the UIs and in the API.
        """
        try:
            repository = self.get_object(request, *args, **kwargs)
        except ObjectDoesNotExist:
            return DOES_NOT_EXIST

        if not self.has_delete_permissions(request, repository):
            return _no_access_error(request.user)

        # We don't actually delete the repository. We instead just hide it.
        # Otherwise, all the review requests are lost. By marking it as not
        # visible, it'll be removed from the UI and from the list in the API.
        repository.visible = False
        repository.save()

        return 204, {}

    def _check_repository(self, scmtool_class, path, username, password,
                          local_site, trust_host, ret_cert):
        if local_site:
            local_site_name = local_site.name
        else:
            local_site_name = None

        while 1:
            # Keep doing this until we have an error we don't want
            # to ignore, or it's successful.
            try:
                scmtool_class.check_repository(path, username, password,
                                               local_site_name)
                return None
            except RepositoryNotFoundError:
                return MISSING_REPOSITORY
            except BadHostKeyError, e:
                if trust_host:
                    try:
                        client = SSHClient(namespace=local_site_name)
                        client.replace_host_key(e.hostname,
                                                e.raw_expected_key,
                                                e.raw_key)
                    except IOError, e:
                        return SERVER_CONFIG_ERROR, {
                            'reason': str(e),
                        }
                else:
                    return BAD_HOST_KEY, {
                        'hostname': e.hostname,
                        'expected_key': e.raw_expected_key.get_base64(),
                        'key': e.raw_key.get_base64(),
                    }
            except UnknownHostKeyError, e:
                if trust_host:
                    try:
                        client = SSHClient(namespace=local_site_name)
                        client.add_host_key(e.hostname, e.raw_key)
                    except IOError, e:
                        return SERVER_CONFIG_ERROR, {
                            'reason': str(e),
                        }
                else:
                    return UNVERIFIED_HOST_KEY, {
                        'hostname': e.hostname,
                        'key': e.raw_key.get_base64(),
                    }
            except UnverifiedCertificateError, e:
                if trust_host:
                    try:
                        cert = scmtool_class.accept_certificate(
                            path, local_site_name)

                        if cert:
                            ret_cert.update(cert)
                    except IOError, e:
                        return SERVER_CONFIG_ERROR, {
                            'reason': str(e),
                        }
                else:
                    return UNVERIFIED_HOST_CERT, {
                        'certificate': {
                            'failures': e.certificate.failures,
                            'fingerprint': e.certificate.fingerprint,
                            'hostname': e.certificate.hostname,
                            'issuer': e.certificate.issuer,
                            'valid': {
                                'from': e.certificate.valid_from,
                                'until': e.certificate.valid_until,
                            },
                        },
                    }
            except AuthenticationError, e:
                if 'publickey' in e.allowed_types and e.user_key is None:
                    return MISSING_USER_KEY
                else:
                    return REPO_AUTHENTICATION_ERROR, {
                        'reason': str(e),
                    }
            except SSHError, e:
                logging.error('Got unexpected SSHError when checking '
                              'repository: %s'
                              % e, exc_info=1)
                return REPO_INFO_ERROR, {
                    'error': str(e),
                }
            except SCMError, e:
                logging.error('Got unexpected SCMError when checking '
                              'repository: %s'
                              % e, exc_info=1)
                return REPO_INFO_ERROR, {
                    'error': str(e),
                }
            except Exception, e:
                logging.error('Unknown error in checking repository %s: %s',
                              path, e, exc_info=1)

                # We should give something better, but I don't have anything.
                # This will at least give a HTTP 500.
                raise


repository_resource = RepositoryResource()


class BaseScreenshotResource(WebAPIResource):
    """A base resource representing screenshots."""
    model = Screenshot
    name = 'screenshot'
    fields = {
        'id': {
            'type': int,
            'description': 'The numeric ID of the screenshot.',
        },
        'caption': {
            'type': str,
            'description': "The screenshot's descriptive caption.",
        },
        'path': {
            'type': str,
            'description': "The path of the screenshot's image file, "
                           "relative to the media directory configured "
                           "on the Review Board server.",
        },
        'url': {
            'type': str,
            'description': "The URL of the screenshot file. If this is not "
                           "an absolute URL (for example, if it is just a "
                           "path), then it's relative to the Review Board "
                           "server's URL.",
        },
        'thumbnail_url': {
            'type': str,
            'description': "The URL of the screenshot's thumbnail file. "
                           "If this is not an absolute URL (for example, "
                           "if it is just a path), then it's relative to "
                           "the Review Board server's URL.",
        },
    }

    uri_object_key = 'screenshot_id'
    autogenerate_etags = True

    def get_queryset(self, request, review_request_id, is_list=False,
                     *args, **kwargs):
        review_request = review_request_resource.get_object(
            request, review_request_id, *args, **kwargs)

        q = Q(review_request=review_request)

        if not is_list:
            q = q | Q(inactive_review_request=review_request)

        if request.user == review_request.submitter:
            try:
                draft = review_request_draft_resource.get_object(
                    request, review_request_id, *args, **kwargs)

                q = q | Q(drafts=draft)

                if not is_list:
                    q = q | Q(inactive_drafts=draft)
            except ObjectDoesNotExist:
                pass

        return self.model.objects.filter(q)

    def serialize_path_field(self, obj, **kwargs):
        return obj.image.name

    def serialize_url_field(self, obj, **kwargs):
        return obj.image.url

    def serialize_thumbnail_url_field(self, obj, **kwargs):
        return obj.get_thumbnail_url()

    def serialize_caption_field(self, obj, **kwargs):
        # We prefer 'caption' here, because when creating a new screenshot, it
        # won't be full of data yet (and since we're posting to screenshots/,
        # it doesn't hit DraftScreenshotResource). DraftScreenshotResource will
        # prefer draft_caption, in case people are changing an existing one.
        return obj.caption or obj.draft_caption

    @webapi_check_local_site
    @webapi_login_required
    @webapi_response_errors(DOES_NOT_EXIST, NOT_LOGGED_IN, PERMISSION_DENIED,
                            INVALID_FORM_DATA)
    @webapi_request_fields(
        required={
            'path': {
                'type': file,
                'description': 'The screenshot to upload.',
            },
        },
        optional={
            'caption': {
                'type': str,
                'description': 'The optional caption describing the '
                               'screenshot.',
            },
        },
    )
    def create(self, request, *args, **kwargs):
        """Creates a new screenshot from an uploaded file.

        This accepts any standard image format (PNG, GIF, JPEG) and associates
        it with a draft of a review request.

        It is expected that the client will send the data as part of a
        :mimetype:`multipart/form-data` mimetype. The screenshot's name
        and content should be stored in the ``path`` field. A typical request
        may look like::

            -- SoMe BoUnDaRy
            Content-Disposition: form-data; name=path; filename="foo.png"

            <PNG content here>
            -- SoMe BoUnDaRy --
        """
        try:
            review_request = \
                review_request_resource.get_object(request, *args, **kwargs)
        except ObjectDoesNotExist:
            return DOES_NOT_EXIST

        if not review_request.is_mutable_by(request.user):
            return _no_access_error(request.user)

        form_data = request.POST.copy()
        form = UploadScreenshotForm(form_data, request.FILES)

        if not form.is_valid():
            return INVALID_FORM_DATA, {
                'fields': _get_form_errors(form),
            }

        try:
            screenshot = form.create(request.FILES['path'], review_request)
        except ValueError, e:
            return INVALID_FORM_DATA, {
                'fields': {
                    'path': [str(e)],
                },
            }

        return 201, {
            self.item_result_key: screenshot,
        }

    @webapi_check_local_site
    @webapi_login_required
    @webapi_request_fields(
        optional={
            'caption': {
                'type': str,
                'description': 'The new caption for the screenshot.',
            },
        }
    )
    @webapi_response_errors(DOES_NOT_EXIST, NOT_LOGGED_IN, PERMISSION_DENIED)
    def update(self, request, caption=None, *args, **kwargs):
        """Updates the screenshot's data.

        This allows updating the screenshot in a draft. The caption, currently,
        is the only thing that can be updated.
        """
        try:
            review_request = \
                review_request_resource.get_object(request, *args, **kwargs)
            screenshot = screenshot_resource.get_object(request, *args,
                                                        **kwargs)
        except ObjectDoesNotExist:
            return DOES_NOT_EXIST

        if not review_request.is_mutable_by(request.user):
            return _no_access_error(request.user)

        try:
            review_request_draft_resource.prepare_draft(request,
                                                        review_request)
        except PermissionDenied:
            return _no_access_error(request.user)

        screenshot.draft_caption = caption
        screenshot.save()

        return 200, {
            self.item_result_key: screenshot,
        }

    @webapi_check_local_site
    @webapi_login_required
    @webapi_response_errors(DOES_NOT_EXIST, NOT_LOGGED_IN, PERMISSION_DENIED)
    def delete(self, request, *args, **kwargs):
        try:
            review_request = \
                review_request_resource.get_object(request, *args, **kwargs)
            screenshot = screenshot_resource.get_object(request, *args,
                                                        **kwargs)
        except ObjectDoesNotExist:
            return DOES_NOT_EXIST

        try:
            draft = review_request_draft_resource.prepare_draft(request,
                                                                review_request)
        except PermissionDenied:
            return _no_access_error(request.user)

        draft.screenshots.remove(screenshot)
        draft.inactive_screenshots.add(screenshot)
        draft.save()

        return 204, {}


class DraftScreenshotResource(BaseScreenshotResource):
    """Provides information on new screenshots being added to a draft of
    a review request.

    These are screenshots that will be shown once the pending review request
    draft is published.
    """
    name = 'draft_screenshot'
    uri_name = 'screenshots'
    model_parent_key = 'drafts'
    allowed_methods = ('GET', 'DELETE', 'POST', 'PUT',)

    def get_queryset(self, request, review_request_id, *args, **kwargs):
        try:
            draft = review_request_draft_resource.get_object(
                request, review_request_id, *args, **kwargs)

            inactive_ids = \
                draft.inactive_screenshots.values_list('pk', flat=True)

            q = Q(review_request=review_request_id) | Q(drafts=draft)
            query = self.model.objects.filter(q)
            query = query.exclude(pk__in=inactive_ids)
            return query
        except ObjectDoesNotExist:
            return self.model.objects.none()

    def serialize_caption_field(self, obj, **kwargs):
        return obj.draft_caption or obj.caption

    @webapi_check_local_site
    @webapi_login_required
    @augment_method_from(WebAPIResource)
    def get(self, *args, **kwargs):
        pass

    @webapi_check_local_site
    @webapi_login_required
    @augment_method_from(WebAPIResource)
    def delete(self, *args, **kwargs):
        """Deletes the screenshot from the draft.

        This will remove the screenshot from the draft review request.
        This cannot be undone.

        This can be used to remove old screenshots that were previously
        shown, as well as newly added screenshots that were part of the
        draft.

        Instead of a payload response on success, this will return :http:`204`.
        """
        pass

    @webapi_check_local_site
    @webapi_login_required
    @augment_method_from(WebAPIResource)
    def get_list(self, *args, **kwargs):
        """Returns a list of draft screenshots.

        Each screenshot in this list is an uploaded screenshot that will
        be shown in the final review request. These may include newly
        uploaded screenshots or screenshots that were already part of the
        existing review request. In the latter case, existing screenshots
        are shown so that their captions can be added.
        """
        pass

    def _get_list_impl(self, request, *args, **kwargs):
        """Returns the list of screenshots on this draft.

        This is a specialized version of the standard get_list function
        that uses this resource to serialize the children, in order to
        guarantee that we'll be able to identify them as screenshots that are
        part of the draft.
        """
        return WebAPIResponsePaginated(
            request,
            queryset=self.get_queryset(request, is_list=True,
                                       *args, **kwargs),
            results_key=self.list_result_key,
            serialize_object_func=
                lambda obj: self.serialize_object(obj, request=request,
                                                  *args, **kwargs),
            extra_data={
                'links': self.get_links(self.list_child_resources,
                                        request=request, *args, **kwargs),
            },
            **self.build_response_args(request))

draft_screenshot_resource = DraftScreenshotResource()


class BaseFileAttachmentResource(WebAPIResource):
    """A base resource representing file attachments."""
    model = FileAttachment
    name = 'file_attachment'
    fields = {
        'id': {
            'type': int,
            'description': 'The numeric ID of the file.',
        },
        'caption': {
            'type': str,
            'description': "The file's descriptive caption.",
        },
        'filename': {
            'type': str,
            'description': "The name of the file.",
        },
        'url': {
            'type': str,
            'description': "The URL of the file, for downloading purposes. "
                           "If this is not an absolute URL, then it's "
                           "relative to the Review Board server's URL.",
        },
        'icon_url': {
            'type': str,
            'description': 'The URL to a 24x24 icon representing this file.'
        },
        'thumbnail': {
            'type': str,
            'description': 'A thumbnail representing this file.',
        },
        'review_url': {
            'type': str,
            'description': 'The URL to a review UI for this file.',
        },
    }

    uri_object_key = 'file_attachment_id'
    autogenerate_etags = True

    def get_queryset(self, request, review_request_id, is_list=False,
                     *args, **kwargs):
        review_request = review_request_resource.get_object(
            request, review_request_id, *args, **kwargs)

        q = Q(review_request=review_request)

        if not is_list:
            q = q | Q(inactive_review_request=review_request)

        if request.user == review_request.submitter:
            try:
                draft = review_request_draft_resource.get_object(
                    request, review_request_id, *args, **kwargs)

                q = q | Q(drafts=draft)

                if not is_list:
                    q = q | Q(inactive_drafts=draft)
            except ObjectDoesNotExist:
                pass

        return self.model.objects.filter(q)

    def serialize_url_field(self, obj, **kwargs):
        return obj.get_absolute_url()

    def serialize_caption_field(self, obj, **kwargs):
        # We prefer 'caption' here, because when creating a new screenshot, it
        # won't be full of data yet (and since we're posting to screenshots/,
        # it doesn't hit DraftFileAttachmentResource).
        # DraftFileAttachmentResource will prefer draft_caption, in case people
        # are changing an existing one.
        return obj.caption or obj.draft_caption

    def serialize_review_url_field(self, obj, **kwargs):
        if obj.review_ui:
            review_request = obj.get_review_request()
            if review_request.local_site_id:
                local_site_name = review_request.local_site.name
            else:
                local_site_name = None

            return local_site_reverse(
                'file_attachment', local_site_name=local_site_name,
                kwargs={
                    'review_request_id': review_request.display_id,
                    'file_attachment_id': obj.pk,
                })

        return ''

    @webapi_check_local_site
    @webapi_login_required
    @webapi_response_errors(DOES_NOT_EXIST, PERMISSION_DENIED,
                            INVALID_FORM_DATA, NOT_LOGGED_IN)
    @webapi_request_fields(
        required={
            'path': {
                'type': file,
                'description': 'The file to upload.',
            },
        },
        optional={
            'caption': {
                'type': str,
                'description': 'The optional caption describing the '
                               'file.',
            },
        },
    )
    def create(self, request, *args, **kwargs):
        """Creates a new file from a file attachment.

        This accepts any file type and associates it with a draft of a
        review request.

        It is expected that the client will send the data as part of a
        :mimetype:`multipart/form-data` mimetype. The file's name
        and content should be stored in the ``path`` field. A typical request
        may look like::

            -- SoMe BoUnDaRy
            Content-Disposition: form-data; name=path; filename="foo.zip"

            <Content here>
            -- SoMe BoUnDaRy --
        """
        try:
            review_request = \
                review_request_resource.get_object(request, *args, **kwargs)
        except ObjectDoesNotExist:
            return DOES_NOT_EXIST

        if not review_request.is_mutable_by(request.user):
            return _no_access_error(request.user)

        form_data = request.POST.copy()
        form = UploadFileForm(form_data, request.FILES)

        if not form.is_valid():
            return INVALID_FORM_DATA, {
                'fields': _get_form_errors(form),
            }

        try:
            file = form.create(request.FILES['path'], review_request)
        except ValueError, e:
            return INVALID_FORM_DATA, {
                'fields': {
                    'path': [str(e)],
                },
            }

        return 201, {
            self.item_result_key: file,
        }

    @webapi_check_local_site
    @webapi_login_required
    @webapi_response_errors(DOES_NOT_EXIST, NOT_LOGGED_IN, PERMISSION_DENIED)
    @webapi_request_fields(
        optional={
            'caption': {
                'type': str,
                'description': 'The new caption for the file.',
            },
        }
    )
    def update(self, request, caption=None, *args, **kwargs):
        """Updates the file's data.

        This allows updating the file in a draft. The caption, currently,
        is the only thing that can be updated.
        """
        try:
            review_request = \
                review_request_resource.get_object(request, *args, **kwargs)
            file = file_attachment_resource.get_object(request, *args, **kwargs)
        except ObjectDoesNotExist:
            return DOES_NOT_EXIST

        if not review_request.is_mutable_by(request.user):
            return PERMISSION_DENIED

        try:
            review_request_draft_resource.prepare_draft(request,
                                                        review_request)
        except PermissionDenied:
            return _no_access_error(request.user)

        file.draft_caption = caption
        file.save()

        return 200, {
            self.item_result_key: file,
        }

    @webapi_check_local_site
    @webapi_login_required
    @webapi_response_errors(DOES_NOT_EXIST, NOT_LOGGED_IN, PERMISSION_DENIED)
    def delete(self, request, *args, **kwargs):
        try:
            review_request = \
                review_request_resource.get_object(request, *args, **kwargs)
            file_attachment = \
                file_attachment_resource.get_object(request, *args, **kwargs)
        except ObjectDoesNotExist:
            return DOES_NOT_EXIST

        try:
            draft = review_request_draft_resource.prepare_draft(request,
                                                                review_request)
        except PermissionDenied:
            return _no_access_error(request.user)

        draft.file_attachments.remove(file_attachment)
        draft.inactive_file_attachments.add(file_attachment)
        draft.save()

        return 204, {}


class DraftFileAttachmentResource(BaseFileAttachmentResource):
    """Provides information on new file attachments being added to a draft of
    a review request.

    These are files that will be shown once the pending review request
    draft is published.
    """
    name = 'draft_file_attachment'
    uri_name = 'file-attachments'
    model_parent_key = 'drafts'
    allowed_methods = ('GET', 'DELETE', 'POST', 'PUT',)

    def get_queryset(self, request, review_request_id, *args, **kwargs):
        try:
            draft = review_request_draft_resource.get_object(
                request, review_request_id, *args, **kwargs)

            inactive_ids = \
                draft.inactive_file_attachments.values_list('pk', flat=True)

            q = Q(review_request=review_request_id) | Q(drafts=draft)
            query = self.model.objects.filter(q)
            query = query.exclude(pk__in=inactive_ids)
            return query
        except ObjectDoesNotExist:
            return self.model.objects.none()

    def serialize_caption_field(self, obj, **kwargs):
        return obj.draft_caption or obj.caption

    @webapi_check_local_site
    @webapi_login_required
    @augment_method_from(BaseFileAttachmentResource)
    def get(self, *args, **kwargs):
        pass

    @webapi_check_local_site
    @webapi_login_required
    @augment_method_from(BaseFileAttachmentResource)
    def delete(self, *args, **kwargs):
        """Deletes the file attachment from the draft.

        This will remove the file attachment from the draft review request.
        This cannot be undone.

        This can be used to remove old files that were previously
        shown, as well as newly added files that were part of the
        draft.

        Instead of a payload response on success, this will return :http:`204`.
        """
        pass

    @webapi_check_local_site
    @webapi_login_required
    @augment_method_from(WebAPIResource)
    def get_list(self, *args, **kwargs):
        """Returns a list of draft files.

        Each file attachment in this list is an uploaded file attachment that
        will be shown in the final review request. These may include newly
        file attachments or files that were already part of the
        existing review request. In the latter case, existing files
        are shown so that their captions can be added.
        """
        pass

    def _get_list_impl(self, request, *args, **kwargs):
        """Returns the list of files on this draft.

        This is a specialized version of the standard get_list function
        that uses this resource to serialize the children, in order to
        guarantee that we'll be able to identify them as files that are
        part of the draft.
        """
        return WebAPIResponsePaginated(
            request,
            queryset=self.get_queryset(request, is_list=True,
                                       *args, **kwargs),
            results_key=self.list_result_key,
            serialize_object_func=
                lambda obj: self.serialize_object(obj, request=request,
                                                  *args, **kwargs),
            extra_data={
                'links': self.get_links(self.list_child_resources,
                                        request=request, *args, **kwargs),
            },
            **self.build_response_args(request))

draft_file_attachment_resource = DraftFileAttachmentResource()


class ReviewRequestDraftResource(WebAPIResource):
    """An editable draft of a review request.

    This resource is used to actually modify a review request. Anything made
    in this draft can be published in order to become part of the public
    review request, or it can be discarded.

    Any POST or PUTs on this draft will cause the draft to be created
    automatically. An initial POST is not required.

    There is only ever a maximum of one draft per review request.

    In order to access this resource, the user must either own the review
    request, or it must have the ``reviews.can_edit_reviewrequest`` permission
    set.
    """
    model = ReviewRequestDraft
    name = 'draft'
    singleton = True
    model_parent_key = 'review_request'
    last_modified_field = 'last_updated'
    mimetype_item_resource_name = 'review-request-draft'
    fields = {
        'id': {
            'type': int,
            'description': 'The numeric ID of the draft.',
            'mutable': False,
        },
        'review_request': {
            'type': 'reviewboard.webapi.resources.ReviewRequestResource',
            'description': 'The review request that owns this draft.',
            'mutable': False,
        },
        'last_updated': {
            'type': str,
            'description': 'The date and time that the draft was last updated '
                           '(in YYYY-MM-DD HH:MM:SS format).',
            'mutable': False,
        },
        'branch': {
            'type': str,
            'description': 'The branch name.',
        },
        'bugs_closed': {
            'type': str,
            'description': 'The new list of bugs closed or referenced by this '
                           'change.',
        },
        'changedescription': {
            'type': str,
            'description': 'A custom description of what changes are being '
                           'made in this update. It often will be used to '
                           'describe the changes in the diff.',
        },
        'description': {
            'type': str,
            'description': 'The new review request description.',
        },
        'public': {
            'type': bool,
            'description': 'Whether or not the draft is public. '
                           'This will always be false up until the time '
                           'it is first made public. At that point, the '
                           'draft is deleted.',
        },
        'summary': {
            'type': str,
            'description': 'The new review request summary.',
        },
        'target_groups': {
            'type': str,
            'description': 'A comma-separated list of review groups '
                           'that will be on the reviewer list.',
        },
        'target_people': {
            'type': str,
            'description': 'A comma-separated list of users that will '
                           'be on a reviewer list.',
        },
        'testing_done': {
            'type': str,
            'description': 'The new testing done text.',
        },
    }

    allowed_methods = ('GET', 'POST', 'PUT', 'DELETE')

    item_child_resources = [
        draft_screenshot_resource,
        draft_file_attachment_resource
    ]

    @classmethod
    def prepare_draft(self, request, review_request):
        """Creates a draft, if the user has permission to."""
        if not review_request.is_mutable_by(request.user):
           raise PermissionDenied

        return ReviewRequestDraft.create(review_request)

    def get_queryset(self, request, review_request_id, *args, **kwargs):
        review_request = review_request_resource.get_object(
            request, review_request_id, *args, **kwargs)
        return self.model.objects.filter(review_request=review_request)

    def serialize_bugs_closed_field(self, obj, **kwargs):
        return obj.get_bug_list()

    def serialize_changedescription_field(self, obj, **kwargs):
        if obj.changedesc:
            return obj.changedesc.text
        else:
            return ''

    def serialize_status_field(self, obj, **kwargs):
        return status_to_string(obj.status)

    def serialize_public_field(self, obj, **kwargs):
        return False

    def has_delete_permissions(self, request, draft, *args, **kwargs):
        return draft.review_request.is_mutable_by(request.user)

    @webapi_check_local_site
    @webapi_login_required
    @webapi_request_fields(
        optional={
            'branch': {
                'type': str,
                'description': 'The new branch name.',
            },
            'bugs_closed': {
                'type': str,
                'description': 'A comma-separated list of bug IDs.',
            },
            'changedescription': {
                'type': str,
                'description': 'The change description for this update.',
            },
            'description': {
                'type': str,
                'description': 'The new review request description.',
            },
            'public': {
                'type': bool,
                'description': 'Whether or not to make the review public. '
                               'If a review is public, it cannot be made '
                               'private again.',
            },
            'summary': {
                'type': str,
                'description': 'The new review request summary.',
            },
            'target_groups': {
                'type': str,
                'description': 'A comma-separated list of review groups '
                               'that will be on the reviewer list.',
            },
            'target_people': {
                'type': str,
                'description': 'A comma-separated list of users that will '
                               'be on a reviewer list.',
            },
            'testing_done': {
                'type': str,
                'description': 'The new testing done text.',
            },
        },
    )
    def create(self, *args, **kwargs):
        """Creates a draft of a review request.

        If a draft already exists, this will just reuse the existing draft.
        """
        # A draft is a singleton. Creating and updating it are the same
        # operations in practice.
        result = self.update(*args, **kwargs)

        if isinstance(result, tuple):
            if result[0] == 200:
                return (201,) + result[1:]

        return result

    @webapi_check_local_site
    @webapi_login_required
    @webapi_request_fields(
        optional={
            'branch': {
                'type': str,
                'description': 'The new branch name.',
            },
            'bugs_closed': {
                'type': str,
                'description': 'A comma-separated list of bug IDs.',
            },
            'changedescription': {
                'type': str,
                'description': 'The change description for this update.',
            },
            'description': {
                'type': str,
                'description': 'The new review request description.',
            },
            'public': {
                'type': bool,
                'description': 'Whether or not to make the changes public. '
                               'The new changes will be applied to the '
                               'review request, and the old draft will be '
                               'deleted.',
            },
            'summary': {
                'type': str,
                'description': 'The new review request summary.',
            },
            'target_groups': {
                'type': str,
                'description': 'A comma-separated list of review groups '
                               'that will be on the reviewer list.',
            },
            'target_people': {
                'type': str,
                'description': 'A comma-separated list of users that will '
                               'be on a reviewer list.',
            },
            'testing_done': {
                'type': str,
                'description': 'The new testing done text.',
            },
        },
    )
    def update(self, request, always_save=False, local_site_name=None,
               *args, **kwargs):
        """Updates a draft of a review request.

        This will update the draft with the newly provided data.

        Most of the fields correspond to fields in the review request, but
        there is one special one, ``public``. When ``public`` is set to ``1``,
        the draft will be published, moving the new content to the
        Review Request itself, making it public, and sending out a notification
        (such as an e-mail) if configured on the server. The current draft will
        then be deleted.
        """
        try:
            review_request =  review_request_resource.get_object(
                request, local_site_name=local_site_name, *args, **kwargs)
        except ReviewRequest.DoesNotExist:
            return DOES_NOT_EXIST

        try:
            draft = self.prepare_draft(request, review_request)
        except PermissionDenied:
            return _no_access_error(request.user)

        modified_objects = []
        invalid_fields = {}

        for field_name, field_info in self.fields.iteritems():
            if (field_info.get('mutable', True) and
                kwargs.get(field_name, None) is not None):
                field_result, field_modified_objects, invalid = \
                    self._set_draft_field_data(draft, field_name,
                                               kwargs[field_name],
                                               local_site_name)

                if invalid:
                    invalid_fields[field_name] = invalid
                elif field_modified_objects:
                    modified_objects += field_modified_objects

        if always_save or not invalid_fields:
            for obj in modified_objects:
                obj.save()

            draft.save()

        if invalid_fields:
            return INVALID_FORM_DATA, {
                'fields': invalid_fields,
                self.item_result_key: draft,
            }

        if request.POST.get('public', False):
            review_request.publish(user=request.user)

        return 200, {
            self.item_result_key: draft,
        }

    @webapi_check_local_site
    @webapi_login_required
    @webapi_response_errors(DOES_NOT_EXIST, NOT_LOGGED_IN, PERMISSION_DENIED)
    def delete(self, request, *args, **kwargs):
        """Deletes a draft of a review request.

        This is equivalent to pressing :guilabel:`Discard Draft` in the
        review request's page. It will simply erase all the contents of
        the draft.
        """
        # Make sure this exists. We don't want to use prepare_draft, or
        # we'll end up creating a new one.
        try:
            review_request = \
                review_request_resource.get_object(request, *args, **kwargs)
            draft = review_request.draft.get()
        except ReviewRequest.DoesNotExist:
            return DOES_NOT_EXIST
        except ReviewRequestDraft.DoesNotExist:
            return DOES_NOT_EXIST

        if not self.has_delete_permissions(request, draft, *args, **kwargs):
            return _no_access_error(request.user)

        draft.delete()

        return 204, {}

    @webapi_check_local_site
    @webapi_login_required
    @augment_method_from(WebAPIResource)
    def get(self, request, review_request_id, *args, **kwargs):
        """Returns the current draft of a review request."""
        pass

    def _set_draft_field_data(self, draft, field_name, data, local_site_name):
        """Sets a field on a draft.

        This will update a draft's field based on the provided data.
        It handles transforming the data as necessary to put it into
        the field.

        if there is a problem with the data, then a validation error
        is returned.

        This returns a tuple of (data, modified_objects, invalid_entries).

        ``data`` is the transformed data.

        ``modified_objects`` is a list of objects (screenshots or change
        description) that were affected.

        ``invalid_entries`` is a list of validation errors.
        """
        modified_objects = []
        invalid_entries = []

        if field_name in ('target_groups', 'target_people'):
            values = re.split(r",\s*", data)
            target = getattr(draft, field_name)
            target.clear()

            for value in values:
                # Prevent problems if the user leaves a trailing comma,
                # generating an empty value.
                if not value:
                    continue

                try:
                    local_site = _get_local_site(local_site_name)
                    if field_name == "target_groups":
                        obj = Group.objects.get((Q(name__iexact=value) |
                                                 Q(display_name__iexact=value)) &
                                                Q(local_site=local_site))
                    elif field_name == "target_people":
                        obj = self._find_user(username=value,
                                              local_site=local_site)

                    target.add(obj)
                except:
                    invalid_entries.append(value)
        elif field_name == 'bugs_closed':
            data = list(self._sanitize_bug_ids(data))
            setattr(draft, field_name, ','.join(data))
        elif field_name == 'changedescription':
            if not draft.changedesc:
                invalid_entries.append('Change descriptions cannot be used '
                                       'for drafts of new review requests')
            else:
                draft.changedesc.text = data

                modified_objects.append(draft.changedesc)
        else:
            if field_name == 'summary' and '\n' in data:
                invalid_entries.append('Summary cannot contain newlines')
            else:
                setattr(draft, field_name, data)

        return data, modified_objects, invalid_entries

    def _sanitize_bug_ids(self, entries):
        """Sanitizes bug IDs.

        This will remove any excess whitespace before or after the bug
        IDs, and remove any leading ``#`` characters.
        """
        for bug in entries.split(','):
            bug = bug.strip()

            if bug:
                # RB stores bug numbers as numbers, but many people have the
                # habit of prepending #, so filter it out:
                if bug[0] == '#':
                    bug = bug[1:]

                yield bug

    def _find_user(self, username, local_site):
        """Finds a User object matching ``username``.

        This will search all authentication backends, and may create the
        User object if the authentication backend knows that the user exists.
        """
        username = username.strip()

        if local_site:
            return local_site.users.get(username=username)

        try:
            return User.objects.get(username=username)
        except User.DoesNotExist:
            for backend in auth.get_backends():
                try:
                    user = backend.get_or_create_user(username)
                except:
                    pass

                if user:
                    return user

        return None

review_request_draft_resource = ReviewRequestDraftResource()


class BaseScreenshotCommentResource(BaseCommentResource):
    """A base resource for screenshot comments."""
    model = ScreenshotComment
    name = 'screenshot_comment'

    fields = dict({
        'id': {
            'type': int,
            'description': 'The numeric ID of the comment.',
        },
        'screenshot': {
            'type': 'reviewboard.webapi.resources.ScreenshotResource',
            'description': 'The screenshot the comment was made on.',
        },
        'text': {
            'type': str,
            'description': 'The comment text.',
        },
        'timestamp': {
            'type': str,
            'description': 'The date and time that the comment was made '
                           '(in YYYY-MM-DD HH:MM:SS format).',
        },
        'public': {
            'type': bool,
            'description': 'Whether or not the comment is part of a public '
                           'review.',
        },
        'user': {
            'type': 'reviewboard.webapi.resources.UserResource',
            'description': 'The user who made the comment.',
        },
        'x': {
            'type': int,
            'description': 'The X location of the comment region on the '
                           'screenshot.',
        },
        'y': {
            'type': int,
            'description': 'The Y location of the comment region on the '
                           'screenshot.',
        },
        'w': {
            'type': int,
            'description': 'The width of the comment region on the '
                           'screenshot.',
        },
        'h': {
            'type': int,
            'description': 'The height of the comment region on the '
                           'screenshot.',
        },
    }, **BaseCommentResource.fields)

    uri_object_key = 'comment_id'

    allowed_methods = ('GET',)

    def get_queryset(self, request, *args, **kwargs):
        review_request = \
            review_request_resource.get_object(request, *args, **kwargs)
        return self.model.objects.filter(Q(screenshot__review_request=review_request) |
                                         Q(screenshot__inactive_review_request=review_request),
                                         review__isnull=False)

    def serialize_public_field(self, obj, **kwargs):
        return obj.review.get().public

    def serialize_timesince_field(self, obj, **kwargs):
        return timesince(obj.timestamp)

    def serialize_user_field(self, obj, **kwargs):
        return obj.review.get().user

    @webapi_check_local_site
    @augment_method_from(WebAPIResource)
    def get(self, *args, **kwargs):
        """Returns information on the comment.

        This contains the comment text, time the comment was made,
        and the location of the comment region on the screenshot, amongst
        other information. It can be used to reconstruct the exact
        position of the comment for use as an overlay on the screenshot.
        """
        pass


class ScreenshotCommentResource(BaseScreenshotCommentResource):
    """Provides information on screenshots comments made on a review request.

    The list of comments cannot be modified from this resource. It's meant
    purely as a way to see existing comments that were made on a diff. These
    comments will span all public reviews.
    """
    model_parent_key = 'screenshot'
    uri_object_key = None

    def get_queryset(self, request, review_request_id, screenshot_id,
                     *args, **kwargs):
        q = super(ScreenshotCommentResource, self).get_queryset(
            request, review_request_id, *args, **kwargs)
        q = q.filter(screenshot=screenshot_id)
        return q

    @webapi_check_local_site
    @augment_method_from(BaseScreenshotCommentResource)
    def get_list(self, *args, **kwargs):
        """Returns the list of screenshot comments on a screenshot.

        This list of comments will cover all comments made on this
        screenshot from all reviews.
        """
        pass

screenshot_comment_resource = ScreenshotCommentResource()


class ReviewScreenshotCommentResource(BaseScreenshotCommentResource):
    """Provides information on screenshots comments made on a review.

    If the review is a draft, then comments can be added, deleted, or
    changed on this list. However, if the review is already published,
    then no changes can be made.
    """
    allowed_methods = ('GET', 'POST', 'PUT', 'DELETE')
    model_parent_key = 'review'

    def get_queryset(self, request, review_request_id, review_id,
                     *args, **kwargs):
        q = super(ReviewScreenshotCommentResource, self).get_queryset(
            request, review_request_id, *args, **kwargs)
        return q.filter(review=review_id)

    def has_delete_permissions(self, request, comment, *args, **kwargs):
        review = comment.review.get()
        return not review.public and review.user == request.user

    @webapi_check_local_site
    @webapi_login_required
    @webapi_request_fields(
        required = {
            'screenshot_id': {
                'type': int,
                'description': 'The ID of the screenshot being commented on.',
            },
            'x': {
                'type': int,
                'description': 'The X location for the comment.',
            },
            'y': {
                'type': int,
                'description': 'The Y location for the comment.',
            },
            'w': {
                'type': int,
                'description': 'The width of the comment region.',
            },
            'h': {
                'type': int,
                'description': 'The height of the comment region.',
            },
            'text': {
                'type': str,
                'description': 'The comment text.',
            },
        },
        optional = {
            'issue_opened': {
                'type': bool,
                'description': 'Whether or not the comment opens an issue.',
            },
        }
    )
    def create(self, request, screenshot_id, x, y, w, h, text,
               issue_opened=False, *args, **kwargs):
        """Creates a screenshot comment on a review.

        This will create a new comment on a screenshot as part of a review.
        The comment contains text and dimensions for the area being commented
        on.
        """
        try:
            review_request = \
                review_request_resource.get_object(request, *args, **kwargs)
            review = review_resource.get_object(request, *args, **kwargs)
        except ObjectDoesNotExist:
            return DOES_NOT_EXIST

        if not review_resource.has_modify_permissions(request, review):
            return _no_access_error(request.user)

        try:
            screenshot = Screenshot.objects.get(pk=screenshot_id,
                                                review_request=review_request)
        except ObjectDoesNotExist:
            return INVALID_FORM_DATA, {
                'fields': {
                    'screenshot_id': ['This is not a valid screenshot ID'],
                }
            }

        new_comment = self.model(screenshot=screenshot, x=x, y=y, w=w, h=h,
                                 text=text, issue_opened=bool(issue_opened))

        if issue_opened:
            new_comment.issue_status = BaseComment.OPEN
        else:
            new_comment.issue_status = None

        new_comment.save()

        review.screenshot_comments.add(new_comment)
        review.save()

        return 201, {
            self.item_result_key: new_comment,
        }

    @webapi_check_local_site
    @webapi_login_required
    @webapi_response_errors(DOES_NOT_EXIST, NOT_LOGGED_IN, PERMISSION_DENIED)
    @webapi_request_fields(
        optional = {
            'x': {
                'type': int,
                'description': 'The X location for the comment.',
            },
            'y': {
                'type': int,
                'description': 'The Y location for the comment.',
            },
            'w': {
                'type': int,
                'description': 'The width of the comment region.',
            },
            'h': {
                'type': int,
                'description': 'The height of the comment region.',
            },
            'text': {
                'type': str,
                'description': 'The comment text.',
            },
            'issue_opened': {
                'type': bool,
                'description': 'Whether or not the comment opens an issue.',
            },
            'issue_status': {
                'type': ('dropped', 'open', 'resolved'),
                'description': 'The status of an open issue.',
            },
        },
    )
    def update(self, request, *args, **kwargs):
        """Updates a screenshot comment.

        This can update the text or region of an existing comment. It
        can only be done for comments that are part of a draft review.
        """
        try:
            review_request_resource.get_object(request, *args, **kwargs)
            review = review_resource.get_object(request, *args, **kwargs)
            screenshot_comment = self.get_object(request, *args, **kwargs)
        except ObjectDoesNotExist:
            return DOES_NOT_EXIST

        # Determine whether or not we're updating the issue status.
        # If so, delegate to the base_comment_resource.
        if base_comment_resource.should_update_issue_status(screenshot_comment,
                                                            **kwargs):
            return base_comment_resource.update_issue_status(request, self,
                                                             *args, **kwargs)

        if not review_resource.has_modify_permissions(request, review):
            return _no_access_error(request.user)

        # If we've changed the screenshot comment from having no issue
        # opened, to having an issue opened, we should update the issue
        # status to be OPEN
        if not screenshot_comment.issue_opened \
            and kwargs.get('issue_opened', False):
            screenshot_comment.issue_status = BaseComment.OPEN

        for field in ('x', 'y', 'w', 'h', 'text', 'issue_opened'):
            value = kwargs.get(field, None)
            if value is not None:
                setattr(screenshot_comment, field, value)

        screenshot_comment.save()

        return 200, {
            self.item_result_key: screenshot_comment,
        }

    @webapi_check_local_site
    @augment_method_from(BaseScreenshotCommentResource)
    def delete(self, *args, **kwargs):
        """Deletes the comment.

        This will remove the comment from the review. This cannot be undone.

        Only comments on draft reviews can be deleted. Attempting to delete
        a published comment will return a Permission Denied error.

        Instead of a payload response on success, this will return :http:`204`.
        """
        pass

    @webapi_check_local_site
    @augment_method_from(BaseScreenshotCommentResource)
    def get_list(self, *args, **kwargs):
        """Returns the list of screenshot comments made on a review."""
        pass

review_screenshot_comment_resource = ReviewScreenshotCommentResource()


class ReviewReplyScreenshotCommentResource(BaseScreenshotCommentResource):
    """Provides information on replies to screenshot comments made on a
    review reply.

    If the reply is a draft, then comments can be added, deleted, or
    changed on this list. However, if the reply is already published,
    then no changed can be made.
    """
    allowed_methods = ('GET', 'POST', 'PUT', 'DELETE')
    model_parent_key = 'review'
    fields = dict({
        'reply_to': {
            'type': ReviewScreenshotCommentResource,
            'description': 'The comment being replied to.',
        },
    }, **BaseScreenshotCommentResource.fields)

    mimetype_list_resource_name = 'review-reply-screenshot-comments'
    mimetype_item_resource_name = 'review-reply-screenshot-comment'

    def get_queryset(self, request, review_request_id, review_id, reply_id,
                     *args, **kwargs):
        q = super(ReviewReplyScreenshotCommentResource, self).get_queryset(
            request, review_request_id, *args, **kwargs)
        q = q.filter(review=reply_id, review__base_reply_to=review_id)
        return q

    @webapi_check_local_site
    @webapi_login_required
    @webapi_response_errors(DOES_NOT_EXIST, INVALID_FORM_DATA,
                            NOT_LOGGED_IN, PERMISSION_DENIED)
    @webapi_request_fields(
        required = {
            'reply_to_id': {
                'type': int,
                'description': 'The ID of the comment being replied to.',
            },
            'text': {
                'type': str,
                'description': 'The comment text.',
            },
        },
    )
    def create(self, request, reply_to_id, text, *args, **kwargs):
        """Creates a reply to a screenshot comment on a review.

        This will create a reply to a screenshot comment on a review.
        The new comment will contain the same dimensions of the comment
        being replied to, but may contain new text.
        """
        try:
            review_request_resource.get_object(request, *args, **kwargs)
            reply = review_reply_resource.get_object(request, *args, **kwargs)
        except ObjectDoesNotExist:
            return DOES_NOT_EXIST

        if not review_reply_resource.has_modify_permissions(request, reply):
            return _no_access_error(request.user)

        try:
            comment = review_screenshot_comment_resource.get_object(
                request,
                comment_id=reply_to_id,
                *args, **kwargs)
        except ObjectDoesNotExist:
            return INVALID_FORM_DATA, {
                'fields': {
                    'reply_to_id': ['This is not a valid screenshot '
                                    'comment ID'],
                }
            }

        q = self.get_queryset(request, *args, **kwargs)
        q = q.filter(Q(reply_to=comment) & Q(review=reply))

        try:
            new_comment = q.get()

            # This already exists. Go ahead and update, but we're going to
            # redirect the user to the right place.
            is_new = False
        except self.model.DoesNotExist:
            new_comment = self.model(screenshot=comment.screenshot,
                                     reply_to=comment,
                                     x=comment.x,
                                     y=comment.y,
                                     w=comment.w,
                                     h=comment.h)
            is_new = True

        new_comment.text = text
        new_comment.save()

        data = {
            self.item_result_key: new_comment,
        }

        if is_new:
            reply.screenshot_comments.add(new_comment)
            reply.save()

            return 201, data
        else:
            return 303, data, {
                'Location': self.get_href(new_comment, request, *args, **kwargs)
            }

    @webapi_check_local_site
    @webapi_login_required
    @webapi_response_errors(DOES_NOT_EXIST, NOT_LOGGED_IN, PERMISSION_DENIED)
    @webapi_request_fields(
        required = {
            'text': {
                'type': str,
                'description': 'The new comment text.',
            },
        },
    )
    def update(self, request, *args, **kwargs):
        """Updates a reply to a screenshot comment.

        This can only update the text in the comment. The comment being
        replied to cannot change.
        """
        try:
            review_request_resource.get_object(request, *args, **kwargs)
            reply = review_reply_resource.get_object(request, *args, **kwargs)
            screenshot_comment = self.get_object(request, *args, **kwargs)
        except ObjectDoesNotExist:
            return DOES_NOT_EXIST

        if not review_reply_resource.has_modify_permissions(request, reply):
            return _no_access_error(request.user)

        for field in ('text',):
            value = kwargs.get(field, None)

            if value is not None:
                setattr(screenshot_comment, field, value)

        screenshot_comment.save()

        return 200, {
            self.item_result_key: screenshot_comment,
        }

    @augment_method_from(BaseScreenshotCommentResource)
    def delete(self, *args, **kwargs):
        """Deletes a screenshot comment from a draft reply.

        This will remove the comment from the reply. This cannot be undone.

        Only comments on draft replies can be deleted. Attempting to delete
        a published comment will return a Permission Denied error.

        Instead of a payload response, this will return :http:`204`.
        """
        pass

    @augment_method_from(BaseScreenshotCommentResource)
    def get(self, *args, **kwargs):
        """Returns information on a reply to a screenshot comment.

        Much of the information will be identical to that of the comment
        being replied to. For example, the region on the screenshot.
        This is because the reply to the comment is meant to cover the
        exact same section of the screenshot that the original comment covers.
        """
        pass

    @webapi_check_local_site
    @augment_method_from(BaseScreenshotCommentResource)
    def get_list(self, *args, **kwargs):
        """Returns the list of replies to screenshot comments made on a
        review reply.
        """
        pass

review_reply_screenshot_comment_resource = \
    ReviewReplyScreenshotCommentResource()


class BaseFileAttachmentCommentResource(BaseCommentResource):
    """A base resource for file comments."""
    model = FileAttachmentComment
    name = 'file_attachment_comment'
    fields = dict({
        'id': {
            'type': int,
            'description': 'The numeric ID of the comment.',
        },
        'file_attachment': {
            'type': 'reviewboard.webapi.resources.FileAttachmentResource',
            'description': 'The file the comment was made on.',
        },
        'text': {
            'type': str,
            'description': 'The comment text.',
        },
        'timestamp': {
            'type': str,
            'description': 'The date and time that the comment was made '
                           '(in YYYY-MM-DD HH:MM:SS format).',
        },
        'public': {
            'type': bool,
            'description': 'Whether or not the comment is part of a public '
                           'review.',
        },
        'user': {
            'type': 'reviewboard.webapi.resources.UserResource',
            'description': 'The user who made the comment.',
        },
        'extra_data': {
            'type': dict,
            'description': 'Extra data as part of the comment. This depends '
                           'on the type of file being commented on.',
        },
    }, **BaseCommentResource.fields)

    uri_object_key = 'comment_id'
    allowed_methods = ('GET',)

    def get_queryset(self, request, *args, **kwargs):
        review_request = \
            review_request_resource.get_object(request, *args, **kwargs)
        return self.model.objects.filter(
            file_attachment__review_request=review_request,
            review__isnull=False)

    def serialize_public_field(self, obj, **kwargs):
        return obj.review.get().public

    def serialize_timesince_field(self, obj, **kwargs):
        return timesince(obj.timestamp)

    def serialize_user_field(self, obj, **kwargs):
        return obj.review.get().user

    @webapi_check_local_site
    @augment_method_from(WebAPIResource)
    def get(self, *args, **kwargs):
        """Returns information on the comment.

        This contains the comment text, time the comment was made,
        and the file the comment was made on, amongst other information.
        """
        pass


class FileAttachmentCommentResource(BaseFileAttachmentCommentResource):
    """Provides information on filess comments made on a review request.

    The list of comments cannot be modified from this resource. It's meant
    purely as a way to see existing comments that were made on a file. These
    comments will span all public reviews.
    """
    model_parent_key = 'file_attachment'
    uri_object_key = None

    def get_queryset(self, request, review_request_id, file_attachment_id,
                     *args, **kwargs):
        q = super(FileAttachmentCommentResource, self).get_queryset(
            request, review_request_id, *args, **kwargs)
        q = q.filter(file_attachment=file_attachment_id)
        return q

    @webapi_check_local_site
    @augment_method_from(BaseFileAttachmentCommentResource)
    def get_list(self, *args, **kwargs):
        """Returns the list of screenshot comments on a file.

        This list of comments will cover all comments made on this
        file from all reviews.
        """
        pass

file_comment_resource = FileAttachmentCommentResource()


class ReviewFileAttachmentCommentResource(BaseFileAttachmentCommentResource):
    """Provides information on file comments made on a review.

    If the review is a draft, then comments can be added, deleted, or
    changed on this list. However, if the review is already published,
    then no changes can be made.
    """
    allowed_methods = ('GET', 'POST', 'PUT', 'DELETE')
    model_parent_key = 'review'

    def get_queryset(self, request, review_request_id, review_id,
                     *args, **kwargs):
        q = super(ReviewFileAttachmentCommentResource, self).get_queryset(
            request, review_request_id, *args, **kwargs)
        return q.filter(review=review_id)

    def has_delete_permissions(self, request, comment, *args, **kwargs):
        review = comment.review.get()
        return not review.public and review.user == request.user

    @webapi_check_local_site
    @webapi_login_required
    @webapi_response_errors(DOES_NOT_EXIST, INVALID_FORM_DATA,
                            PERMISSION_DENIED, NOT_LOGGED_IN)
    @webapi_request_fields(
        required = {
            'file_attachment_id': {
                'type': int,
                'description': 'The ID of the file attachment being '
                               'commented on.',
            },
            'text': {
                'type': str,
                'description': 'The comment text.',
            },
        },
        optional = {
            'issue_opened': {
                'type': bool,
                'description': 'Whether the comment opens an issue.',
            },
        },
        allow_unknown=True
    )
    def create(self, request, file_attachment_id=None, text=None,
               issue_opened=False, extra_fields={}, *args, **kwargs):
        """Creates a file comment on a review.

        This will create a new comment on a file as part of a review.
        The comment contains text and dimensions for the area being commented
        on.
        """
        try:
            review_request = \
                review_request_resource.get_object(request, *args, **kwargs)
            review = review_resource.get_object(request, *args, **kwargs)
        except ObjectDoesNotExist:
            return DOES_NOT_EXIST

        if not review_resource.has_modify_permissions(request, review):
            return _no_access_error(request.user)

        try:
            file_attachment = \
                FileAttachment.objects.get(pk=file_attachment_id,
                                           review_request=review_request)
        except ObjectDoesNotExist:
            return INVALID_FORM_DATA, {
                'fields': {
                    'file_attachment_id': ['This is not a valid file '
                                           'attachment ID'],
                }
            }

        new_comment = self.model(file_attachment=file_attachment,
                                 text=text,
                                 issue_opened=bool(issue_opened))

        _import_extra_data(new_comment.extra_data, extra_fields)

        if issue_opened:
            new_comment.issue_status = BaseComment.OPEN
        else:
            new_comment.issue_status = None

        new_comment.save()

        review.file_attachment_comments.add(new_comment)
        review.save()

        return 201, {
            self.item_result_key: new_comment,
        }

    @webapi_check_local_site
    @webapi_login_required
    @webapi_response_errors(DOES_NOT_EXIST, NOT_LOGGED_IN, PERMISSION_DENIED)
    @webapi_request_fields(
        optional = {
            'text': {
                'type': str,
                'description': 'The comment text.',
            },
            'issue_opened': {
                'type': bool,
                'description': 'Whether or not the comment opens an issue.',
            },
            'issue_status': {
                'type': ('dropped', 'open', 'resolved'),
                'description': 'The status of an open issue.',
            }
        },
        allow_unknown=True
    )
    def update(self, request, extra_fields={}, *args, **kwargs):
        """Updates a file comment.

        This can update the text or region of an existing comment. It
        can only be done for comments that are part of a draft review.
        """
        try:
            review_request_resource.get_object(request, *args, **kwargs)
            review = review_resource.get_object(request, *args, **kwargs)
            file_comment = self.get_object(request, *args, **kwargs)
        except ObjectDoesNotExist:
            return DOES_NOT_EXIST

        # Determine whether or not we're updating the issue status.
        # If so, delegate to the base_comment_resource.
        if base_comment_resource.should_update_issue_status(file_comment,
                                                            **kwargs):
            return base_comment_resource.update_issue_status(request, self,
                                                             *args, **kwargs)

        if not review_resource.has_modify_permissions(request, review):
            return _no_access_error(request.user)

        # If we've updated the comment from having no issue opened,
        # to having an issue opened, we need to set the issue status
        # to OPEN.
        if not file_comment.issue_opened and kwargs.get('issue_opened', False):
            file_comment.issue_status = BaseComment.OPEN

        for field in ('text', 'issue_opened'):
            value = kwargs.get(field, None)

            if value is not None:
                setattr(file_comment, field, value)

        _import_extra_data(file_comment.extra_data, extra_fields)
        file_comment.save()

        return 200, {
            self.item_result_key: file_comment,
        }

    @augment_method_from(BaseFileAttachmentCommentResource)
    def delete(self, *args, **kwargs):
        """Deletes the comment.

        This will remove the comment from the review. This cannot be undone.

        Only comments on draft reviews can be deleted. Attempting to delete
        a published comment will return a Permission Denied error.

        Instead of a payload response on success, this will return :http:`204`.
        """
        pass

    @augment_method_from(BaseFileAttachmentCommentResource)
    def get_list(self, *args, **kwargs):
        """Returns the list of file comments made on a review."""
        pass

review_file_comment_resource = ReviewFileAttachmentCommentResource()


class ReviewReplyFileAttachmentCommentResource(BaseFileAttachmentCommentResource):
    """Provides information on replies to file comments made on a
    review reply.

    If the reply is a draft, then comments can be added, deleted, or
    changed on this list. However, if the reply is already published,
    then no changed can be made.
    """
    allowed_methods = ('GET', 'POST', 'PUT', 'DELETE')
    model_parent_key = 'review'
    fields = dict({
        'reply_to': {
            'type': ReviewFileAttachmentCommentResource,
            'description': 'The comment being replied to.',
        },
    }, **BaseFileAttachmentCommentResource.fields)

    mimetype_list_resource_name = 'review-reply-file-attachment-comments'
    mimetype_item_resource_name = 'review-reply-file-attachment-comment'

    def get_queryset(self, request, review_request_id, review_id, reply_id,
                     *args, **kwargs):
        q = super(ReviewReplyFileAttachmentCommentResource, self).get_queryset(
            request, review_request_id, *args, **kwargs)
        q = q.filter(review=reply_id, review__base_reply_to=review_id)
        return q

    @webapi_check_local_site
    @webapi_login_required
    @webapi_response_errors(DOES_NOT_EXIST, INVALID_FORM_DATA,
                            NOT_LOGGED_IN, PERMISSION_DENIED)
    @webapi_request_fields(
        required = {
            'reply_to_id': {
                'type': int,
                'description': 'The ID of the comment being replied to.',
            },
            'text': {
                'type': str,
                'description': 'The comment text.',
            },
        },
    )
    def create(self, request, reply_to_id, text, *args, **kwargs):
        """Creates a reply to a file comment on a review.

        This will create a reply to a file comment on a review.
        The new comment will contain the same dimensions of the comment
        being replied to, but may contain new text.
        """
        try:
            review_request_resource.get_object(request, *args, **kwargs)
            reply = review_reply_resource.get_object(request, *args, **kwargs)
        except ObjectDoesNotExist:
            return DOES_NOT_EXIST

        if not review_reply_resource.has_modify_permissions(request, reply):
            return _no_access_error(request.user)

        try:
            comment = review_file_comment_resource.get_object(
                request,
                comment_id=reply_to_id,
                *args, **kwargs)
        except ObjectDoesNotExist:
            return INVALID_FORM_DATA, {
                'fields': {
                    'reply_to_id': ['This is not a valid file comment ID'],
                }
            }

        q = self.get_queryset(request, *args, **kwargs)
        q = q.filter(Q(reply_to=comment) & Q(review=reply))

        try:
            new_comment = q.get()

            # This already exists. Go ahead and update, but we're going to
            # redirect the user to the right place.
            is_new = False
        except self.model.DoesNotExist:
            new_comment = self.model(file_attachment=comment.file_attachment,
                                     reply_to=comment)
            is_new = True

        new_comment.text = text
        new_comment.save()

        data = {
            self.item_result_key: new_comment,
        }

        if is_new:
            reply.file_attachment_comments.add(new_comment)
            reply.save()

            return 201, data
        else:
            return 303, data, {
                'Location': self.get_href(new_comment, request, *args, **kwargs)
            }

    @webapi_check_local_site
    @webapi_login_required
    @webapi_response_errors(DOES_NOT_EXIST, NOT_LOGGED_IN, PERMISSION_DENIED)
    @webapi_request_fields(
        required = {
            'text': {
                'type': str,
                'description': 'The new comment text.',
            },
        },
    )
    def update(self, request, *args, **kwargs):
        """Updates a reply to a file comment.

        This can only update the text in the comment. The comment being
        replied to cannot change.
        """
        try:
            review_request_resource.get_object(request, *args, **kwargs)
            reply = review_reply_resource.get_object(request, *args, **kwargs)
            file_comment = self.get_object(request, *args, **kwargs)
        except ObjectDoesNotExist:
            return DOES_NOT_EXIST

        if not review_reply_resource.has_modify_permissions(request, reply):
            return _no_access_error(request.user)

        for field in ('text',):
            value = kwargs.get(field, None)

            if value is not None:
                setattr(file_comment, field, value)

        file_comment.save()

        return 200, {
            self.item_result_key: file_comment,
        }

    @augment_method_from(BaseFileAttachmentCommentResource)
    def delete(self, *args, **kwargs):
        """Deletes a file comment from a draft reply.

        This will remove the comment from the reply. This cannot be undone.

        Only comments on draft replies can be deleted. Attempting to delete
        a published comment will return a Permission Denied error.

        Instead of a payload response, this will return :http:`204`.
        """
        pass

    @augment_method_from(BaseFileAttachmentCommentResource)
    def get(self, *args, **kwargs):
        """Returns information on a reply to a file comment.

        Much of the information will be identical to that of the comment
        being replied to.
        """
        pass

    @augment_method_from(BaseFileAttachmentCommentResource)
    def get_list(self, *args, **kwargs):
        """Returns the list of replies to file comments made on a review reply.
        """
        pass

review_reply_file_comment_resource = \
    ReviewReplyFileAttachmentCommentResource()


class BaseReviewResource(WebAPIResource):
    """Base class for review resources.

    Provides common fields and functionality for all review resources.
    """
    model = Review
    fields = {
        'body_bottom': {
            'type': str,
            'description': 'The review content below the comments.',
        },
        'body_top': {
            'type': str,
            'description': 'The review content above the comments.',
        },
        'id': {
            'type': int,
            'description': 'The numeric ID of the review.',
        },
        'public': {
            'type': bool,
            'description': 'Whether or not the review is currently '
                           'visible to other users.',
        },
        'ship_it': {
            'type': bool,
            'description': 'Whether or not the review has been marked '
                           '"Ship It!"',
        },
        'timestamp': {
            'type': str,
            'description': 'The date and time that the review was posted '
                           '(in YYYY-MM-DD HH:MM:SS format).',
        },
        'user': {
            'type': UserResource,
            'description': 'The user who wrote the review.',
        },
    }
    last_modified_field = 'timestamp'

    allowed_methods = ('GET', 'POST', 'PUT', 'DELETE')

    def get_queryset(self, request, review_request_id, is_list=False,
                     *args, **kwargs):
        review_request = review_request_resource.get_object(
            request, review_request_id, *args, **kwargs)
        q = Q(review_request=review_request) & \
            Q(**self.get_base_reply_to_field(*args, **kwargs))

        if is_list:
            # We don't want to show drafts in the list.
            q = q & Q(public=True)

        return self.model.objects.filter(q)

    def get_base_reply_to_field(self):
        raise NotImplementedError

    def has_access_permissions(self, request, review, *args, **kwargs):
        return review.public or review.user == request.user

    def has_modify_permissions(self, request, review, *args, **kwargs):
        return not review.public and review.user == request.user

    def has_delete_permissions(self, request, review, *args, **kwargs):
        return not review.public and review.user == request.user

    @webapi_check_local_site
    @webapi_login_required
    @webapi_response_errors(DOES_NOT_EXIST, NOT_LOGGED_IN, PERMISSION_DENIED)
    @webapi_request_fields(
        optional = {
            'ship_it': {
                'type': bool,
                'description': 'Whether or not to mark the review "Ship It!"',
            },
            'body_top': {
                'type': str,
                'description': 'The review content above the comments.',
            },
            'body_bottom': {
                'type': str,
                'description': 'The review content below the comments.',
            },
            'public': {
                'type': bool,
                'description': 'Whether or not to make the review public. '
                               'If a review is public, it cannot be made '
                               'private again.',
            },
        },
    )
    def create(self, request, *args, **kwargs):
        """Creates a new review.

        The new review will start off as private. Only the author of the
        review (the user who is logged in and issuing this API call) will
        be able to see and interact with the review.

        Initial data for the review can be provided by passing data for
        any number of the fields. If nothing is provided, the review will
        start off as blank.

        If the user submitting this review already has a pending draft review
        on this review request, then this will update the existing draft and
        return :http:`303`. Otherwise, this will create a new draft and
        return :http:`201`. Either way, this request will return without
        a payload and with a ``Location`` header pointing to the location of
        the new draft review.
        """
        try:
            review_request = \
                review_request_resource.get_object(request, *args, **kwargs)
        except ObjectDoesNotExist:
            return DOES_NOT_EXIST

        review, is_new = Review.objects.get_or_create(
            review_request=review_request,
            user=request.user,
            public=False,
            **self.get_base_reply_to_field(*args, **kwargs))

        if is_new:
            status_code = 201 # Created
        else:
            # This already exists. Go ahead and update, but we're going to
            # redirect the user to the right place.
            status_code = 303 # See Other

        result = self._update_review(request, review, *args, **kwargs)

        if not isinstance(result, tuple) or result[0] != 200:
            return result
        else:
            return status_code, result[1], {
                'Location': self.get_href(review, request, *args, **kwargs),
            }

    @webapi_check_local_site
    @webapi_login_required
    @webapi_response_errors(DOES_NOT_EXIST, NOT_LOGGED_IN, PERMISSION_DENIED)
    @webapi_request_fields(
        optional = {
            'ship_it': {
                'type': bool,
                'description': 'Whether or not to mark the review "Ship It!"',
            },
            'body_top': {
                'type': str,
                'description': 'The review content above the comments.',
            },
            'body_bottom': {
                'type': str,
                'description': 'The review content below the comments.',
            },
            'public': {
                'type': bool,
                'description': 'Whether or not to make the review public. '
                               'If a review is public, it cannot be made '
                               'private again.',
            },
        },
    )
    def update(self, request, *args, **kwargs):
        """Updates a review.

        This updates the fields of a draft review. Published reviews cannot
        be updated.

        Only the owner of a review can make changes. One or more fields can
        be updated at once.

        The only special field is ``public``, which, if set to ``1``, will
        publish the review. The review will then be made publicly visible. Once
        public, the review cannot be modified or made private again.
        """
        try:
            review_request_resource.get_object(request, *args, **kwargs)
            review = review_resource.get_object(request, *args, **kwargs)
        except ObjectDoesNotExist:
            return DOES_NOT_EXIST

        return self._update_review(request, review, *args, **kwargs)

    @webapi_check_local_site
    @augment_method_from(WebAPIResource)
    def delete(self, *args, **kwargs):
        """Deletes the draft review.

        This only works for draft reviews, not public reviews. It will
        delete the review and all comments on it. This cannot be undone.

        Only the user who owns the draft can delete it.

        Upon deletion, this will return :http:`204`.
        """
        pass

    @webapi_check_local_site
    @augment_method_from(WebAPIResource)
    def get(self, *args, **kwargs):
        """Returns information on a particular review.

        If the review is not public, then the client's logged in user
        must either be the owner of the review. Otherwise, an error will
        be returned.
        """
        pass

    def _update_review(self, request, review, public=None, *args, **kwargs):
        """Common function to update fields on a draft review."""
        if not self.has_modify_permissions(request, review):
            # Can't modify published reviews or those not belonging
            # to the user.
            return _no_access_error(request.user)

        for field in ('ship_it', 'body_top', 'body_bottom'):
            value = kwargs.get(field, None)

            if value is not None:
                setattr(review, field, value)

        review.save()

        if public:
            review.publish(user=request.user)

        return 200, {
            self.item_result_key: review,
        }


class ReviewReplyDraftResource(WebAPIResource):
    """A redirecting resource that points to the current draft reply.

    This works as a convenience to access the current draft reply, so that
    clients can discover the proper location.
    """
    name = 'reply_draft'
    singleton = True
    uri_name = 'draft'

    @webapi_check_local_site
    @webapi_login_required
    def get(self, request, *args, **kwargs):
        """Returns the location of the current draft reply.

        If the draft reply exists, this will return :http:`301` with
        a ``Location`` header pointing to the URL of the draft. Any
        operations on the draft can be done at that URL.

        If the draft reply does not exist, this will return a Does Not
        Exist error.
        """
        try:
            review_request_resource.get_object(request, *args, **kwargs)
            review = review_resource.get_object(request, *args, **kwargs)
            reply = review.get_pending_reply(request.user)
        except ObjectDoesNotExist:
            return DOES_NOT_EXIST

        if not reply:
            return DOES_NOT_EXIST

        return 301, {}, {
            'Location': review_reply_resource.get_href(reply, request,
                                                       *args, **kwargs),
        }

review_reply_draft_resource = ReviewReplyDraftResource()


class ReviewReplyResource(BaseReviewResource):
    """Provides information on a reply to a review.

    A reply is much like a review, but is always tied to exactly one
    parent review. Every comment associated with a reply is also tied to
    a parent comment.
    """
    name = 'reply'
    name_plural = 'replies'
    fields = {
        'body_bottom': {
            'type': str,
            'description': 'The response to the review content below '
                           'the comments.',
        },
        'body_top': {
            'type': str,
            'description': 'The response to the review content above '
                           'the comments.',
        },
        'id': {
            'type': int,
            'description': 'The numeric ID of the reply.',
        },
        'public': {
            'type': bool,
            'description': 'Whether or not the reply is currently '
                           'visible to other users.',
        },
        'timestamp': {
            'type': str,
            'description': 'The date and time that the reply was posted '
                           '(in YYYY-MM-DD HH:MM:SS format).',
        },
        'user': {
            'type': UserResource,
            'description': 'The user who wrote the reply.',
        },
    }

    item_child_resources = [
        review_reply_diff_comment_resource,
        review_reply_screenshot_comment_resource,
        review_reply_file_comment_resource,
    ]

    list_child_resources = [
        review_reply_draft_resource,
    ]

    uri_object_key = 'reply_id'
    model_parent_key = 'base_reply_to'

    mimetype_list_resource_name = 'review-replies'
    mimetype_item_resource_name = 'review-reply'

    def get_base_reply_to_field(self, review_id, *args, **kwargs):
        return {
            'base_reply_to': Review.objects.get(pk=review_id),
        }

    @webapi_check_local_site
    @webapi_login_required
    @webapi_response_errors(DOES_NOT_EXIST, NOT_LOGGED_IN, PERMISSION_DENIED)
    @webapi_request_fields(
        optional = {
            'body_top': {
                'type': str,
                'description': 'The response to the review content above '
                               'the comments.',
            },
            'body_bottom': {
                'type': str,
                'description': 'The response to the review content below '
                               'the comments.',
            },
            'public': {
                'type': bool,
                'description': 'Whether or not to make the reply public. '
                               'If a reply is public, it cannot be made '
                               'private again.',
            },
        },
    )
    def create(self, request, *args, **kwargs):
        """Creates a reply to a review.

        The new reply will start off as private. Only the author of the
        reply (the user who is logged in and issuing this API call) will
        be able to see and interact with the reply.

        Initial data for the reply can be provided by passing data for
        any number of the fields. If nothing is provided, the reply will
        start off as blank.

        If the user submitting this reply already has a pending draft reply
        on this review, then this will update the existing draft and
        return :http:`303`. Otherwise, this will create a new draft and
        return :http:`201`. Either way, this request will return without
        a payload and with a ``Location`` header pointing to the location of
        the new draft reply.
        """
        try:
            review_request = \
                review_request_resource.get_object(request, *args, **kwargs)
            review = review_resource.get_object(request, *args, **kwargs)
        except ObjectDoesNotExist:
            return DOES_NOT_EXIST

        reply, is_new = Review.objects.get_or_create(
            review_request=review_request,
            user=request.user,
            public=False,
            base_reply_to=review)

        if is_new:
            status_code = 201 # Created
        else:
            # This already exists. Go ahead and update, but we're going to
            # redirect the user to the right place.
            status_code = 303 # See Other

        result = self._update_reply(request, reply, *args, **kwargs)

        if not isinstance(result, tuple) or result[0] != 200:
            return result
        else:
            return status_code, result[1], {
                'Location': self.get_href(reply, request, *args, **kwargs),
            }

    @webapi_check_local_site
    @webapi_login_required
    @webapi_response_errors(DOES_NOT_EXIST, NOT_LOGGED_IN, PERMISSION_DENIED)
    @webapi_request_fields(
        optional = {
            'body_top': {
                'type': str,
                'description': 'The response to the review content above '
                               'the comments.',
            },
            'body_bottom': {
                'type': str,
                'description': 'The response to the review content below '
                               'the comments.',
            },
            'public': {
                'type': bool,
                'description': 'Whether or not to make the reply public. '
                               'If a reply is public, it cannot be made '
                               'private again.',
            },
        },
    )
    def update(self, request, *args, **kwargs):
        """Updates a reply.

        This updates the fields of a draft reply. Published replies cannot
        be updated.

        Only the owner of a reply can make changes. One or more fields can
        be updated at once.

        The only special field is ``public``, which, if set to ``1``, will
        publish the reply. The reply will then be made publicly visible. Once
        public, the reply cannot be modified or made private again.
        """
        try:
            review_request_resource.get_object(request, *args, **kwargs)
            review_resource.get_object(request, *args, **kwargs)
            reply = self.get_object(request, *args, **kwargs)
        except ObjectDoesNotExist:
            return DOES_NOT_EXIST

        return self._update_reply(request, reply, *args, **kwargs)

    @webapi_check_local_site
    @augment_method_from(BaseReviewResource)
    def get_list(self, *args, **kwargs):
        """Returns the list of all public replies on a review."""
        pass

    @webapi_check_local_site
    @augment_method_from(BaseReviewResource)
    def get(self, *args, **kwargs):
        """Returns information on a particular reply.

        If the reply is not public, then the client's logged in user
        must either be the owner of the reply. Otherwise, an error will
        be returned.
        """
        pass

    def _update_reply(self, request, reply, public=None, *args, **kwargs):
        """Common function to update fields on a draft reply."""
        if not self.has_modify_permissions(request, reply):
            # Can't modify published replies or those not belonging
            # to the user.
            return _no_access_error(request.user)

        for field in ('body_top', 'body_bottom'):
            value = kwargs.get(field, None)

            if value is not None:
                setattr(reply, field, value)

                if value == '':
                    reply_to = None
                else:
                    reply_to = reply.base_reply_to

                setattr(reply, '%s_reply_to' % field, reply_to)

        if public:
            reply.publish(user=request.user)
        else:
            reply.save()

        return 200, {
            self.item_result_key: reply,
        }

review_reply_resource = ReviewReplyResource()


class ReviewDraftResource(WebAPIResource):
    """A redirecting resource that points to the current draft review."""
    name = 'review_draft'
    singleton = True
    uri_name = 'draft'

    @webapi_check_local_site
    @webapi_login_required
    def get(self, request, *args, **kwargs):
        try:
            review_request = \
                review_request_resource.get_object(request, *args, **kwargs)
            review = review_request.get_pending_review(request.user)
        except ObjectDoesNotExist:
            return DOES_NOT_EXIST

        if not review:
            return DOES_NOT_EXIST

        return 301, {}, {
            'Location': review_resource.get_href(review, request,
                                                 *args, **kwargs),
        }

review_draft_resource = ReviewDraftResource()


class ReviewResource(BaseReviewResource):
    """Provides information on reviews."""
    uri_object_key = 'review_id'
    model_parent_key = 'review_request'

    item_child_resources = [
        review_diff_comment_resource,
        review_reply_resource,
        review_screenshot_comment_resource,
        review_file_comment_resource,
    ]

    list_child_resources = [
        review_draft_resource,
    ]

    @webapi_check_local_site
    @augment_method_from(BaseReviewResource)
    def get_list(self, *args, **kwargs):
        """Returns the list of all public reviews on a review request."""
        pass

    def get_base_reply_to_field(self, *args, **kwargs):
        return {
            'base_reply_to__isnull': True,
        }

review_resource = ReviewResource()


class ScreenshotResource(BaseScreenshotResource):
    """A resource representing a screenshot on a review request."""
    model_parent_key = 'review_request'

    item_child_resources = [
        screenshot_comment_resource,
    ]

    allowed_methods = ('GET', 'POST', 'PUT', 'DELETE')

    def get_parent_object(self, obj):
        return obj.get_review_request()

    @augment_method_from(BaseScreenshotResource)
    def get_list(self, *args, **kwargs):
        """Returns a list of screenshots on the review request.

        Each screenshot in this list is an uploaded screenshot that is
        shown on the review request.
        """
        pass

    @augment_method_from(BaseScreenshotResource)
    def create(self, request, *args, **kwargs):
        """Creates a new screenshot from an uploaded file.

        This accepts any standard image format (PNG, GIF, JPEG) and associates
        it with a draft of a review request.

        Creating a new screenshot will automatically create a new review
        request draft, if one doesn't already exist. This screenshot will
        be part of that draft, and will be shown on the review request
        when it's next published.

        It is expected that the client will send the data as part of a
        :mimetype:`multipart/form-data` mimetype. The screenshot's name
        and content should be stored in the ``path`` field. A typical request
        may look like::

            -- SoMe BoUnDaRy
            Content-Disposition: form-data; name=path; filename="foo.png"

            <PNG content here>
            -- SoMe BoUnDaRy --
        """
        pass

    @augment_method_from(BaseScreenshotResource)
    def update(self, request, caption=None, *args, **kwargs):
        """Updates the screenshot's data.

        This allows updating the screenshot. The caption, currently,
        is the only thing that can be updated.

        Updating a screenshot will automatically create a new review request
        draft, if one doesn't already exist. The updates won't be public
        until the review request draft is published.
        """
        pass

    @augment_method_from(BaseScreenshotResource)
    def delete(self, *args, **kwargs):
        """Deletes the screenshot.

        This will remove the screenshot from the draft review request.
        This cannot be undone.

        Deleting a screenshot will automatically create a new review request
        draft, if one doesn't already exist. The screenshot won't be actually
        removed until the review request draft is published.

        This can be used to remove old screenshots that were previously
        shown, as well as newly added screenshots that were part of the
        draft.

        Instead of a payload response on success, this will return :http:`204`.
        """
        pass

screenshot_resource = ScreenshotResource()


class FileAttachmentResource(BaseFileAttachmentResource):
    """A resource representing a screenshot on a review request."""
    model_parent_key = 'review_request'

    item_child_resources = [
        file_comment_resource,
    ]

    allowed_methods = ('GET', 'POST', 'PUT', 'DELETE')

    mimetype_list_resource_name = 'file-attachments'
    mimetype_item_resource_name = 'file-attachment'

    def get_parent_object(self, obj):
        return obj.get_review_request()

    @augment_method_from(BaseFileAttachmentResource)
    def get_list(self, *args, **kwargs):
        """Returns a list of file attachments on the review request.

        Each screenshot in this list is a file attachment attachment that is
        shown on the review request.
        """
        pass

    @augment_method_from(BaseFileAttachmentResource)
    def create(self, request, *args, **kwargs):
        """Creates a new file attachment from a file attachment.

        This accepts any file type and associates it with a draft of a
        review request.

        Creating a new file attachment will automatically create a new review
        request draft, if one doesn't already exist. This attachment will
        be part of that draft, and will be shown on the review request
        when it's next published.

        It is expected that the client will send the data as part of a
        :mimetype:`multipart/form-data` mimetype. The file's name
        and content should be stored in the ``path`` field. A typical request
        may look like::

            -- SoMe BoUnDaRy
            Content-Disposition: form-data; name=path; filename="foo.zip"

            <Content here>
            -- SoMe BoUnDaRy --
        """
        pass

    @augment_method_from(BaseFileAttachmentResource)
    def update(self, request, caption=None, *args, **kwargs):
        """Updates the screenshot's data.

        This allows updating the screenshot. The caption, currently,
        is the only thing that can be updated.

        Updating a screenshot will automatically create a new review request
        draft, if one doesn't already exist. The updates won't be public
        until the review request draft is published.
        """
        pass

    @webapi_check_local_site
    @webapi_login_required
    @augment_method_from(BaseFileAttachmentResource)
    def delete(self, *args, **kwargs):
        """Deletes the file attachment

        This will remove the file attachment from the draft review request.
        This cannot be undone.

        Deleting a file attachment will automatically create a new review
        request draft, if one doesn't already exist. The attachment won't
        be actually removed until the review request draft is published.

        This can be used to remove old file attachments that were previously
        shown, as well as newly added file attachments that were part of the
        draft.

        Instead of a payload response on success, this will return :http:`204`.
        """
        pass

file_attachment_resource = FileAttachmentResource()


class ReviewRequestLastUpdateResource(WebAPIResource):
    """Provides information on the last update made to a review request.

    Clients can periodically poll this to see if any new updates have been
    made.
    """
    name = 'last_update'
    singleton = True
    allowed_methods = ('GET',)

    fields = {
        'summary': {
            'type': str,
            'description': 'A short summary of the update. This should be one '
                           'of "Review request updated", "Diff updated", '
                           '"New reply" or "New review".',
        },
        'timestamp': {
            'type': str,
            'description': 'The timestamp of this most recent update '
                           '(YYYY-MM-DD HH:MM:SS format).',
        },
        'type': {
            'type': ('review-request', 'diff', 'reply', 'review'),
            'description': "The type of the last update. ``review-request`` "
                           "means the last update was an update of the "
                           "review request's information. ``diff`` means a "
                           "new diff was uploaded. ``reply`` means a reply "
                           "was made to an existing review. ``review`` means "
                           "a new review was posted.",
        },
        'user': {
            'type': str,
            'description': 'The user who made the last update.',
        },
    }

    @webapi_check_login_required
    def get(self, request, *args, **kwargs):
        """Returns the last update made to the review request.

        This shows the type of update that was made, the user who made the
        update, and when the update was made. Clients can use this to inform
        the user that the review request was updated, or automatically update
        it in the background.

        This does not take into account changes to a draft review request, as
        that's generally not update information that the owner of the draft is
        interested in. Only public updates are represented.
        """
        try:
            review_request = \
                review_request_resource.get_object(request, *args, **kwargs)
        except ObjectDoesNotExist:
            return DOES_NOT_EXIST

        if not review_request_resource.has_access_permissions(request,
                                                              review_request):
            return _no_access_error(request.user)

        timestamp, updated_object = review_request.get_last_activity()

        if get_modified_since(request, timestamp):
            return HttpResponseNotModified()

        user = None
        summary = None
        update_type = None

        if isinstance(updated_object, ReviewRequest):
            user = updated_object.submitter

            if updated_object.status == ReviewRequest.SUBMITTED:
                summary = _("Review request submitted")
            elif updated_object.status == ReviewRequest.DISCARDED:
                summary = _("Review request discarded")
            else:
                summary = _("Review request updated")

            update_type = "review-request"
        elif isinstance(updated_object, DiffSet):
            summary = _("Diff updated")
            update_type = "diff"
        elif isinstance(updated_object, Review):
            user = updated_object.user

            if updated_object.is_reply():
                summary = _("New reply")
                update_type = "reply"
            else:
                summary = _("New review")
                update_type = "review"
        else:
            # Should never be able to happen. The object will always at least
            # be a ReviewRequest.
            assert False

        return 200, {
            self.item_result_key: {
                'timestamp': timestamp.isoformat(),
                'user': user,
                'summary': summary,
                'type': update_type,
            }
        }, {
            'Last-Modified': http_date(timestamp)
        }

review_request_last_update_resource = ReviewRequestLastUpdateResource()


class ReviewRequestResource(WebAPIResource):
    """Provides information on review requests."""
    model = ReviewRequest
    name = 'review_request'

    fields = {
        'id': {
            'type': int,
            'description': 'The numeric ID of the review request.',
        },
        'submitter': {
            'type': UserResource,
            'description': 'The user who submitted the review request.',
        },
        'time_added': {
            'type': str,
            'description': 'The date and time that the review request was '
                           'added (in YYYY-MM-DD HH:MM:SS format).',
        },
        'last_updated': {
            'type': str,
            'description': 'The date and time that the review request was '
                           'last updated (in YYYY-MM-DD HH:MM:SS format).',
        },
        'status': {
            'type': ('discarded', 'pending', 'submitted'),
            'description': 'The current status of the review request.',
        },
        'public': {
            'type': bool,
            'description': 'Whether or not the review request is currently '
                           'visible to other users.',
        },
        'changenum': {
            'type': int,
            'description': 'The change number that the review request is '
                           'representing. These are server-side '
                           'repository-specific change numbers, and are not '
                           'supported by all types of repositories. This may '
                           'be ``null``.',
        },
        'repository': {
            'type': RepositoryResource,
            'description': "The repository that the review request's code "
                           "is stored on.",
        },
        'summary': {
            'type': str,
            'description': "The review request's brief summary.",
        },
        'description': {
            'type': str,
            'description': "The review request's description.",
        },
        'testing_done': {
            'type': str,
            'description': 'The information on the testing that was done '
                           'for the change.',
        },
        'bugs_closed': {
            'type': [str],
            'description': 'The list of bugs closed or referenced by this '
                           'change.',
        },
        'branch': {
            'type': str,
            'description': 'The branch that the code was changed on or that '
                           'the code will be committed to. This is a '
                           'free-form field that can store any text.',
        },
        'target_groups': {
            'type': [ReviewGroupResource],
            'description': 'The list of review groups who were requested '
                           'to review this change.',
        },
        'target_people': {
            'type': [UserResource],
            'description': 'The list of users who were requested to review '
                           'this change.',
        },
    }
    uri_object_key = 'review_request_id'
    model_object_key = 'display_id'
    last_modified_field = 'last_updated'
    item_child_resources = [
        change_resource,
        diffset_resource,
        review_request_draft_resource,
        review_request_last_update_resource,
        review_resource,
        screenshot_resource,
        file_attachment_resource
    ]

    allowed_methods = ('GET', 'POST', 'PUT', 'DELETE')

    _close_type_map = {
        'submitted': ReviewRequest.SUBMITTED,
        'discarded': ReviewRequest.DISCARDED,
    }

    def get_queryset(self, request, is_list=False, local_site_name=None,
                     *args, **kwargs):
        """Returns a queryset for ReviewRequest models.

        By default, this returns all published or formerly published
        review requests.

        If the queryset is being used for a list of review request
        resources, then it can be further filtered by one or more of the
        following arguments in the URL:

          * ``changenum``
              - The change number the review requests must be
                against. This will only return one review request
                per repository, and only works for repository
                types that support server-side changesets.

          * ``time-added-to``
              - The date/time that all review requests must be added before.
                This is compared against the review request's ``time_added``
                field. See below for information on date/time formats.

          * ``time-added-from``
              - The earliest date/time the review request could be added.
                This is compared against the review request's ``time_added``
                field. See below for information on date/time formats.

          * ``last-updated-to``
              - The date/time that all review requests must be last updated
                before. This is compared against the review request's
                ``last_updated`` field. See below for information on date/time
                formats.

          * ``last-updated-from``
              - The earliest date/time the review request could be last
                updated. This is compared against the review request's
                ``last_updated`` field. See below for information on date/time
                formats.

          * ``from-user``
              - The username that the review requests must be owned by.

          * ``repository``
              - The ID of the repository that the review requests must be on.

          * ``ship-it``
              - The review request must have at least one review with Ship It
                set, if this is 1. Otherwise, if 0, it must not have any marked
                Ship It.

          * ``status``
              - The status of the review requests. This can be ``pending``,
                ``submitted`` or ``discarded``.

          * ``to-groups``
              - A comma-separated list of review group names that the review
                requests must have in the reviewer list.

          * ``to-user-groups``
              - A comma-separated list of usernames who are in groups that the
                review requests must have in the reviewer list.

          * ``to-users``
              - A comma-separated list of usernames that the review requests
                must either have in the reviewer list specifically or by way
                of a group.

          * ``to-users-directly``
              - A comma-separated list of usernames that the review requests
                must have in the reviewer list specifically.

        Some arguments accept dates. The handling of dates is quite flexible,
        accepting a variety of date/time formats, but we recommend sticking
        with ISO8601 format.

        ISO8601 format defines a date as being in ``{yyyy}-{mm}-{dd}`` format,
        and a date/time as being in ``{yyyy}-{mm}-{dd}T{HH}:{MM}:{SS}``.
        A timezone can also be appended to this, using ``-{HH:MM}``.

        The following examples are valid dates and date/times:

            * ``2010-06-27``
            * ``2010-06-27T16:26:30``
            * ``2010-06-27T16:26:30-08:00``
        """
        local_site = _get_local_site(local_site_name)

        if is_list:
            q = Q()

            if 'to-groups' in request.GET:
                for group_name in request.GET.get('to-groups').split(','):
                    q = q & self.model.objects.get_to_group_query(group_name,
                                                                  None)

            if 'to-users' in request.GET:
                for username in request.GET.get('to-users').split(','):
                    q = q & self.model.objects.get_to_user_query(username)

            if 'to-users-directly' in request.GET:
                for username in request.GET.get('to-users-directly').split(','):
                    q = q & self.model.objects.get_to_user_directly_query(
                        username)

            if 'to-users-groups' in request.GET:
                for username in request.GET.get('to-users-groups').split(','):
                    q = q & self.model.objects.get_to_user_groups_query(
                        username)

            if 'from-user' in request.GET:
                q = q & self.model.objects.get_from_user_query(
                    request.GET.get('from-user'))

            if 'repository' in request.GET:
                q = q & Q(repository=int(request.GET.get('repository')))

            if 'changenum' in request.GET:
                q = q & Q(changenum=int(request.GET.get('changenum')))

            if 'ship-it' in request.GET:
                ship_it = request.GET.get('ship-it')

                if ship_it in ('1', 'true', 'True'):
                    q = q & Q(shipit_count__gt=0)
                elif ship_it in ('0', 'false', 'False'):
                    q = q & Q(shipit_count=0)

            if 'time-added-from' in request.GET:
                date = self._parse_date(request.GET['time-added-from'])

                if date:
                    q = q & Q(time_added__gte=date)

            if 'time-added-to' in request.GET:
                date = self._parse_date(request.GET['time-added-to'])

                if date:
                    q = q & Q(time_added__lt=date)

            if 'last-updated-from' in request.GET:
                date = self._parse_date(request.GET['last-updated-from'])

                if date:
                    q = q & Q(last_updated__gte=date)

            if 'last-updated-to' in request.GET:
                date = self._parse_date(request.GET['last-updated-to'])

                if date:
                    q = q & Q(last_updated__lt=date)

            status = string_to_status(request.GET.get('status', 'pending'))

            queryset = self.model.objects.public(user=request.user,
                                                 status=status,
                                                 local_site=local_site,
                                                 extra_query=q)

            return queryset
        else:
            return self.model.objects.filter(local_site=local_site)

    def has_access_permissions(self, request, review_request, *args, **kwargs):
        return review_request.is_accessible_by(request.user)

    def has_modify_permissions(self, request, review_request, *args, **kwargs):
        return review_request.is_mutable_by(request.user)

    def has_delete_permissions(self, request, review_request, *args, **kwargs):
        return request.user.has_perm('reviews.delete_reviewrequest')

    def serialize_bugs_closed_field(self, obj, **kwargs):
        return obj.get_bug_list()

    def serialize_status_field(self, obj, **kwargs):
        return status_to_string(obj.status)

    def serialize_id_field(self, obj, **kwargs):
        return obj.display_id

    @webapi_check_local_site
    @webapi_login_required
    @webapi_response_errors(NOT_LOGGED_IN, PERMISSION_DENIED, INVALID_USER,
                            INVALID_REPOSITORY, CHANGE_NUMBER_IN_USE,
                            INVALID_CHANGE_NUMBER, EMPTY_CHANGESET,
                            REPO_AUTHENTICATION_ERROR, REPO_INFO_ERROR,
                            MISSING_REPOSITORY)
    @webapi_request_fields(
        optional={
            'changenum': {
                'type': int,
                'description': 'The optional changenumber to look up for the '
                               'review request details. This only works with '
                               'repositories that support server-side '
                               'changesets.',
            },
            'repository': {
                'type': str,
                'description': 'The path or ID of the repository that the '
                               'review request is for.',
            },
            'submit_as': {
                'type': str,
                'description': 'The optional user to submit the review '
                               'request as. This requires that the actual '
                               'logged in user is either a superuser or has '
                               'the "reviews.can_submit_as_another_user" '
                               'permission.',
            },
        })
    def create(self, request, repository=None, submit_as=None, changenum=None,
               local_site_name=None, *args, **kwargs):
        """Creates a new review request.

        The new review request will start off as private and pending, and
        will normally be blank. However, if ``changenum`` is passed and the
        given repository both supports server-side changesets and has changeset
        support in Review Board, some details (Summary, Description and Testing
        Done sections, for instance) may be automatically filled in from the
        server.

        Any new review request will have an associated draft (reachable
        through the ``draft`` link). All the details of the review request
        must be set through the draft. The new review request will be public
        when that first draft is published.

        A repository can be passed. This is required for diffs associated
        with a review request. A valid repository is in the form of a numeric
        repository ID, the name of a repository, or the path to a repository
        (matching exactly the registered repository's Path or Mirror Path
        fields in the adminstration interface).

        If a repository is not passed, this review request can only be
        used for attached files.

        Clients can create review requests on behalf of another user by setting
        the ``submit_as`` parameter to the username of the desired user. This
        requires that the client is currently logged in as a user that has the
        ``reviews.can_submit_as_another_user`` permission set. This capability
        is useful when writing automation scripts, such as post-commit hooks,
        that need to create review requests for another user.
        """
        user = request.user
        local_site = _get_local_site(local_site_name)

        if submit_as and user.username != submit_as:
            if not user.has_perm('reviews.can_submit_as_another_user'):
                return _no_access_error(request.user)

            try:
                user = User.objects.get(username=submit_as)
            except User.DoesNotExist:
                return INVALID_USER

        if repository is not None:
            try:
                try:
                    repository = Repository.objects.get(pk=int(repository),
                                                        local_site=local_site)
                except ValueError:
                    # The repository is not an ID.
                    repository = Repository.objects.get(
                        (Q(path=repository) |
                         Q(mirror_path=repository) |
                         Q(name=repository)) &
                        Q(local_site=local_site))
            except Repository.DoesNotExist, e:
                return INVALID_REPOSITORY, {
                    'repository': repository
                }

            if not repository.is_accessible_by(request.user):
                return _no_access_error(request.user)

        try:
            review_request = ReviewRequest.objects.create(user, repository,
                                                          changenum, local_site)

            return 201, {
                self.item_result_key: review_request
            }
        except AuthenticationError:
            return REPO_AUTHENTICATION_ERROR
        except RepositoryNotFoundError:
            return MISSING_REPOSITORY
        except ChangeNumberInUseError, e:
            return CHANGE_NUMBER_IN_USE, {
                'review_request': e.review_request
            }
        except InvalidChangeNumberError:
            return INVALID_CHANGE_NUMBER
        except EmptyChangeSetError:
            return EMPTY_CHANGESET
        except SSHError, e:
            logging.error("Got unexpected SSHError when creating repository: %s"
                          % e, exc_info=1)
            return REPO_INFO_ERROR
        except SCMError, e:
            logging.error("Got unexpected SCMError when creating repository: %s"
                          % e, exc_info=1)
            return REPO_INFO_ERROR

    @webapi_check_local_site
    @webapi_login_required
    @webapi_response_errors(DOES_NOT_EXIST, NOT_LOGGED_IN, PERMISSION_DENIED)
    @webapi_request_fields(
        optional={
            'status': {
                'type': ('discarded', 'pending', 'submitted'),
                'description': 'The status of the review request. This can '
                               'be changed to close or reopen the review '
                               'request',
            },
            'changenum': {
                'type': int,
                'description': 'The optional changenumber to set or update. '
                               'This can be used to re-associate with a new '
                               'change number, or to create/update a draft '
                               'with new information from the current '
                               'change number. This only works with '
                               'repositories that support server-side '
                               'changesets.',
            },
            'description': {
                'type': str,
                'description': 'The description of the update. Should only be '
                               'used if the review request have been submitted '
                               'or discarded.',
            },
        },
    )
    def update(self, request, status=None, changenum=None, description=None,
               *args, **kwargs):
        """Updates the status of the review request.

        The only supported update to a review request's resource is to change
        the status, the associated server-side, change number, or to update
        information from the existing change number.

        The status can be set in order to close the review request as
        discarded or submitted, or to reopen as pending.

        The change number can either be changed to a new number, or the
        current change number can be passed. In either case, a new draft will
        be created or an existing one updated to include information from
        the server based on the change number.

        Changes to a review request's fields, such as the summary or the
        list of reviewers, is made on the Review Request Draft resource.
        This can be accessed through the ``draft`` link. Only when that
        draft is published will the changes end up back in this resource.
        """
        try:
            review_request = \
                review_request_resource.get_object(request, *args, **kwargs)
        except ObjectDoesNotExist:
            return DOES_NOT_EXIST

        if not self.has_modify_permissions(request, review_request):
            return _no_access_error(request.user)

        if (status is not None and
            (review_request.status != string_to_status(status) or
             review_request.status != ReviewRequest.PENDING_REVIEW)):
            try:
                if status in self._close_type_map:
                    review_request.close(self._close_type_map[status],
                                         request.user, description)
                elif status == 'pending':
                    review_request.reopen(request.user)
                else:
                    raise AssertionError("Code path for invalid status '%s' "
                                         "should never be reached." % status)
            except PermissionError:
                return _no_access_error(request.user)

        if changenum is not None:
            if changenum != review_request.changenum:
                review_request.update_changenum(changenum, request.user)

            try:
                draft = ReviewRequestDraftResource.prepare_draft(
                    request, review_request)
            except PermissionDenied:
                return PERMISSION_DENIED

            try:
                draft.update_from_changenum(changenum)
            except InvalidChangeNumberError:
                return INVALID_CHANGE_NUMBER

            draft.save()
            review_request.reopen()

        return 200, {
            self.item_result_key: review_request,
        }

    @webapi_check_local_site
    @augment_method_from(WebAPIResource)
    def delete(self, *args, **kwargs):
        """Deletes the review request permanently.

        This is a dangerous call to make, as it will delete the review
        request, associated screenshots, diffs, and reviews. There is no
        going back after this call is made.

        Only users who have been granted the ``reviews.delete_reviewrequest``
        permission (which includes administrators) can perform a delete on
        the review request.

        After a successful delete, this will return :http:`204`.
        """
        pass

    @webapi_check_local_site
    @webapi_request_fields(
        optional={
            'changenum': {
                'type': str,
                'description': 'The change number the review requests must '
                               'have set. This will only return one review '
                               'request per repository, and only works for '
                               'repository types that support server-side '
                               'changesets.',
            },
            'time-added-to': {
                'type': str,
                'description': 'The date/time that all review requests must '
                               'be added before. This is compared against the '
                               'review request\'s ``time_added`` field. This '
                               'must be a valid :term:`date/time format`.',
            },
            'time-added-from': {
                'type': str,
                'description': 'The earliest date/time the review request '
                               'could be added. This is compared against the '
                               'review request\'s ``time_added`` field. This '
                               'must be a valid :term:`date/time format`.',
            },
            'last-updated-to': {
                'type': str,
                'description': 'The date/time that all review requests must '
                               'be last updated before. This is compared '
                               'against the review request\'s '
                               '``last_updated`` field. This must be a valid '
                               ':term:`date/time format`.',
            },
            'last-updated-from': {
                'type': str,
                'description': 'The earliest date/time the review request '
                               'could be last updated. This is compared '
                               'against the review request\'s ``last_updated`` '
                               'field. This must be a valid '
                               ':term:`date/time format`.',
            },
            'from-user': {
                'type': str,
                'description': 'The username that the review requests must '
                               'be owned by.',
            },
            'repository': {
                'type': int,
                'description': 'The ID of the repository that the review '
                               'requests must be on.',
            },
            'ship-it': {
                'type': bool,
                'description': 'The review request must have at least one '
                               'review with Ship It set, if this is 1. '
                               'Otherwise, if 0, it must not have any marked '
                               'Ship It.',
            },
            'status': {
                'type': ('all', 'discarded', 'pending', 'submitted'),
                'description': 'The status of the review requests.'
            },
            'to-groups': {
                'type': str,
                'description': 'A comma-separated list of review group names '
                               'that the review requests must have in the '
                               'reviewer list.',
            },
            'to-user-groups': {
                'type': str,
                'description': 'A comma-separated list of usernames who are '
                               'in groups that the review requests must have '
                               'in the reviewer list.',
            },
            'to-users': {
                'type': str,
                'description': 'A comma-separated list of usernames that the '
                               'review requests must either have in the '
                               'reviewer list specifically or by way of '
                               'a group.',
            },
            'to-users-directly': {
                'type': str,
                'description': 'A comma-separated list of usernames that the '
                               'review requests must have in the reviewer '
                               'list specifically.',
            }
        },
        allow_unknown=True
    )
    @augment_method_from(WebAPIResource)
    def get_list(self, *args, **kwargs):
        """Returns all review requests that the user has read access to.

        By default, this returns all published or formerly published
        review requests.

        The resulting list can be filtered down through the many
        request parameters.
        """
        pass

    @augment_method_from(WebAPIResource)
    def get(self, *args, **kwargs):
        """Returns information on a particular review request.

        This contains full information on the latest published review request.

        If the review request is not public, then the client's logged in user
        must either be the owner of the review request or must have the
        ``reviews.can_edit_reviewrequest`` permission set. Otherwise, an
        error will be returned.
        """
        pass

    def get_object(self, request, review_request_id, local_site_name=None,
                   is_list=True, *args, **kwargs):
        """Returns an object, given captured parameters from a URL.

        This is an override of the djblets WebAPIResource get_object, which
        knows about local_id and local_site_name.
        """
        queryset = self.get_queryset(request, local_site_name=local_site_name,
                                     review_request_id=review_request_id,
                                     *args, **kwargs)

        if local_site_name:
            return queryset.get(local_id=review_request_id)
        else:
            return queryset.get(pk=review_request_id)

    def get_href(self, obj, request, *args, **kwargs):
        """Returns the URL for this object.

        This is an override of WebAPIResource.get_href which will use the
        local_id instead of the pk.
        """
        if obj.local_site_id:
            local_site_name = obj.local_site.name
        else:
            local_site_name = None

        href_kwargs = {
            self.uri_object_key: obj.display_id,
        }
        href_kwargs.update(self.get_href_parent_ids(obj))

        return request.build_absolute_uri(
            local_site_reverse(self._build_named_url(self.name),
                               kwargs=href_kwargs,
                               local_site_name=local_site_name))

    def _parse_date(self, timestamp_str):
        try:
            return dateutil.parser.parse(timestamp_str)
        except ValueError:
            return None


review_request_resource = ReviewRequestResource()


class SearchResource(WebAPIResource, DjbletsUserResource):
    """
    Provides information on users, groups and review requests.

    This is the resource for the autocomplete widget for
    quick search. This resource helps filter for
    users, groups and review requests.
    """
    name = 'search'
    singleton = True

    @webapi_check_local_site
    @webapi_check_login_required
    def get(self, request, local_site_name=None, fullname=None, q=None,
            displayname=None, id=None, *args, **kwargs):
        """Returns information on users, groups and review requests.

        This is used by the autocomplete widget for quick search to
        get information on users, groups and review requests. This
        function returns users' first name, last name and username,
        groups' name and display name, and review requests' ID and
        summary.
        """
        search_q = request.GET.get('q', None)
        local_site = _get_local_site(local_site_name)
        if local_site:
            query = local_site.users.filter(is_active=True)
        else:
            query = self.model.objects.filter(is_active=True)

        if search_q:
            q = (Q(username__istartswith=search_q) |
                 Q(first_name__istartswith=search_q) |
                 Q(last_name__istartswith=search_q))

            if request.GET.get('fullname', None):
                q = q | (Q(first_name__istartswith=search_q) |
                         Q(last_name__istartswith=search_q))

            query = query.filter(q)

        search_q = request.GET.get('q', None)
        local_site = _get_local_site(local_site_name)
        query_groups = Group.objects.filter(local_site=local_site)

        if search_q:
            q = (Q(name__istartswith=search_q) |
                  Q(display_name__istartswith=search_q))

            if request.GET.get('displayname', None):
                q = q | Q(display_name__istartswith=search_q)

            query_groups = query_groups.filter(q)

        search_q = request.GET.get('q', None)
        query_review_requests = ReviewRequest.objects.filter(local_site=local_site)

        if search_q:
            q = (Q(id__istartswith=search_q) |
                  Q(summary__icontains=search_q))

            if request.GET.get('id', None):
                q = q | Q(id__istartswith=search_q)

            query_review_requests = query_review_requests.filter(q)

        return 200, {
            self.name: {
                'users': query,
                'groups': query_groups,
                'review_requests': query_review_requests,
            },
        }

search_resource = SearchResource()


class ServerInfoResource(WebAPIResource):
    """Information on the Review Board server.

    This contains product information, such as the version, and
    site-specific information, such as the main URL and list of
    administrators.
    """
    name = 'info'
    singleton = True
    mimetype_item_resource_name = 'server-info'

    @webapi_check_local_site
    @webapi_response_errors(NOT_LOGGED_IN, PERMISSION_DENIED)
    @webapi_check_login_required
    def get(self, request, *args, **kwargs):
        """Returns the information on the Review Board server."""
        site = Site.objects.get_current()
        siteconfig = SiteConfiguration.objects.get_current()

        url = '%s://%s%s' % (siteconfig.get('site_domain_method'), site.domain,
                             local_site_reverse('root', request=request))

        return 200, {
            self.item_result_key: {
                'product': {
                    'name': 'Review Board',
                    'version': get_version_string(),
                    'package_version': get_package_version(),
                    'is_release': is_release(),
                },
                'site': {
                    'url': url,
                    'administrators': [{'name': name, 'email': email}
                                       for name, email in settings.ADMINS],
                    'time_zone': settings.TIME_ZONE,
                },
                'capabilities': {
                    'diffs': {
                        'moved_files': True,
                    },
                    'scmtools': {
                        'perforce': {
                            'moved_files': True,
                        },
                    },
                },
            },
        }

server_info_resource = ServerInfoResource()


class SessionResource(WebAPIResource):
    """Information on the active user's session.

    This includes information on the user currently logged in through the
    calling client, if any. Currently, the resource links to that user's
    own resource, making it easy to figure out the user's information and
    any useful related resources.
    """
    name = 'session'
    singleton = True

    @webapi_check_local_site
    @webapi_check_login_required
    def get(self, request, *args, **kwargs):
        """Returns information on the client's session.

        This currently just contains information on the currently logged-in
        user (if any).
        """
        expanded_resources = request.GET.get('expand', '').split(',')

        authenticated = request.user.is_authenticated()

        data = {
            'authenticated': authenticated,
            'links': self.get_links(request=request, *args, **kwargs),
        }

        if authenticated and 'user' in expanded_resources:
            data['user'] = request.user
            del data['links']['user']

        return 200, {
            self.name: data,
        }

    def get_related_links(self, obj=None, request=None, *args, **kwargs):
        links = {}

        if request and request.user.is_authenticated():
            user_resource = get_resource_for_object(request.user)
            href = user_resource.get_href(request.user, request,
                                          *args, **kwargs)

            links['user'] = {
                'method': 'GET',
                'href': href,
                'title': unicode(request.user),
                'resource': user_resource,
                'list-resource': False,
            }

        return links

session_resource = SessionResource()


extension_resource = ExtensionResource(get_extension_manager())


class RootResource(DjbletsRootResource):
    """Links to all the main resources, including URI templates to resources
    anywhere in the tree.

    This should be used as a starting point for any clients that need to access
    any resources in the API. By browsing through the resource tree instead of
    hard-coding paths, your client can remain compatible with any changes in
    the resource URI scheme.
    """
    mimetype_vendor = 'reviewboard.org'

    def __init__(self, *args, **kwargs):
        super(RootResource, self).__init__([
<<<<<<< HEAD
            extension_resource,
=======
            default_reviewer_resource,
>>>>>>> 05a6c293
            hosting_service_account_resource,
            repository_resource,
            review_group_resource,
            review_request_resource,
            search_resource,
            server_info_resource,
            session_resource,
            user_resource,
        ], *args, **kwargs)

    @webapi_check_local_site
    @augment_method_from(DjbletsRootResource)
    def get(self, request, *args, **kwargs):
        """Retrieves the list of top-level resources and templates.

        This is a specialization of djblets.webapi.RootResource which does a
        permissions check on the LocalSite.
        """
        pass

root_resource = RootResource()


register_resource_for_model(ChangeDescription, change_resource)
register_resource_for_model(
    Comment,
    lambda obj: obj.review.get().is_reply() and
                review_reply_diff_comment_resource or
                review_diff_comment_resource)
register_resource_for_model(DefaultReviewer, default_reviewer_resource)
register_resource_for_model(DiffSet, diffset_resource)
register_resource_for_model(FileDiff, filediff_resource)
register_resource_for_model(Group, review_group_resource)
register_resource_for_model(RegisteredExtension, extension_resource)
register_resource_for_model(HostingServiceAccount,
                            hosting_service_account_resource)
register_resource_for_model(Repository, repository_resource)
register_resource_for_model(
    Review,
    lambda obj: obj.is_reply() and review_reply_resource or review_resource)
register_resource_for_model(ReviewRequest, review_request_resource)
register_resource_for_model(ReviewRequestDraft, review_request_draft_resource)
register_resource_for_model(Screenshot, screenshot_resource)
register_resource_for_model(FileAttachment, file_attachment_resource)
register_resource_for_model(
    ScreenshotComment,
    lambda obj: obj.review.get().is_reply() and
                review_reply_screenshot_comment_resource or
                review_screenshot_comment_resource)
register_resource_for_model(
    FileAttachmentComment,
    lambda obj: obj.review.get().is_reply() and
                review_reply_file_comment_resource or
                review_file_comment_resource)
register_resource_for_model(User, user_resource)<|MERGE_RESOLUTION|>--- conflicted
+++ resolved
@@ -7274,11 +7274,8 @@
 
     def __init__(self, *args, **kwargs):
         super(RootResource, self).__init__([
-<<<<<<< HEAD
+            default_reviewer_resource,
             extension_resource,
-=======
-            default_reviewer_resource,
->>>>>>> 05a6c293
             hosting_service_account_resource,
             repository_resource,
             review_group_resource,
