from djblets.siteconfig.models import SiteConfiguration
from djblets.util.decorators import simple_decorator
from djblets.webapi.core import WebAPIResponse, WebAPIResponseError
from djblets.webapi.decorators import webapi_login_required
from djblets.webapi.encoders import BasicAPIEncoder


@simple_decorator
def webapi_check_login_required(view_func):
    """
    A decorator that checks whether login is required on this installation
    and, if so, checks if the user is logged in. If login is required and
    the user is not logged in, they'll get a NOT_LOGGED_IN error.
    """
    def _check(*args, **kwargs):
        siteconfig = SiteConfiguration.objects.get_current()

        if siteconfig.get("auth_require_sitewide_login"):
            return webapi_login_required(view_func)(request,
                                                    api_format=api_format,
                                                    *args, **kwargs)
        else:
            return view_func(*args, **kwargs)

    return _check


<<<<<<< HEAD
def webapi_deprecated(deprecated_in, force_error_http_status=None):
=======
def webapi_deprecated(deprecated_in, force_error_http_status=None,
                      encoders=[]):
>>>>>>> a8288cbe
    """Marks an API handler as deprecated.

    ``deprecated_in`` specifies the version that first deprecates this call.

    ``force_error_http_status`` forces errors to use the specified HTTP
    status code.
    """
    def _dec(view_func):
        def _view(*args, **kwargs):
            response = view_func(*args, **kwargs)

<<<<<<< HEAD
=======
            if isinstance(response, WebAPIResponse):
                response.encoders = encoders

>>>>>>> a8288cbe
            if isinstance(response, WebAPIResponseError):
                response.api_data['deprecated'] = {
                    'in_version': deprecated_in,
                }

                if (force_error_http_status and
                    isinstance(response, WebAPIResponseError)):
                    response.status_code = force_error_http_status

            return response

        return _view

    return _dec


<<<<<<< HEAD
def webapi_deprecated_in_1_5(view_func):
    return webapi_deprecated(deprecated_in='1.5',
                             force_error_http_status=200)(view_func)
=======
_deprecated_api_encoders = []

def webapi_deprecated_in_1_5(view_func):
    from reviewboard.webapi.encoder import DeprecatedReviewBoardAPIEncoder
    global _deprecated_api_encoders

    if not _deprecated_api_encoders:
        _deprecated_api_encoders = [
            DeprecatedReviewBoardAPIEncoder(),
            BasicAPIEncoder(),
        ]

    return webapi_deprecated(
        deprecated_in='1.5',
        force_error_http_status=200,
        encoders=_deprecated_api_encoders)(view_func)
>>>>>>> a8288cbe
<|MERGE_RESOLUTION|>--- conflicted
+++ resolved
@@ -25,12 +25,8 @@
     return _check
 
 
-<<<<<<< HEAD
-def webapi_deprecated(deprecated_in, force_error_http_status=None):
-=======
 def webapi_deprecated(deprecated_in, force_error_http_status=None,
                       encoders=[]):
->>>>>>> a8288cbe
     """Marks an API handler as deprecated.
 
     ``deprecated_in`` specifies the version that first deprecates this call.
@@ -42,12 +38,9 @@
         def _view(*args, **kwargs):
             response = view_func(*args, **kwargs)
 
-<<<<<<< HEAD
-=======
             if isinstance(response, WebAPIResponse):
                 response.encoders = encoders
 
->>>>>>> a8288cbe
             if isinstance(response, WebAPIResponseError):
                 response.api_data['deprecated'] = {
                     'in_version': deprecated_in,
@@ -64,11 +57,6 @@
     return _dec
 
 
-<<<<<<< HEAD
-def webapi_deprecated_in_1_5(view_func):
-    return webapi_deprecated(deprecated_in='1.5',
-                             force_error_http_status=200)(view_func)
-=======
 _deprecated_api_encoders = []
 
 def webapi_deprecated_in_1_5(view_func):
@@ -84,5 +72,4 @@
     return webapi_deprecated(
         deprecated_in='1.5',
         force_error_http_status=200,
-        encoders=_deprecated_api_encoders)(view_func)
->>>>>>> a8288cbe
+        encoders=_deprecated_api_encoders)(view_func)