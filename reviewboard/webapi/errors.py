--- conflicted
+++ resolved
@@ -152,12 +152,6 @@
     'There was an error generating the API token. Please try again.',
     http_status=500)  # 500 Internal Server Error.
 
-<<<<<<< HEAD
-FILE_ALREADY_EXISTS = WebAPIError(
-    229,
-    "There is already a file associated with this file attachment.",
-    http_status=400)  # 400 Bad Request
-=======
 REPOSITORY_ALREADY_EXISTS = WebAPIError(
     229,
     'A repository with this name already exists.',
@@ -172,4 +166,8 @@
     231,
     'An error occurred while reopening the review request.',
     http_status=500)  # 500 Internal Server Error
->>>>>>> 19740e45
+
+FILE_ALREADY_EXISTS = WebAPIError(
+    232,
+    "There is already a file associated with this file attachment.",
+    http_status=400)  # 400 Bad Request