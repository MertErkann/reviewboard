"""Mixins for LocalSite-related views and forms."""

from __future__ import unicode_literals

import logging

from django.contrib.auth.models import User
from django.db import models
from django.utils import six
from django.utils.decorators import method_decorator
from django.utils.translation import ugettext as _
from djblets.db.query import get_object_or_none
from djblets.forms.fields import ConditionsField

from reviewboard.admin.form_widgets import RelatedObjectWidget
from reviewboard.site.decorators import check_local_site_access
from reviewboard.site.models import LocalSite


logger = logging.getLogger(__name__)


class CheckLocalSiteAccessViewMixin(object):
    """Generic view mixin to check if a user has access to the Local Site.

    It's important to note that this does not check for login access.
    This is just a convenience around using the
    :py:func:`@check_local_site_access
    <reviewboard.site.decorators.check_local_site_access>` decorator for
    generic views.

    The :py:attr:`local_site` attribute will be set on the class for use in
    the view.

    Attributes:
        local_site (reviewboard.site.models.LocalSite):
            The Local Site being accessed, or ``None``.
    """

    @method_decorator(check_local_site_access)
    def dispatch(self, request, local_site=None, *args, **kwargs):
        """Dispatch a HTTP request to the right handler.

        Args:
            request (django.http.HttpRequest):
                The HTTP request from the client.

            local_site (reviewboard.site.models.LocalSite, optional):
                The Local Site being accessed, if any.

            *args (tuple):
                Positional arguments to pass to the handler.

            **kwargs (tuple):
                Keyword arguments to pass to the handler.

                These will be arguments provided by the URL pattern.

        Returns:
            django.http.HttpResponse:
            The resulting HTTP response to send to the client.
        """
        self.local_site = local_site

        return super(CheckLocalSiteAccessViewMixin, self).dispatch(
            request, *args, **kwargs)


class LocalSiteAwareModelFormMixin(object):
    """Mixin for model forms that associate with Local Sites.

    This mixin allows model forms to be bound to a Local Site, which will
    then limit all relation fields to objects bound to the same site. This
    allows the construction of forms that could be modified by a Local Site
    administrator without risk of data outside the Local Site being used. The
    bound Local Site will always be forced, and the field will not appear on
    the form.

    When not bound to a Local Site, relations across all Local Sites (and
    those not associated with a Local Site) are allowed, but if a Local Site
    is being assigned when posting to the form, all related objects will be
    validated against that Local Site.

    Attributes:
        cur_local_site (reviewboard.site.models.LocalSite):
            The Local Site that's either been bound to the form or provided
            in posted data. This will be ``None`` if no Local Site is being
            used.

        limited_to_local_site (reviewboard.site.models.LocalSite):
            The Local Site bound to the form. This will be ``None`` if no
            Local Site is bound.

        request (django.http.HttpRequest):
            The HTTP request provided to the form. This may be ``None`` if no
            request was provided.
    """

    #: The name of the Local Site field on the form.
    local_site_field_name = 'local_site'

    #: Whether the form needs the 'request' argument.
    form_needs_request = False

    def __init__(self, data=None, initial={}, request=None, *args, **kwargs):
        """Initialize the form.

        Args:
            data (dict, optional):
                Posted data for the form.

            initial (dict, optional):
                Initial data for the form.

            request (django.http.HttpRequest, optional):
                The HTTP request from the client. This is used for logging
                of access errors, and will be passed to the underlying form
                if :py:attr:`form_needs_request` is ``True``.

            *args (tuple):
                Positional arguments to pass to the parent form.

            **kwargs (dict):
                Keyword arguments to pass to the parent form.

        Keyword Args:
            limit_to_local_site (reviewboard.site.models.LocalSite, optional):
                A specific Local Site to bind the form to.

            request (django.http.HttpRequest, optional):
                The HTTP request from the client.

        Raises:
            ValueError:
                An object instance was provided to the form that isn't
                compatible with the
                :py:class:`~reviewboard.site.models.LocalSite` provided in
                ``limit_to_local_site``.
        """
        local_site = kwargs.pop('limit_to_local_site', None)

        if self.form_needs_request:
            kwargs['request'] = request

        self.limited_to_local_site = local_site

        local_site_field_name = self.local_site_field_name

        if local_site is None:
            if data and data.get(local_site_field_name):
                local_site = get_object_or_none(LocalSite,
                                                pk=data[local_site_field_name])
            elif initial and initial.get(local_site_field_name):
                local_site = initial[local_site_field_name]

        if data is not None and local_site:
            # Always use the assigned Local Site in the model data. We
            # don't want to allow this to ever be overridden. We'll delete
            # here and then assign after the constructor does its thing.
            data = data.copy()
            data[local_site_field_name] = local_site.pk

        self.cur_local_site = local_site

        super(LocalSiteAwareModelFormMixin, self).__init__(
            data=data,
            initial=initial,
            *args,
            **kwargs)

        # Prepare to patch up some fields. We have a few special types we'll
        # be dealing with.
        self._conditions_fields = []
        self._related_obj_fields = []
        self._queryset_fields = []

        for field_name, field in six.iteritems(self.fields):
            if isinstance(field.widget, RelatedUserWidget):
                self._related_obj_fields.append(field)
            elif isinstance(field, ConditionsField):
                self._conditions_fields.append(field)
                field.choice_kwargs['request'] = request

            if getattr(field, 'queryset', None) is not None:
                self._queryset_fields.append(field)

        if self.limited_to_local_site is not None:
            if self.instance is not None:
                if self.instance.pk is None:
                    # This is a new instance, so force its Local Site now.
                    self.instance.local_site = local_site
                elif self.instance.local_site != local_site:
                    # Something went very wrong, and an instance is now in our
                    # form that isn't part of this Local Site. Log this and
                    # bail out now.
                    logger.error('Attempted to pass instance %r with '
                                 'LocalSite "%s" to form %r. Only LocalSite '
                                 '"%s" is permitted.',
                                 self.instance,
                                 self.instance.local_site,
                                 self.__class__,
                                 local_site,
                                 request=request)

                    raise ValueError(
                        _('The provided instance is not associated with a '
                          'LocalSite compatible with this form. Please '
                          'contact support.'))

            # We never want to show a "Local Site" field, so let's get rid of
            # it.
            del self.fields[local_site_field_name]

            # Go through the fields and widgets and start limiting querysets
            # and other choices.
            local_site_name = local_site.name

<<<<<<< HEAD
            for field_name, field in six.iteritems(self.fields):
                if isinstance(field.widget, RelatedObjectWidget):
                    field.widget.local_site_name = local_site_name
=======
            for field in self._related_obj_fields:
                field.widget.local_site_name = local_site_name
>>>>>>> bb3290c2

            for field in self._conditions_fields:
                field.choice_kwargs['local_site'] = local_site

            for field in self._queryset_fields:
                self._patch_field_local_site_queryset(field, local_site)

    def full_clean(self):
        """Perform a full clean the form.

        This wraps the typical form cleaning process by first ensuring that
        all relation fields limit their choices to objects on the bound
        Local Site (if one is set), allowing validation to work naturally on
        each field. It then invokes the standard form cleaning logic, and
        then restores the choices.

        Returns:
            dict:
            The cleaned data from the form.

        Raises:
            django.core.exceptions.ValidationError:
                The form failed to validate.
        """
        local_site = self.cur_local_site

        assert (self.limited_to_local_site is None or
                self.limited_to_local_site == local_site)

        if local_site is None:
            local_site_name = None
        else:
            local_site_name = local_site.name

        # Go through the fields and widgets and start limiting querysets
        # and other choices.
        old_values = {}

        for field in self._related_obj_fields:
            old_values[field.widget] = ('local_site_name',
                                        field.widget.local_site_name)
            field.widget.local_site_name = local_site_name

        for field in self._conditions_fields:
            old_values[field] = ('choice_kwargs', field.choice_kwargs.copy())
            field.choice_kwargs['local_site'] = local_site

        for field in self._queryset_fields:
            old_queryset = self._patch_field_local_site_queryset(
                field, local_site)

            if old_queryset is not None:
                old_values[field] = ('queryset', old_queryset)

        try:
            return super(LocalSiteAwareModelFormMixin, self).full_clean()
        finally:
            # Restore the values so that the original options are available
            # if the form is shown again (due to errors).
            for obj, (attr, value) in six.iteritems(old_values):
                setattr(obj, attr, value)

    def _clean_fields(self):
        """Clean the fields on the form.

        This overrides the standard form field cleaning logic to ensure that
        a Local Site is available in the cleaned data if binding to a Local
        Site. This is required because in this situation, the field will not
        be present on the form, even though other clean methods may require
        it.
        """
        if self.limited_to_local_site is not None:
            self.cleaned_data[self.local_site_field_name] = \
                self.limited_to_local_site

        super(LocalSiteAwareModelFormMixin, self)._clean_fields()

    def _patch_field_local_site_queryset(self, field, local_site):
        """Patch the queryset on a field to be bound to a Local Site.

        The field will only be patched if it contains a ``queryset`` attribute
        and its related model type contains a known attribute for associating
        with a :py:class:`~reviewboard.site.models.LocalSite`.

        Note that if the queryset matches users, then we only perform the
        patching if the model instance will have an associated
        :py:class:`~reviewboard.site.models.LocalSite`. This allows any user
        (whether or not they're on a Local Site) to be associated with
        instances not on a Local Site, preserving the behavior we've had for
        many years.

        If the queryset matches any other type of model, then we're more
        strict, requiring the object's Local Site value to be the same as
        what's being passed in to this method.

        Args:
            field (django.forms.Field):
                The field to patch.

            local_site (reviewboard.site.models.LocalSite):
                The Local Site to bind the queryset to.

        Returns:
            django.db.models.query.QuerySet:
            The old queryset for the field. This will be ``None`` if the
            queryset was not patched.
        """
        queryset = getattr(field, 'queryset', None)
        old_queryset = None

        if (queryset is not None and
            (local_site is not None or
             not issubclass(queryset.model, User))):
            local_site_field_name = \
                self._get_rel_local_site_field_name(queryset.model)

            if local_site_field_name:
                old_queryset = queryset
                field.queryset = queryset.filter(**{
                    local_site_field_name: local_site,
                })

        return old_queryset

    def _get_rel_local_site_field_name(self, model):
        """Return the Local Site field name on a model.

        This checks for the presence of a ``local_site`` or ``local_site_set``
        field.

        Args:
            model (django.db.models.Model):
                The model containing the field.

        Returns:
            unicode:
            The name of the Local Site field, if found. If a field with a
            supported name is not present, ``None`` will be returned.
        """
        meta = model._meta

        for local_site_field_name in ('local_site', 'local_site_set'):
            try:
                meta.get_field_by_name(local_site_field_name)

                return local_site_field_name
            except models.FieldDoesNotExist:
                continue

        return None<|MERGE_RESOLUTION|>--- conflicted
+++ resolved
@@ -175,7 +175,7 @@
         self._queryset_fields = []
 
         for field_name, field in six.iteritems(self.fields):
-            if isinstance(field.widget, RelatedUserWidget):
+            if isinstance(field.widget, RelatedObjectWidget):
                 self._related_obj_fields.append(field)
             elif isinstance(field, ConditionsField):
                 self._conditions_fields.append(field)
@@ -215,14 +215,8 @@
             # and other choices.
             local_site_name = local_site.name
 
-<<<<<<< HEAD
-            for field_name, field in six.iteritems(self.fields):
-                if isinstance(field.widget, RelatedObjectWidget):
-                    field.widget.local_site_name = local_site_name
-=======
             for field in self._related_obj_fields:
                 field.widget.local_site_name = local_site_name
->>>>>>> bb3290c2
 
             for field in self._conditions_fields:
                 field.choice_kwargs['local_site'] = local_site
