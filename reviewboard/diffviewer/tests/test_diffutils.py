from __future__ import print_function, unicode_literals

from django.contrib.auth.models import AnonymousUser
from django.test.client import RequestFactory
from django.utils import six
from django.utils.six.moves import zip_longest
from djblets.siteconfig.models import SiteConfiguration
from djblets.testing.decorators import add_fixtures
from kgb import SpyAgency

from reviewboard.deprecation import RemovedInReviewBoard50Warning
from reviewboard.diffviewer.diffutils import (
    convert_line_endings,
    convert_to_unicode,
    get_diff_data_chunks_info,
    get_diff_files,
    get_displayed_diff_line_ranges,
    get_file_chunks_in_range,
    get_filediffs_match,
    get_filediff_encodings,
    get_last_header_before_line,
    get_last_line_number_in_diff,
    get_line_changed_regions,
    get_matched_interdiff_files,
    get_original_file,
    get_original_file_from_repo,
    get_revision_str,
    get_sorted_filediffs,
    patch,
    split_line_endings,
    _PATCH_GARBAGE_INPUT,
    _get_last_header_in_chunks_before_line)
from reviewboard.diffviewer.errors import PatchError
from reviewboard.diffviewer.models import DiffCommit, FileDiff
from reviewboard.scmtools.core import PRE_CREATION
from reviewboard.scmtools.errors import FileNotFoundError
from reviewboard.scmtools.models import Repository
from reviewboard.testing import TestCase


class BaseFileDiffAncestorTests(SpyAgency, TestCase):
    """A base test case that creates a FileDiff history."""

    fixtures = ['test_scmtools']

    _COMMITS = [
        {
            'parent': (
                b'diff --git a/bar b/bar\n'
                b'index e69de29..5716ca5 100644\n'
                b'--- a/bar\n'
                b'+++ b/bar\n'
                b'@@ -0,0 +1 @@\n'
                b'+bar\n'
            ),
            'diff': (
                b'diff --git a/foo b/foo\n'
                b'new file mode 100644\n'
                b'index 0000000..e69de29\n'

                b'diff --git a/bar b/bar\n'
                b'index 5716ca5..8e739cc 100644\n'
                b'--- a/bar\n'
                b'+++ b/bar\n'
                b'@@ -1 +1 @@\n'
                b'-bar\n'
                b'+bar bar bar\n'
            ),
        },
        {
            'parent': (
                b'diff --git a/baz b/baz\n'
                b'new file mode 100644\n'
                b'index 0000000..7601807\n'
                b'--- /dev/null\n'
                b'+++ b/baz\n'
                b'@@ -0,0 +1 @@\n'
                b'+baz\n'
            ),
            'diff': (
                b'diff --git a/foo b/foo\n'
                b'index e69de29..257cc56 100644\n'
                b'--- a/foo\n'
                b'+++ b/foo\n'
                b'@@ -0,0 +1 @@\n'
                b'+foo\n'

                b'diff --git a/bar b/bar\n'
                b'deleted file mode 100644\n'
                b'index 8e739cc..0000000\n'
                b'--- a/bar\n'
                b'+++ /dev/null\n'
                b'@@ -1 +0,0 @@\n'
                b'-bar -bar -bar\n'

                b'diff --git a/baz b/baz\n'
                b'index 7601807..280beb2 100644\n'
                b'--- a/baz\n'
                b'+++ b/baz\n'
                b'@@ -1 +1 @@\n'
                b'-baz\n'
                b'+baz baz baz\n'
            ),
        },
        {
            'parent': (
                b'diff --git a/corge b/corge\n'
                b'new file mode 100644\n'
                b'index 0000000..e69de29\n'
            ),
            'diff': (
                b'diff --git a/foo b/qux\n'
                b'index 257cc56..03b37a0 100644\n'
                b'--- a/foo\n'
                b'+++ b/qux\n'
                b'@@ -1 +1 @@\n'
                b'-foo\n'
                b'+foo bar baz qux\n'

                b'diff --git a/bar b/bar\n'
                b'new file mode 100644\n'
                b'index 0000000..5716ca5\n'
                b'--- /dev/null\n'
                b'+++ b/bar\n'
                b'@@ -0,0 +1 @@\n'
                b'+bar\n'

                b'diff --git a/corge b/corge\n'
                b'index e69de29..f248ba3 100644\n'
                b'--- a/corge\n'
                b'+++ b/corge\n'
                b'@@ -0,0 +1 @@\n'
                b'+corge\n'
            ),
        },
        {
            'parent': None,
            'diff': (
                b'diff --git a/bar b/quux\n'
                b'index 5716ca5..e69de29 100644\n'
                b'--- a/bar\n'
                b'+++ b/quux\n'
                b'@@ -1 +0,0 @@\n'
                b'-bar\n'
            ),
        },
    ]

    _CUMULATIVE_DIFF = {
        'parent': b''.join(
            parent_diff
            for parent_diff in (
                entry['parent']
                for entry in _COMMITS
            )
            if parent_diff is not None
        ),
        'diff': (
            b'diff --git a/qux b/qux\n'
            b'new file mode 100644\n'
            b'index 000000..03b37a0\n'
            b'--- /dev/null\n'
            b'+++ /b/qux\n'
            b'@@ -0,0 +1 @@\n'
            b'foo bar baz qux\n'

            b'diff --git a/bar b/quux\n'
            b'index 5716ca5..e69de29 100644\n'
            b'--- a/bar\n'
            b'+++ b/quux\n'
            b'@@ -1 +0,0 @@\n'
            b'-bar\n'

            b'diff --git a/baz b/baz\n'
            b'index 7601807..280beb2 100644\n'
            b'--- a/baz\n'
            b'+++ b/baz\n'
            b'@@ -1 +1 @@\n'
            b'-baz\n'
            b'+baz baz baz\n'

            b'diff --git a/corge b/corge\n'
            b'index e69de29..f248ba3 100644\n'
            b'--- a/corge\n'
            b'+++ b/corge\n'
            b'@@ -0,0 +1 @@\n'
            b'+corge\n'
        ),
    }

    _FILES = {
        ('bar', 'e69de29'): b'',
    }

    # A mapping of filediff details to the details of its ancestors in
    # (compliment, minimal) form.
    _HISTORY = {
        (1, 'foo', 'PRE-CREATION', 'foo', 'e69de29'): ([], []),
        (1, 'bar', 'e69de29', 'bar', '8e739cc'): ([], []),
        (2, 'foo', 'e69de29', 'foo', '257cc56'): (
            [],
            [
                (1, 'foo', 'PRE-CREATION', 'foo', 'e69de29'),
            ],
        ),
        (2, 'bar', '8e739cc', 'bar', '0000000'): (
            [],
            [
                (1, 'bar', 'e69de29', 'bar', '8e739cc'),
            ],
        ),
        (2, 'baz', 'PRE-CREATION', 'baz', '280beb2'): ([], []),
        (3, 'foo', '257cc56', 'qux', '03b37a0'): (
            [],
            [
                (1, 'foo', 'PRE-CREATION', 'foo', 'e69de29'),
                (2, 'foo', 'e69de29', 'foo', '257cc56'),
            ],
        ),
        (3, 'bar', 'PRE-CREATION', 'bar', '5716ca5'): (
            [
                (1, 'bar', 'e69de29', 'bar', '8e739cc'),
                (2, 'bar', '8e739cc', 'bar', '0000000'),
            ],
            [],
        ),
        (3, 'corge', 'PRE-CREATION', 'corge', 'f248ba3'): ([], []),
        (4, 'bar', '5716ca5', 'quux', 'e69de29'): (
            [
                (1, 'bar', 'e69de29', 'bar', '8e739cc'),
                (2, 'bar', '8e739cc', 'bar', '0000000'),
            ],
            [
                (3, 'bar', 'PRE-CREATION', 'bar', '5716ca5'),
            ],
        ),
    }

    def set_up_filediffs(self):
        """Create a set of commits with history."""
        def get_file(repo, path, revision, base_commit_id=None, request=None):
            if repo == self.repository:
                try:
                    return self._FILES[(path, revision)]
                except KeyError:
                    raise FileNotFoundError(path, revision,
                                            base_commit_id=base_commit_id)

            raise FileNotFoundError(path, revision,
                                    base_commit_id=base_commit_id)

        self.repository = self.create_repository(tool_name='Git')

        self.spy_on(Repository.get_file,
                    owner=Repository,
                    call_fake=get_file)
        self.spy_on(Repository.get_file_exists,
                    owner=Repository,
                    call_fake=lambda *args, **kwargs: True)

        self.diffset = self.create_diffset(repository=self.repository)

        for i, diff in enumerate(self._COMMITS, 1):
            commit_id = 'r%d' % i
            parent_id = 'r%d' % (i - 1)

            self.create_diffcommit(
                diffset=self.diffset,
                repository=self.repository,
                commit_id=commit_id,
                parent_id=parent_id,
                diff_contents=diff['diff'],
                parent_diff_contents=diff['parent'])

        self.filediffs = list(FileDiff.objects.all())
        self.diffset.finalize_commit_series(
            cumulative_diff=self._CUMULATIVE_DIFF['diff'],
            parent_diff=self._CUMULATIVE_DIFF['parent'],
            validation_info=None,
            validate=False,
            save=True)

        # This was only necessary so that we could side step diff validation
        # during creation.
        Repository.get_file_exists.unspy()

    def get_filediffs_by_details(self):
        """Return a mapping of FileDiff details to the FileDiffs.

        Returns:
            dict:
            A mapping of FileDiff details to FileDiffs.
        """
        return {
            (
                filediff.commit_id,
                filediff.source_file,
                filediff.source_revision,
                filediff.dest_file,
                filediff.dest_detail,
            ): filediff
            for filediff in self.filediffs
        }


class GetDiffDataChunksInfoTests(TestCase):
    """Unit tests for get_diff_data_chunks_info."""

    def test_with_basic_diff(self):
        """Testing get_diff_data_chunks_info with a basic one-chunk diff"""
        self.assertEqual(
            get_diff_data_chunks_info(
                b'@@ -10,7 +12,10 @@\n'
                b' #\n'
                b' #\n'
                b' #\n'
                b'-# old line\n'
                b'+# new line\n'
                b'+# new line\n'
                b'+# new line\n'
                b'+# new line\n'
                b' #\n'
                b' #\n'
                b' #\n'),
            [
                {
                    'orig': {
                        'pre_lines_of_context': 3,
                        'post_lines_of_context': 3,
                        'chunk_start': 9,
                        'chunk_len': 7,
                        'changes_start': 12,
                        'changes_len': 1,
                    },
                    'modified': {
                        'pre_lines_of_context': 3,
                        'post_lines_of_context': 3,
                        'chunk_start': 11,
                        'chunk_len': 10,
                        'changes_start': 14,
                        'changes_len': 4,
                    },
                },
            ])

    def test_with_multiple_chunks(self):
        """Testing get_diff_data_chunks_info with multiple chunks in a diff"""
        self.assertEqual(
            get_diff_data_chunks_info(
                b'@@ -10,7 +12,10 @@\n'
                b' #\n'
                b' #\n'
                b' #\n'
                b'-# old line\n'
                b'+# new line\n'
                b'+# new line\n'
                b'+# new line\n'
                b'+# new line\n'
                b' #\n'
                b' #\n'
                b' #\n'
                b'@@ -23,7 +40,7 @@\n'
                b' #\n'
                b' #\n'
                b' #\n'
                b'-# old line\n'
                b'+# new line\n'
                b' #\n'
                b' #\n'
                b' #\n'),
            [
                {
                    'orig': {
                        'pre_lines_of_context': 3,
                        'post_lines_of_context': 3,
                        'chunk_start': 9,
                        'chunk_len': 7,
                        'changes_start': 12,
                        'changes_len': 1,
                    },
                    'modified': {
                        'pre_lines_of_context': 3,
                        'post_lines_of_context': 3,
                        'chunk_start': 11,
                        'chunk_len': 10,
                        'changes_start': 14,
                        'changes_len': 4,
                    },
                },
                {
                    'orig': {
                        'pre_lines_of_context': 3,
                        'post_lines_of_context': 3,
                        'chunk_start': 22,
                        'chunk_len': 7,
                        'changes_start': 25,
                        'changes_len': 1,
                    },
                    'modified': {
                        'pre_lines_of_context': 3,
                        'post_lines_of_context': 3,
                        'chunk_start': 39,
                        'chunk_len': 7,
                        'changes_start': 42,
                        'changes_len': 1,
                    },
                },
            ])

    def test_with_multiple_chunks_no_context(self):
        """Testing get_diff_data_chunks_info with multiple chunks and no
        context
        """
        self.assertEqual(
            get_diff_data_chunks_info(
                b'@@ -13,1 +15,4 @@\n'
                b'-# old line\n'
                b'+# new line\n'
                b'+# new line\n'
                b'+# new line\n'
                b'+# new line\n'
                b'@@ -26,1 +43,1 @@\n'
                b'-# old line\n'
                b'+# new line\n'),
            [
                {
                    'orig': {
                        'pre_lines_of_context': 0,
                        'post_lines_of_context': 0,
                        'chunk_start': 12,
                        'chunk_len': 1,
                        'changes_start': 12,
                        'changes_len': 1,
                    },
                    'modified': {
                        'pre_lines_of_context': 0,
                        'post_lines_of_context': 0,
                        'chunk_start': 14,
                        'chunk_len': 4,
                        'changes_start': 14,
                        'changes_len': 4,
                    },
                },
                {
                    'orig': {
                        'pre_lines_of_context': 0,
                        'post_lines_of_context': 0,
                        'chunk_start': 25,
                        'chunk_len': 1,
                        'changes_start': 25,
                        'changes_len': 1,
                    },
                    'modified': {
                        'pre_lines_of_context': 0,
                        'post_lines_of_context': 0,
                        'chunk_start': 42,
                        'chunk_len': 1,
                        'changes_start': 42,
                        'changes_len': 1,
                    },
                },
            ])

    def test_with_all_inserts(self):
        """Testing get_diff_data_chunks_info with all inserts"""
        self.assertEqual(
            get_diff_data_chunks_info(
                b'@@ -10,6 +12,10 @@\n'
                b' #\n'
                b' #\n'
                b' #\n'
                b'+# new line\n'
                b'+# new line\n'
                b'+# new line\n'
                b'+# new line\n'
                b' #\n'
                b' #\n'
                b' #\n'),
            [
                {
                    'orig': {
                        'pre_lines_of_context': 6,
                        'post_lines_of_context': 0,
                        'chunk_start': 9,
                        'chunk_len': 6,
                        'changes_start': 9,
                        'changes_len': 0,
                    },
                    'modified': {
                        'pre_lines_of_context': 3,
                        'post_lines_of_context': 3,
                        'chunk_start': 11,
                        'chunk_len': 10,
                        'changes_start': 14,
                        'changes_len': 4,
                    },
                },
            ])

    def test_with_all_deletes(self):
        """Testing get_diff_data_chunks_info with all deletes"""
        self.assertEqual(
            get_diff_data_chunks_info(
                b'@@ -10,10 +12,6 @@\n'
                b' #\n'
                b' #\n'
                b' #\n'
                b'-# old line\n'
                b'-# old line\n'
                b'-# old line\n'
                b'-# old line\n'
                b' #\n'
                b' #\n'
                b' #\n'),
            [
                {
                    'orig': {
                        'pre_lines_of_context': 3,
                        'post_lines_of_context': 3,
                        'chunk_start': 9,
                        'chunk_len': 10,
                        'changes_start': 12,
                        'changes_len': 4,
                    },
                    'modified': {
                        'pre_lines_of_context': 6,
                        'post_lines_of_context': 0,
                        'chunk_start': 11,
                        'chunk_len': 6,
                        'changes_start': 11,
                        'changes_len': 0,
                    },
                },
            ])

    def test_with_complex_chunk(self):
        """Testing get_diff_data_chunks_info with complex chunk containing
        inserts, deletes, and equals
        """
        self.assertEqual(
            get_diff_data_chunks_info(
                b'@@ -10,9 +12,12 @@\n'
                b' #\n'
                b' #\n'
                b' #\n'
                b'+# new line\n'
                b' #\n'
                b'-# old line\n'
                b'+# new line\n'
                b'+# new line\n'
                b' #\n'
                b'+# new line\n'
                b' #\n'
                b' #\n'
                b' #\n'),
            [
                {
                    'orig': {
                        'pre_lines_of_context': 4,
                        'post_lines_of_context': 4,
                        'chunk_start': 9,
                        'chunk_len': 9,
                        'changes_start': 13,
                        'changes_len': 1,
                    },
                    'modified': {
                        'pre_lines_of_context': 3,
                        'post_lines_of_context': 3,
                        'chunk_start': 11,
                        'chunk_len': 12,
                        'changes_start': 14,
                        'changes_len': 6,
                    },
                },
            ])

    def test_with_change_on_first_line(self):
        """Testing get_diff_data_chunks_info with change on first line"""
        self.assertEqual(
            get_diff_data_chunks_info(
                b'@@ -1,4 +1,5 @@\n'
                b'-# old line\n'
                b'+# new line\n'
                b'+# new line\n'
                b' #\n'
                b' #\n'
                b' #\n'),
            [
                {
                    'orig': {
                        'pre_lines_of_context': 0,
                        'post_lines_of_context': 3,
                        'chunk_start': 0,
                        'chunk_len': 4,
                        'changes_start': 0,
                        'changes_len': 1,
                    },
                    'modified': {
                        'pre_lines_of_context': 0,
                        'post_lines_of_context': 3,
                        'chunk_start': 0,
                        'chunk_len': 5,
                        'changes_start': 0,
                        'changes_len': 2,
                    },
                },
            ])

    def test_with_change_on_second_line(self):
        """Testing get_diff_data_chunks_info with change on second line"""
        self.assertEqual(
            get_diff_data_chunks_info(
                b'@@ -1,5 +1,6 @@\n'
                b' #\n'
                b'-# old line\n'
                b'+# new line\n'
                b'+# new line\n'
                b' #\n'
                b' #\n'
                b' #\n'),
            [
                {
                    'orig': {
                        'pre_lines_of_context': 1,
                        'post_lines_of_context': 3,
                        'chunk_start': 0,
                        'chunk_len': 5,
                        'changes_start': 1,
                        'changes_len': 1,
                    },
                    'modified': {
                        'pre_lines_of_context': 1,
                        'post_lines_of_context': 3,
                        'chunk_start': 0,
                        'chunk_len': 6,
                        'changes_start': 1,
                        'changes_len': 2,
                    },
                },
            ])

    def test_with_change_on_third_line(self):
        """Testing get_diff_data_chunks_info with change on third line"""
        self.assertEqual(
            get_diff_data_chunks_info(
                b'@@ -1,6 +1,7 @@\n'
                b' #\n'
                b' #\n'
                b'-# old line\n'
                b'+# new line\n'
                b'+# new line\n'
                b' #\n'
                b' #\n'
                b' #\n'),
            [
                {
                    'orig': {
                        'pre_lines_of_context': 2,
                        'post_lines_of_context': 3,
                        'chunk_start': 0,
                        'chunk_len': 6,
                        'changes_start': 2,
                        'changes_len': 1,
                    },
                    'modified': {
                        'pre_lines_of_context': 2,
                        'post_lines_of_context': 3,
                        'chunk_start': 0,
                        'chunk_len': 7,
                        'changes_start': 2,
                        'changes_len': 2,
                    },
                },
            ])

    def test_with_no_lengths(self):
        """Testing get_diff_data_chunks_info with no lengths specified"""
        self.assertEqual(
            get_diff_data_chunks_info(
                b'@@ -1 +1 @@\n'
                b'-# old line\n'
                b'+# new line\n'),
            [
                {
                    'orig': {
                        'pre_lines_of_context': 0,
                        'post_lines_of_context': 0,
                        'chunk_start': 0,
                        'chunk_len': 1,
                        'changes_start': 0,
                        'changes_len': 1,
                    },
                    'modified': {
                        'pre_lines_of_context': 0,
                        'post_lines_of_context': 0,
                        'chunk_start': 0,
                        'chunk_len': 1,
                        'changes_start': 0,
                        'changes_len': 1,
                    },
                },
            ])

    def test_with_header_context(self):
        """Testing get_diff_data_chunks_info with class/functino context
        shown in the header
        """
        self.assertEqual(
            get_diff_data_chunks_info(
                b'@@ -10,7 +12,10 @@ def foo(self):\n'
                b' #\n'
                b' #\n'
                b' #\n'
                b'-# old line\n'
                b'+# new line\n'
                b'+# new line\n'
                b'+# new line\n'
                b'+# new line\n'
                b' #\n'
                b' #\n'
                b' #\n'),
            [
                {
                    'orig': {
                        'pre_lines_of_context': 3,
                        'post_lines_of_context': 3,
                        'chunk_start': 9,
                        'chunk_len': 7,
                        'changes_start': 12,
                        'changes_len': 1,
                    },
                    'modified': {
                        'pre_lines_of_context': 3,
                        'post_lines_of_context': 3,
                        'chunk_start': 11,
                        'chunk_len': 10,
                        'changes_start': 14,
                        'changes_len': 4,
                    },
                },
            ])


class GetDiffFilesTests(BaseFileDiffAncestorTests):
    """Unit tests for get_diff_files."""

    fixtures = [
        'test_users',
    ] + BaseFileDiffAncestorTests.fixtures

    def test_interdiff_when_renaming_twice(self):
        """Testing get_diff_files with interdiff when renaming twice"""
        repository = self.create_repository(tool_name='Git')
        review_request = self.create_review_request(repository=repository)

        one_to_two = (b'diff --git a/foo.txt b/foo.txt\n'
                      b'deleted file mode 100644\n'
                      b'index 092beec..0000000\n'
                      b'--- a/foo.txt\n'
                      b'+++ /dev/null\n'
                      b'@@ -1,2 +0,0 @@\n'
                      b'-This is foo!\n'
                      b'-=]\n'
                      b'diff --git a/foo2.txt b/foo2.txt\n'
                      b'new file mode 100644\n'
                      b'index 0000000..092beec\n'
                      b'--- /dev/null\n'
                      b'+++ b/foo2.txt\n'
                      b'@@ -0,0 +1,2 @@\n'
                      b'+This is foo!\n'
                      b'+=]\n')
        one_to_three = (b'diff --git a/foo.txt b/foo.txt\n'
                        b'deleted file mode 100644\n'
                        b'index 092beec..0000000\n'
                        b'--- a/foo.txt\n'
                        b'+++ /dev/null\n'
                        b'@@ -1,2 +0,0 @@\n'
                        b'-This is foo!\n'
                        b'-=]\n'
                        b'diff --git a/foo3.txt b/foo3.txt\n'
                        b'new file mode 100644\n'
                        b'index 0000000..092beec\n'
                        b'--- /dev/null\n'
                        b'+++ b/foo3.txt\n'
                        b'@@ -0,0 +1,2 @@\n'
                        b'+This is foo!\n'
                        b'+=]\n')

        diffset = self.create_diffset(review_request=review_request)
        self.create_filediff(diffset=diffset, source_file='foo.txt',
                             dest_file='foo2.txt', status=FileDiff.MODIFIED,
                             diff=one_to_two)

        interdiffset = self.create_diffset(review_request=review_request)
        self.create_filediff(diffset=interdiffset, source_file='foo.txt',
                             dest_file='foo3.txt', status=FileDiff.MODIFIED,
                             diff=one_to_three)

        diff_files = get_diff_files(diffset=diffset, interdiffset=interdiffset)
        two_to_three = diff_files[0]

        self.assertEqual(two_to_three['depot_filename'], 'foo2.txt')
        self.assertEqual(two_to_three['dest_filename'], 'foo3.txt')

    def test_get_diff_files_with_interdiff_and_files_same_source(self):
        """Testing get_diff_files with interdiff and multiple files using the
        same source_file
        """
        repository = self.create_repository(tool_name='Git')
        review_request = self.create_review_request(repository=repository)

        diffset = self.create_diffset(review_request=review_request,
                                      revision=1)

        # This one should be reverted, as it has no counterpart in the
        # interdiff.
        filediff1 = self.create_filediff(
            diffset=diffset,
            source_file='foo.txt',
            source_revision=123,
            dest_file='foo.txt',
            dest_detail='124',
            diff=b'diff1')

        # This one should match up with interfilediff1.
        filediff2 = self.create_filediff(
            diffset=diffset,
            source_file='foo.txt',
            source_revision=123,
            dest_file='foo2.txt',
            dest_detail='124',
            status=FileDiff.COPIED,
            diff=b'diff2')

        # This one should be reverted, as it has no counterpart in the
        # interdiff.
        filediff3 = self.create_filediff(
            diffset=diffset,
            source_file='foo.txt',
            source_revision=123,
            dest_file='foo3.txt',
            dest_detail='124',
            status=FileDiff.COPIED,
            diff=b'diff3')

        # This one should match up with interfilediff3 and interfilediff4.
        filediff4 = self.create_filediff(
            diffset=diffset,
            source_file='foo4.txt',
            source_revision=123,
            dest_file='foo4.txt',
            dest_detail='124',
            diff=b'diff4')

        interdiffset = self.create_diffset(review_request=review_request,
                                           revision=2)

        # This one should match up with filediff2.
        interfilediff1 = self.create_filediff(
            diffset=interdiffset,
            source_file='foo.txt',
            source_revision=123,
            dest_file='foo2.txt',
            dest_detail='124',
            status=FileDiff.COPIED,
            diff=b'interdiff1')

        # This one should show up as a new file.
        interfilediff2 = self.create_filediff(
            diffset=interdiffset,
            source_file='foo.txt',
            source_revision=PRE_CREATION,
            dest_file='foo.txt',
            dest_detail='125',
            diff=b'interdiff2')

        # This one should match up with filediff4.
        interfilediff3 = self.create_filediff(
            diffset=interdiffset,
            source_file='foo4.txt',
            source_revision=123,
            dest_file='foo5.txt',
            dest_detail='124',
            diff=b'interdiff2')

        # This one should match up with filediff4 as well.
        interfilediff4 = self.create_filediff(
            diffset=interdiffset,
            source_file='foo4.txt',
            source_revision=123,
            dest_file='foo6.txt',
            dest_detail='124',
            diff=b'interdiff3')

        diff_files = get_diff_files(diffset=diffset,
                                    interdiffset=interdiffset)
        self.assertEqual(len(diff_files), 6)

        diff_file = diff_files[0]
        self.assertEqual(diff_file['depot_filename'], 'foo.txt')
        self.assertEqual(diff_file['dest_filename'], 'foo.txt')
        self.assertEqual(diff_file['filediff'], filediff1)
        self.assertEqual(diff_file['interfilediff'], None)
        self.assertEqual(diff_file['revision'], 'Diff Revision 1')
        self.assertEqual(diff_file['dest_revision'],
                         'Diff Revision 2 - File Reverted')
        self.assertFalse(diff_file['is_new_file'])
        self.assertTrue(diff_file['force_interdiff'])

        diff_file = diff_files[1]
        self.assertEqual(diff_file['depot_filename'], 'foo.txt')
        self.assertEqual(diff_file['dest_filename'], 'foo.txt')
        self.assertEqual(diff_file['filediff'], interfilediff2)
        self.assertEqual(diff_file['interfilediff'], None)
        self.assertEqual(diff_file['revision'], 'Diff Revision 1')
        self.assertEqual(diff_file['dest_revision'], 'New File')
        self.assertTrue(diff_file['is_new_file'])
        self.assertFalse(diff_file['force_interdiff'])

        diff_file = diff_files[2]
        self.assertEqual(diff_file['depot_filename'], 'foo2.txt')
        self.assertEqual(diff_file['dest_filename'], 'foo2.txt')
        self.assertEqual(diff_file['filediff'], filediff2)
        self.assertEqual(diff_file['interfilediff'], interfilediff1)
        self.assertEqual(diff_file['revision'], 'Diff Revision 1')
        self.assertEqual(diff_file['dest_revision'], 'Diff Revision 2')
        self.assertFalse(diff_file['is_new_file'])
        self.assertTrue(diff_file['force_interdiff'])

        diff_file = diff_files[3]
        self.assertEqual(diff_file['depot_filename'], 'foo.txt')
        self.assertEqual(diff_file['dest_filename'], 'foo3.txt')
        self.assertEqual(diff_file['filediff'], filediff3)
        self.assertEqual(diff_file['interfilediff'], None)
        self.assertEqual(diff_file['revision'], 'Diff Revision 1')
        self.assertEqual(diff_file['dest_revision'],
                         'Diff Revision 2 - File Reverted')
        self.assertFalse(diff_file['is_new_file'])
        self.assertTrue(diff_file['force_interdiff'])

        diff_file = diff_files[4]
        self.assertEqual(diff_file['depot_filename'], 'foo4.txt')
        self.assertEqual(diff_file['dest_filename'], 'foo5.txt')
        self.assertEqual(diff_file['filediff'], filediff4)
        self.assertEqual(diff_file['interfilediff'], interfilediff3)
        self.assertEqual(diff_file['revision'], 'Diff Revision 1')
        self.assertEqual(diff_file['dest_revision'], 'Diff Revision 2')
        self.assertFalse(diff_file['is_new_file'])
        self.assertTrue(diff_file['force_interdiff'])

        diff_file = diff_files[5]
        self.assertEqual(diff_file['depot_filename'], 'foo4.txt')
        self.assertEqual(diff_file['dest_filename'], 'foo6.txt')
        self.assertEqual(diff_file['filediff'], filediff4)
        self.assertEqual(diff_file['interfilediff'], interfilediff4)
        self.assertEqual(diff_file['revision'], 'Diff Revision 1')
        self.assertEqual(diff_file['dest_revision'], 'Diff Revision 2')
        self.assertFalse(diff_file['is_new_file'])
        self.assertTrue(diff_file['force_interdiff'])

    def test_get_diff_files_with_interdiff_using_filediff_only(self):
        """Testing get_diff_files with interdiff using filediff but no
        interfilediff
        """
        repository = self.create_repository(tool_name='Git')
        review_request = self.create_review_request(repository=repository)

        diffset = self.create_diffset(review_request=review_request,
                                      revision=1)

        filediff = self.create_filediff(
            diffset=diffset,
            source_file='foo.txt',
            source_revision=123,
            dest_file='foo.txt',
            diff=b'diff1')

        self.create_filediff(
            diffset=diffset,
            source_file='foo.txt',
            source_revision=123,
            dest_file='foo2.txt',
            status=FileDiff.COPIED,
            diff=b'diff2')

        interdiffset = self.create_diffset(review_request=review_request,
                                           revision=2)

        self.create_filediff(
            diffset=interdiffset,
            source_file='foo.txt',
            source_revision=123,
            dest_file='foo.txt',
            status=FileDiff.COPIED,
            diff=b'interdiff1')

        self.create_filediff(
            diffset=interdiffset,
            source_file='foo.txt',
            source_revision=123,
            dest_file='foo2.txt',
            status=FileDiff.COPIED,
            diff=b'interdiff2')

        diff_files = get_diff_files(diffset=diffset,
                                    interdiffset=interdiffset,
                                    filediff=filediff)
        self.assertEqual(len(diff_files), 1)

        diff_file = diff_files[0]
        self.assertEqual(diff_file['depot_filename'], 'foo.txt')
        self.assertEqual(diff_file['dest_filename'], 'foo.txt')
        self.assertEqual(diff_file['filediff'], filediff)
        self.assertEqual(diff_file['interfilediff'], None)
        self.assertEqual(diff_file['revision'], 'Diff Revision 1')
        self.assertEqual(diff_file['dest_revision'],
                         'Diff Revision 2 - File Reverted')
        self.assertFalse(diff_file['is_new_file'])
        self.assertTrue(diff_file['force_interdiff'])

    def test_get_diff_files_with_interdiff_using_both_filediffs(self):
        """Testing get_diff_files with interdiff using filediff and
        interfilediff
        """
        repository = self.create_repository(tool_name='Git')
        review_request = self.create_review_request(repository=repository)

        diffset = self.create_diffset(review_request=review_request,
                                      revision=1)

        filediff = self.create_filediff(
            diffset=diffset,
            source_file='foo.txt',
            source_revision=123,
            dest_file='foo.txt',
            diff=b'diff1')

        self.create_filediff(
            diffset=diffset,
            source_file='foo.txt',
            source_revision=123,
            dest_file='foo2.txt',
            status=FileDiff.COPIED,
            diff=b'diff2')

        interdiffset = self.create_diffset(review_request=review_request,
                                           revision=2)

        interfilediff = self.create_filediff(
            diffset=interdiffset,
            source_file='foo.txt',
            source_revision=123,
            dest_file='foo.txt',
            status=FileDiff.COPIED,
            diff=b'interdiff1')

        self.create_filediff(
            diffset=interdiffset,
            source_file='foo.txt',
            source_revision=123,
            dest_file='foo2.txt',
            status=FileDiff.COPIED,
            diff=b'interdiff2')

        diff_files = get_diff_files(diffset=diffset,
                                    interdiffset=interdiffset,
                                    filediff=filediff,
                                    interfilediff=interfilediff)
        self.assertEqual(len(diff_files), 1)

        diff_file = diff_files[0]
        self.assertEqual(diff_file['depot_filename'], 'foo.txt')
        self.assertEqual(diff_file['dest_filename'], 'foo.txt')
        self.assertEqual(diff_file['filediff'], filediff)
        self.assertEqual(diff_file['interfilediff'], interfilediff)
        self.assertEqual(diff_file['revision'], 'Diff Revision 1')
        self.assertEqual(diff_file['dest_revision'], 'Diff Revision 2')
        self.assertFalse(diff_file['is_new_file'])
        self.assertTrue(diff_file['force_interdiff'])

    def test_get_diff_files_history(self):
        """Testing get_diff_files for a diffset with history"""
        self.set_up_filediffs()

        review_request = self.create_review_request(repository=self.repository,
                                                    create_with_history=True)
        review_request.diffset_history.diffsets = [self.diffset]

        result = get_diff_files(diffset=self.diffset)

        self.assertEqual(len(result), len(self.diffset.cumulative_files))

        self.assertEqual(
            [diff_file['filediff'].pk for diff_file in result],
            [
                filediff.pk
                for filediff in get_sorted_filediffs(
                    self.diffset.cumulative_files)
            ])

        for diff_file in result:
            filediff = diff_file['filediff']
            print('Current filediff is: ', filediff)

            self.assertIsNone(diff_file['base_filediff'])

    def test_with_diff_files_history_query_count(self):
        """Testing get_diff_files query count for a diffset with history"""
        self.set_up_filediffs()

        review_request = self.create_review_request(repository=self.repository,
                                                    create_with_history=True)
        review_request.diffset_history.diffsets = [self.diffset]

        with self.assertNumQueries(3):
            get_diff_files(diffset=self.diffset)

    def test_get_diff_files_history_query_count_ancestors_precomputed(self):
        """Testing get_diff_files query count for a whole diffset with history
        when ancestors have been computed
        """
        self.set_up_filediffs()

        review_request = self.create_review_request(repository=self.repository,
                                                    create_with_history=True)
        review_request.diffset_history.diffsets = [self.diffset]

        for filediff in self.filediffs:
            filediff.get_ancestors(minimal=False, filediffs=self.filediffs)

        with self.assertNumQueries(3):
            get_diff_files(diffset=self.diffset)

    def test_get_diff_files_query_count_filediff(self):
        """Testing get_diff_files for a single FileDiff with history"""
        self.set_up_filediffs()

        review_request = self.create_review_request(repository=self.repository,
                                                    create_with_history=True)
        review_request.diffset_history.diffsets = [self.diffset]

        by_details = self.get_filediffs_by_details()
        filediff = by_details[(
            3, 'foo', '257cc56', 'qux', '03b37a0',
        )]

        with self.assertNumQueries(4):
            files = get_diff_files(diffset=self.diffset,
                                   filediff=filediff)

        self.assertEqual(len(files), 1)
        f = files[0]

        self.assertEqual(f['filediff'], filediff)
        self.assertIsNone(f['base_filediff'])

    def test_get_diff_files_query_count_filediff_ancestors_precomupted(self):
        """Testing get_diff_files query count for a single FileDiff with
        history when ancestors are precomputed
        """
        self.set_up_filediffs()

        review_request = self.create_review_request(repository=self.repository,
                                                    create_with_history=True)
        review_request.diffset_history.diffsets = [self.diffset]

        by_details = self.get_filediffs_by_details()

        for f in self.filediffs:
            f.get_ancestors(minimal=False, filediffs=self.filediffs)

        filediff = by_details[(
            3, 'foo', '257cc56', 'qux', '03b37a0',
        )]

        with self.assertNumQueries(1):
            files = get_diff_files(diffset=self.diffset,
                                   filediff=filediff)

        self.assertEqual(len(files), 1)
        f = files[0]

        self.assertEqual(f['filediff'], filediff)
        self.assertIsNone(f['base_filediff'])

    def test_get_diff_files_with_history_base_commit(self):
        """Testing get_diff_files for a whole diffset with history with a
        specified base commit ID
        """
        self.set_up_filediffs()

        review_request = self.create_review_request(repository=self.repository,
                                                    create_with_history=True)
        review_request.diffset_history.diffsets = [self.diffset]

        with self.assertNumQueries(len(self.filediffs) + 2):
            files = get_diff_files(diffset=self.diffset,
                                   base_commit=DiffCommit.objects.get(pk=2))

        expected_results = self._get_filediff_base_mapping_from_details(
            self.get_filediffs_by_details(),
            [
                (
                    (4, 'bar', '5716ca5', 'quux', 'e69de29'),
                    (2, 'bar', '8e739cc', 'bar', '0000000'),
                ),
                (
                    (3, 'corge', 'PRE-CREATION', 'corge', 'f248ba3'),
                    None,
                ),
                (
                    (3, 'foo', '257cc56', 'qux', '03b37a0'),
                    (2, 'foo', 'e69de29', 'foo', '257cc56'),
                ),
            ])

        results = {
            f['filediff']: f['base_filediff']
            for f in files
        }

        self.assertEqual(results, expected_results)

    def test_get_diff_files_with_history_base_commit_as_latest(self):
        """Testing get_diff_files for a whole diffset with history with a
        specified base commit as the latest commit
        """
        self.set_up_filediffs()

        review_request = self.create_review_request(repository=self.repository,
                                                    create_with_history=True)
        review_request.diffset_history.diffsets = [self.diffset]

        files = get_diff_files(diffset=self.diffset,
                               base_commit=DiffCommit.objects.get(pk=4))

        self.assertEqual(files, [])

    def test_get_diff_files_with_history_tip_commit(self):
        """Testing get_diff_files for a whole diffset with history with a
        specified tip commit
        """
        self.set_up_filediffs()

        review_request = self.create_review_request(repository=self.repository,
                                                    create_with_history=True)
        review_request.diffset_history.diffsets = [self.diffset]

        with self.assertNumQueries(3 + len(self.filediffs)):
            files = get_diff_files(diffset=self.diffset,
                                   tip_commit=DiffCommit.objects.get(pk=3))

        expected_results = self._get_filediff_base_mapping_from_details(
            self.get_filediffs_by_details(),
            [
                (
                    (3, 'foo', '257cc56', 'qux', '03b37a0'),
                    None,
                ),
                (
                    (2, 'baz', 'PRE-CREATION', 'baz', '280beb2'),
                    None,
                ),
                (
                    (3, 'corge', 'PRE-CREATION', 'corge', 'f248ba3'),
                    None,
                ),
                (
                    (3, 'bar', 'PRE-CREATION', 'bar', '5716ca5'),
                    None,
                ),
            ])

        results = {
            f['filediff']: f['base_filediff']
            for f in files
        }

        self.assertEqual(results, expected_results)

    def test_get_diff_files_with_history_tip_commit_precomputed(self):
        """Testing get_diff_files for a whole diffset with history with a
        specified tip commit when ancestors have been precomputed
        """
        self.set_up_filediffs()

        review_request = self.create_review_request(repository=self.repository,
                                                    create_with_history=True)
        review_request.diffset_history.diffsets = [self.diffset]

        for f in self.filediffs:
            f.get_ancestors(minimal=False, filediffs=self.filediffs)

        with self.assertNumQueries(4):
            files = get_diff_files(diffset=self.diffset,
                                   tip_commit=DiffCommit.objects.get(pk=3))

        expected_results = self._get_filediff_base_mapping_from_details(
            self.get_filediffs_by_details(),
            [
                (
                    (3, 'foo', '257cc56', 'qux', '03b37a0'),
                    None,
                ),
                (
                    (2, 'baz', 'PRE-CREATION', 'baz', '280beb2'),
                    None,
                ),
                (
                    (3, 'corge', 'PRE-CREATION', 'corge', 'f248ba3'),
                    None,
                ),
                (
                    (3, 'bar', 'PRE-CREATION', 'bar', '5716ca5'),
                    None,
                ),
            ])

        results = {
            f['filediff']: f['base_filediff']
            for f in files
        }

        self.assertEqual(results, expected_results)

    def test_get_diff_files_with_history_base_tip(self):
        """Testing get_diff_files for a whole diffset with history with a
        specified base and tip commit
        """
        self.set_up_filediffs()

        review_request = self.create_review_request(repository=self.repository,
                                                    create_with_history=True)
        review_request.diffset_history.diffsets = [self.diffset]

        with self.assertNumQueries(2 + len(self.filediffs)):
            files = get_diff_files(diffset=self.diffset,
                                   base_commit=DiffCommit.objects.get(pk=2),
                                   tip_commit=DiffCommit.objects.get(pk=3))

        expected_results = self._get_filediff_base_mapping_from_details(
            self.get_filediffs_by_details(),
            [
                (
                    (3, 'foo', '257cc56', 'qux', '03b37a0'),
                    (2, 'foo', 'e69de29', 'foo', '257cc56'),
                ),
                (
                    (3, 'corge', 'PRE-CREATION', 'corge', 'f248ba3'),
                    None,
                ),
                (
                    (3, 'bar', 'PRE-CREATION', 'bar', '5716ca5'),
                    (2, 'bar', '8e739cc', 'bar', '0000000'),
                ),
            ])

        results = {
            f['filediff']: f['base_filediff']
            for f in files
        }

        self.assertEqual(results, expected_results)

    def test_get_diff_files_with_history_base_tip_ancestors_precomputed(self):
        """Testing get_diff_files for a whole diffset with history with a
        specified base and tip commit when ancestors are precomputed
        """
        self.set_up_filediffs()

        review_request = self.create_review_request(repository=self.repository,
                                                    create_with_history=True)
        review_request.diffset_history.diffsets = [self.diffset]

        for f in self.filediffs:
            f.get_ancestors(minimal=False, filediffs=self.filediffs)

        with self.assertNumQueries(4):
            files = get_diff_files(diffset=self.diffset,
                                   base_commit=DiffCommit.objects.get(pk=2),
                                   tip_commit=DiffCommit.objects.get(pk=3))

        expected_results = self._get_filediff_base_mapping_from_details(
            self.get_filediffs_by_details(),
            [

                (
                    (3, 'foo', '257cc56', 'qux', '03b37a0'),
                    (2, 'foo', 'e69de29', 'foo', '257cc56'),
                ),
                (
                    (3, 'corge', 'PRE-CREATION', 'corge', 'f248ba3'),
                    None,
                ),
                (
                    (3, 'bar', 'PRE-CREATION', 'bar', '5716ca5'),
                    (2, 'bar', '8e739cc', 'bar', '0000000'),
                ),
            ])

        results = {
            f['filediff']: f['base_filediff']
            for f in files
        }

        self.assertEqual(results, expected_results)

    def _get_filediff_base_mapping_from_details(self, by_details, details):
        """Return a mapping from FileDiffs to base FileDiffs from the details.

        Args:
            by_details (dict):
                A mapping of FileDiff details to FileDiffs, as returned from
                :py:meth:`BaseFileDiffAncestorTests.get_filediffs_by_details`.

            details (list):
                A list of the details in the form of:

                .. code-block:: python

                   [
                       (filediff_1_details, parent_1_details),
                       (filediff_2_details, parent_2_details),
                   ]

                where each set of details is either ``None`` or a 5-tuple of:

                - :py:attr`FileDiff.commit_id`
                - :py:attr`FileDiff.source_file`
                - :py:attr`FileDiff.source_revision`
                - :py:attr`FileDiff.dest_file`
                - :py:attr`FileDiff.dest_detail`

        Returns:
            dict:
            A mapping of the FileDiffs to their base FileDiffs (or ``None`` if
            there is no base FileDiff).
        """
        return {
            by_details[filediff_details]:
                by_details.get(base_filediff_details)
            for filediff_details, base_filediff_details in details
        }


class GetFileDiffsMatchTests(TestCase):
    """Unit tests for get_filediffs_match."""

    fixtures = ['test_scmtools', 'test_users']

    def setUp(self):
        super(GetFileDiffsMatchTests, self).setUp()

        review_request = self.create_review_request(create_repository=True)
        self.diffset = self.create_diffset(review_request)

    def test_with_filediff_none(self):
        """Testing get_filediffs_match with either filediff as None"""
        filediff = self.create_filediff(self.diffset, save=False)

        self.assertFalse(get_filediffs_match(filediff, None))
        self.assertFalse(get_filediffs_match(None, filediff))

        message = 'filediff1 and filediff2 cannot both be None'

        with self.assertRaisesMessage(ValueError, message):
            self.assertFalse(get_filediffs_match(None, None))

    def test_with_diffs_equal(self):
        """Testing get_filediffs_match with diffs equal"""
        filediff1 = self.create_filediff(self.diffset,
                                         diff=b'abc',
                                         save=False)
        filediff2 = self.create_filediff(self.diffset,
                                         diff=b'abc',
                                         save=False)

        self.assertTrue(get_filediffs_match(filediff1, filediff2))

    def test_with_deleted_true(self):
        """Testing get_filediffs_match with deleted flags both set"""
        self.assertTrue(get_filediffs_match(
            self.create_filediff(self.diffset,
                                 diff=b'abc',
                                 status=FileDiff.DELETED,
                                 save=False),
            self.create_filediff(self.diffset,
                                 diff=b'def',
                                 status=FileDiff.DELETED,
                                 save=False)))

    def test_with_sha256_equal(self):
        """Testing get_filediffs_match with patched SHA256 hashes equal"""
        filediff1 = self.create_filediff(self.diffset,
                                         diff=b'abc',
                                         save=False)
        filediff2 = self.create_filediff(self.diffset,
                                         diff=b'def',
                                         save=False)

        filediff1.extra_data['patched_sha256'] = 'abc123'
        filediff2.extra_data['patched_sha256'] = 'abc123'

        self.assertTrue(get_filediffs_match(filediff1, filediff2))

    def test_with_sha1_equal(self):
        """Testing get_filediffs_match with patched SHA1 hashes equal"""
        filediff1 = self.create_filediff(self.diffset,
                                         diff=b'abc',
                                         save=False)
        filediff2 = self.create_filediff(self.diffset,
                                         diff=b'def',
                                         save=False)

        filediff1.extra_data['patched_sha1'] = 'abc123'
        filediff2.extra_data['patched_sha1'] = 'abc123'

        self.assertTrue(get_filediffs_match(filediff1, filediff2))

    def test_with_sha1_not_equal(self):
        """Testing get_filediffs_match with patched SHA1 hashes not equal"""
        filediff1 = self.create_filediff(self.diffset,
                                         diff=b'abc',
                                         save=False)
        filediff2 = self.create_filediff(self.diffset,
                                         diff=b'def',
                                         save=False)

        filediff1.extra_data['patched_sha1'] = 'abc123'
        filediff2.extra_data['patched_sha1'] = 'def456'

        self.assertFalse(get_filediffs_match(filediff1, filediff2))

    def test_with_sha256_not_equal_and_sha1_equal(self):
        """Testing get_filediffs_match with patched SHA256 hashes not equal
        and patched SHA1 hashes equal
        """
        filediff1 = self.create_filediff(self.diffset,
                                         diff=b'abc',
                                         save=False)
        filediff2 = self.create_filediff(self.diffset,
                                         diff=b'def',
                                         save=False)

        filediff1.extra_data.update({
            'patched_sha256': 'abc123',
            'patched_sha1': 'abcdef',
        })
        filediff2.extra_data.update({
            'patched_sha256': 'def456',
            'patched_sha1': 'abcdef',
        })

        self.assertFalse(get_filediffs_match(filediff1, filediff2))


class GetMatchedInterdiffFilesTests(TestCase):
    """Unit tests for get_matched_interdiff_files."""

    @add_fixtures(['test_users', 'test_scmtools'])
    def test_with_simple_matches(self):
        """Testing get_matched_interdiff_files with simple source file matches
        """
        repository = self.create_repository(tool_name='Git')
        review_request = self.create_review_request(repository=repository)

        diffset = self.create_diffset(review_request=review_request,
                                      revision=1)

        filediff1 = self.create_filediff(
            diffset=diffset,
            source_file='foo.txt',
            source_revision=123,
            dest_file='foo.txt',
            diff=b'diff1')

        filediff2 = self.create_filediff(
            diffset=diffset,
            source_file='foo2.txt',
            source_revision=123,
            dest_file='foo2.txt',
            diff=b'diff2')

        interdiffset = self.create_diffset(review_request=review_request,
                                           revision=2)

        interfilediff1 = self.create_filediff(
            diffset=interdiffset,
            source_file='foo.txt',
            source_revision=123,
            dest_file='foo.txt',
            diff=b'interdiff1')

        interfilediff2 = self.create_filediff(
            diffset=interdiffset,
            source_file='foo2.txt',
            source_revision=123,
            dest_file='foo2.txt',
            diff=b'interdiff2')

        matched_files = get_matched_interdiff_files(
            tool=repository.get_scmtool(),
            filediffs=[filediff1, filediff2],
            interfilediffs=[interfilediff1, interfilediff2])

        self.assertEqual(
            list(matched_files),
            [
                (filediff1, interfilediff1),
                (filediff2, interfilediff2),
            ])

    @add_fixtures(['test_users', 'test_scmtools'])
    def test_with_new_added_file_left(self):
        """Testing get_matched_interdiff_files with new added file on left
        side only
        """
        repository = self.create_repository(tool_name='Git')
        review_request = self.create_review_request(repository=repository)

        diffset = self.create_diffset(review_request=review_request,
                                      revision=1)

        filediff1 = self.create_filediff(
            diffset=diffset,
            source_file='foo.txt',
            source_revision=123,
            dest_file='foo.txt',
            diff=b'diff1')

        filediff2 = self.create_filediff(
            diffset=diffset,
            source_file='foo2.txt',
            source_revision=PRE_CREATION,
            dest_file='foo2.txt',
            diff=b'diff2')

        interdiffset = self.create_diffset(review_request=review_request,
                                           revision=2)

        interfilediff1 = self.create_filediff(
            diffset=interdiffset,
            source_file='foo.txt',
            source_revision=123,
            dest_file='foo.txt',
            diff=b'interdiff1')

        matched_files = get_matched_interdiff_files(
            tool=repository.get_scmtool(),
            filediffs=[filediff1, filediff2],
            interfilediffs=[interfilediff1])

        self.assertEqual(
            list(matched_files),
            [
                (filediff1, interfilediff1),
                (filediff2, None),
            ])

    @add_fixtures(['test_users', 'test_scmtools'])
    def test_with_new_added_file_right(self):
        """Testing get_matched_interdiff_files with new added file on right
        side only
        """
        repository = self.create_repository(tool_name='Git')
        review_request = self.create_review_request(repository=repository)

        diffset = self.create_diffset(review_request=review_request,
                                      revision=1)

        filediff1 = self.create_filediff(
            diffset=diffset,
            source_file='foo.txt',
            source_revision=123,
            dest_file='foo.txt',
            diff=b'diff1')

        interdiffset = self.create_diffset(review_request=review_request,
                                           revision=2)

        interfilediff1 = self.create_filediff(
            diffset=interdiffset,
            source_file='foo.txt',
            source_revision=123,
            dest_file='foo.txt',
            diff=b'interdiff1')

        interfilediff2 = self.create_filediff(
            diffset=interdiffset,
            source_file='foo2.txt',
            source_revision=PRE_CREATION,
            dest_file='foo2.txt',
            diff=b'interdiff2')

        matched_files = get_matched_interdiff_files(
            tool=repository.get_scmtool(),
            filediffs=[filediff1],
            interfilediffs=[interfilediff1, interfilediff2])

        self.assertEqual(
            list(matched_files),
            [
                (filediff1, interfilediff1),
                (None, interfilediff2),
            ])

    @add_fixtures(['test_users', 'test_scmtools'])
    def test_with_new_added_file_both(self):
        """Testing get_matched_interdiff_files with new added file on both
        sides
        """
        repository = self.create_repository(tool_name='Git')
        review_request = self.create_review_request(repository=repository)

        diffset = self.create_diffset(review_request=review_request,
                                      revision=1)

        filediff1 = self.create_filediff(
            diffset=diffset,
            source_file='foo.txt',
            source_revision=123,
            dest_file='foo.txt',
            diff=b'diff1')

        filediff2 = self.create_filediff(
            diffset=diffset,
            source_file='foo2.txt',
            source_revision=PRE_CREATION,
            dest_file='foo2.txt',
            diff=b'diff2')

        interdiffset = self.create_diffset(review_request=review_request,
                                           revision=2)

        interfilediff1 = self.create_filediff(
            diffset=interdiffset,
            source_file='foo.txt',
            source_revision=123,
            dest_file='foo.txt',
            diff=b'interdiff1')

        interfilediff2 = self.create_filediff(
            diffset=interdiffset,
            source_file='foo2.txt',
            source_revision=PRE_CREATION,
            dest_file='foo2.txt',
            diff=b'interdiff2')

        matched_files = get_matched_interdiff_files(
            tool=repository.get_scmtool(),
            filediffs=[filediff1, filediff2],
            interfilediffs=[interfilediff1, interfilediff2])

        self.assertEqual(
            list(matched_files),
            [
                (filediff1, interfilediff1),
                (filediff2, interfilediff2),
            ])

    @add_fixtures(['test_users', 'test_scmtools'])
    def test_with_new_deleted_file_left(self):
        """Testing get_matched_interdiff_files with new deleted file on left
        side only
        """
        repository = self.create_repository(tool_name='Git')
        review_request = self.create_review_request(repository=repository)

        diffset = self.create_diffset(review_request=review_request,
                                      revision=1)

        filediff1 = self.create_filediff(
            diffset=diffset,
            source_file='foo.txt',
            source_revision=123,
            dest_file='foo.txt',
            diff=b'diff1')

        filediff2 = self.create_filediff(
            diffset=diffset,
            source_file='foo2.txt',
            source_revision=123,
            dest_file='foo2.txt',
            status=FileDiff.DELETED,
            diff=b'diff2')

        interdiffset = self.create_diffset(review_request=review_request,
                                           revision=2)

        interfilediff1 = self.create_filediff(
            diffset=interdiffset,
            source_file='foo.txt',
            source_revision=123,
            dest_file='foo.txt',
            diff=b'interdiff1')

        matched_files = get_matched_interdiff_files(
            tool=repository.get_scmtool(),
            filediffs=[filediff1, filediff2],
            interfilediffs=[interfilediff1])

        self.assertEqual(
            list(matched_files),
            [
                (filediff1, interfilediff1),
                (filediff2, None),
            ])

    @add_fixtures(['test_users', 'test_scmtools'])
    def test_with_new_deleted_file_right(self):
        """Testing get_matched_interdiff_files with new deleted file on right
        side only
        """
        repository = self.create_repository(tool_name='Git')
        review_request = self.create_review_request(repository=repository)

        diffset = self.create_diffset(review_request=review_request,
                                      revision=1)

        filediff1 = self.create_filediff(
            diffset=diffset,
            source_file='foo.txt',
            source_revision=123,
            dest_file='foo.txt',
            diff=b'diff1')

        interdiffset = self.create_diffset(review_request=review_request,
                                           revision=2)

        interfilediff1 = self.create_filediff(
            diffset=interdiffset,
            source_file='foo.txt',
            source_revision=123,
            dest_file='foo.txt',
            diff=b'interdiff1')

        interfilediff2 = self.create_filediff(
            diffset=interdiffset,
            source_file='foo2.txt',
            source_revision=123,
            dest_file='foo2.txt',
            status=FileDiff.DELETED,
            diff=b'interdiff2')

        matched_files = get_matched_interdiff_files(
            tool=repository.get_scmtool(),
            filediffs=[filediff1],
            interfilediffs=[interfilediff1, interfilediff2])

        self.assertEqual(
            list(matched_files),
            [
                (filediff1, interfilediff1),
                (None, interfilediff2),
            ])

    @add_fixtures(['test_users', 'test_scmtools'])
    def test_with_new_deleted_file_both(self):
        """Testing get_matched_interdiff_files with new deleted file on both
        sides
        """
        repository = self.create_repository(tool_name='Git')
        review_request = self.create_review_request(repository=repository)

        diffset = self.create_diffset(review_request=review_request,
                                      revision=1)

        filediff1 = self.create_filediff(
            diffset=diffset,
            source_file='foo.txt',
            source_revision=123,
            dest_file='foo.txt',
            diff=b'diff1')

        filediff2 = self.create_filediff(
            diffset=diffset,
            source_file='foo2.txt',
            source_revision=123,
            dest_file='foo2.txt',
            status=FileDiff.DELETED,
            diff=b'diff2')

        interdiffset = self.create_diffset(review_request=review_request,
                                           revision=2)

        interfilediff1 = self.create_filediff(
            diffset=interdiffset,
            source_file='foo.txt',
            source_revision=123,
            dest_file='foo.txt',
            diff=b'interdiff1')

        interfilediff2 = self.create_filediff(
            diffset=interdiffset,
            source_file='foo2.txt',
            source_revision=123,
            dest_file='foo2.txt',
            status=FileDiff.DELETED,
            diff=b'interdiff2')

        matched_files = get_matched_interdiff_files(
            tool=repository.get_scmtool(),
            filediffs=[filediff1, filediff2],
            interfilediffs=[interfilediff1, interfilediff2])

        self.assertEqual(
            list(matched_files),
            [
                (filediff1, interfilediff1),
                (filediff2, interfilediff2),
            ])

    @add_fixtures(['test_users', 'test_scmtools'])
    def test_with_new_modified_file_right(self):
        """Testing get_matched_interdiff_files with new modified file on
        right side
        """
        repository = self.create_repository(tool_name='Git')
        review_request = self.create_review_request(repository=repository)

        diffset = self.create_diffset(review_request=review_request,
                                      revision=1)

        filediff1 = self.create_filediff(
            diffset=diffset,
            source_file='foo.txt',
            source_revision=123,
            dest_file='foo.txt',
            diff=b'diff1')

        interdiffset = self.create_diffset(review_request=review_request,
                                           revision=2)

        interfilediff1 = self.create_filediff(
            diffset=interdiffset,
            source_file='foo.txt',
            source_revision=123,
            dest_file='foo.txt',
            diff=b'interdiff1')

        interfilediff2 = self.create_filediff(
            diffset=interdiffset,
            source_file='foo2.txt',
            source_revision=123,
            dest_file='foo2.txt',
            diff=b'interdiff2')

        matched_files = get_matched_interdiff_files(
            tool=repository.get_scmtool(),
            filediffs=[filediff1],
            interfilediffs=[interfilediff1, interfilediff2])

        self.assertEqual(
            list(matched_files),
            [
                (filediff1, interfilediff1),
                (None, interfilediff2),
            ])

    @add_fixtures(['test_users', 'test_scmtools'])
    def test_with_reverted_file(self):
        """Testing get_matched_interdiff_files with reverted file"""
        repository = self.create_repository(tool_name='Git')
        review_request = self.create_review_request(repository=repository)

        diffset = self.create_diffset(review_request=review_request,
                                      revision=1)

        filediff1 = self.create_filediff(
            diffset=diffset,
            source_file='foo.txt',
            source_revision=123,
            dest_file='foo.txt',
            diff=b'diff1')

        filediff2 = self.create_filediff(
            diffset=diffset,
            source_file='foo2.txt',
            source_revision=123,
            dest_file='foo2.txt',
            diff=b'diff2')

        interdiffset = self.create_diffset(review_request=review_request,
                                           revision=2)

        interfilediff1 = self.create_filediff(
            diffset=interdiffset,
            source_file='foo.txt',
            source_revision=123,
            dest_file='foo.txt',
            diff=b'interdiff1')

        matched_files = get_matched_interdiff_files(
            tool=repository.get_scmtool(),
            filediffs=[filediff1, filediff2],
            interfilediffs=[interfilediff1])

        self.assertEqual(
            list(matched_files),
            [
                (filediff1, interfilediff1),
                (filediff2, None),
            ])

    @add_fixtures(['test_users', 'test_scmtools'])
    def test_with_both_renames(self):
        """Testing get_matched_interdiff_files with matching renames on both
        sides
        """
        repository = self.create_repository(tool_name='Git')
        review_request = self.create_review_request(repository=repository)

        diffset = self.create_diffset(review_request=review_request,
                                      revision=1)

        filediff1 = self.create_filediff(
            diffset=diffset,
            source_file='foo.txt',
            source_revision=123,
            dest_file='foo.txt',
            diff=b'diff1')

        filediff2 = self.create_filediff(
            diffset=diffset,
            source_file='foo.txt',
            source_revision=123,
            dest_file='foo2.txt',
            diff=b'diff2')

        interdiffset = self.create_diffset(review_request=review_request,
                                           revision=2)

        interfilediff1 = self.create_filediff(
            diffset=interdiffset,
            source_file='foo.txt',
            source_revision=123,
            dest_file='foo.txt',
            diff=b'interdiff1')

        interfilediff2 = self.create_filediff(
            diffset=interdiffset,
            source_file='foo.txt',
            source_revision=123,
            dest_file='foo2.txt',
            diff=b'interdiff2')

        matched_files = get_matched_interdiff_files(
            tool=repository.get_scmtool(),
            filediffs=[filediff1, filediff2],
            interfilediffs=[interfilediff1, interfilediff2])

        self.assertEqual(
            list(matched_files),
            [
                (filediff1, interfilediff1),
                (filediff2, interfilediff2),
            ])

    @add_fixtures(['test_users', 'test_scmtools'])
    def test_with_new_renames(self):
        """Testing get_matched_interdiff_files with modified on left side,
        modified + renamed on right
        """
        repository = self.create_repository(tool_name='Git')
        review_request = self.create_review_request(repository=repository)

        diffset = self.create_diffset(review_request=review_request,
                                      revision=1)

        filediff1 = self.create_filediff(
            diffset=diffset,
            source_file='foo.txt',
            source_revision=123,
            dest_file='foo.txt',
            diff=b'diff1')

        filediff2 = self.create_filediff(
            diffset=diffset,
            source_file='foo2.txt',
            source_revision=123,
            dest_file='foo2.txt',
            diff=b'diff2')

        interdiffset = self.create_diffset(review_request=review_request,
                                           revision=2)

        interfilediff1 = self.create_filediff(
            diffset=interdiffset,
            source_file='foo.txt',
            source_revision=123,
            dest_file='foo.txt',
            diff=b'interdiff1')

        interfilediff2 = self.create_filediff(
            diffset=interdiffset,
            source_file='foo2.txt',
            source_revision=123,
            dest_file='foo3.txt',
            diff=b'interdiff2')

        matched_files = get_matched_interdiff_files(
            tool=repository.get_scmtool(),
            filediffs=[filediff1, filediff2],
            interfilediffs=[interfilediff1, interfilediff2])

        self.assertEqual(
            list(matched_files),
            [
                (filediff1, interfilediff1),
                (filediff2, interfilediff2),
            ])

    @add_fixtures(['test_users', 'test_scmtools'])
    def test_with_multiple_copies(self):
        """Testing get_matched_interdiff_files with multiple copies of file
        from left on right
        """
        repository = self.create_repository(tool_name='Git')
        review_request = self.create_review_request(repository=repository)

        diffset = self.create_diffset(review_request=review_request,
                                      revision=1)

        filediff1 = self.create_filediff(
            diffset=diffset,
            source_file='foo.txt',
            source_revision=123,
            dest_file='foo.txt',
            diff=b'diff1')

        filediff2 = self.create_filediff(
            diffset=diffset,
            source_file='foo2.txt',
            source_revision=123,
            dest_file='foo2.txt',
            diff=b'diff2')

        interdiffset = self.create_diffset(review_request=review_request,
                                           revision=2)

        interfilediff1 = self.create_filediff(
            diffset=interdiffset,
            source_file='foo.txt',
            source_revision=123,
            dest_file='foo.txt',
            diff=b'interdiff1')

        interfilediff2 = self.create_filediff(
            diffset=interdiffset,
            source_file='foo2.txt',
            source_revision=123,
            dest_file='foo3.txt',
            diff=b'interdiff2')

        interfilediff3 = self.create_filediff(
            diffset=interdiffset,
            source_file='foo2.txt',
            source_revision=123,
            dest_file='foo4.txt',
            diff=b'interdiff3')

        matched_files = get_matched_interdiff_files(
            tool=repository.get_scmtool(),
            filediffs=[filediff1, filediff2],
            interfilediffs=[interfilediff1, interfilediff2, interfilediff3])

        self.assertEqual(
            list(matched_files),
            [
                (filediff1, interfilediff1),
                (filediff2, interfilediff2),
                (filediff2, interfilediff3),
            ])

    @add_fixtures(['test_users', 'test_scmtools'])
    def test_with_added_left_only(self):
        """Testing get_matched_interdiff_files with file added in left only"""
        repository = self.create_repository(tool_name='Git')
        review_request = self.create_review_request(repository=repository)

        diffset = self.create_diffset(review_request=review_request,
                                      revision=1)

        filediff1 = self.create_filediff(
            diffset=diffset,
            source_file='foo.txt',
            source_revision=PRE_CREATION,
            dest_file='foo.txt',
            dest_detail='124',
            diff=b'diff1')

        filediff2 = self.create_filediff(
            diffset=diffset,
            source_file='foo2.txt',
            source_revision=123,
            dest_file='foo2.txt',
            dest_detail='124',
            diff=b'diff2')

        interdiffset = self.create_diffset(review_request=review_request,
                                           revision=2)

        interfilediff1 = self.create_filediff(
            diffset=interdiffset,
            source_file='foo.txt',
            source_revision=123,
            dest_file='foo.txt',
            dest_detail='124',
            diff=b'interdiff1')

        interfilediff2 = self.create_filediff(
            diffset=interdiffset,
            source_file='foo2.txt',
            source_revision=PRE_CREATION,
            dest_file='foo3.txt',
            dest_detail='125',
            diff=b'interdiff2')

        matched_files = get_matched_interdiff_files(
            tool=repository.get_scmtool(),
            filediffs=[filediff1, filediff2],
            interfilediffs=[interfilediff1, interfilediff2])

        self.assertEqual(
            list(matched_files),
            [
                (filediff1, interfilediff1),
                (filediff2, None),
                (None, interfilediff2),
            ])

    @add_fixtures(['test_users', 'test_scmtools'])
    def test_with_deleted_right_only(self):
        """Testing get_matched_interdiff_files with file deleted in right only
        """
        repository = self.create_repository(tool_name='Git')
        review_request = self.create_review_request(repository=repository)

        diffset = self.create_diffset(review_request=review_request,
                                      revision=1)

        filediff1 = self.create_filediff(
            diffset=diffset,
            source_file='foo.txt',
            source_revision='123',
            dest_file='foo.txt',
            diff=b'diff1')

        filediff2 = self.create_filediff(
            diffset=diffset,
            source_file='foo2.txt',
            source_revision=123,
            dest_file='foo2.txt',
            status=FileDiff.DELETED,
            diff=b'diff2')

        interdiffset = self.create_diffset(review_request=review_request,
                                           revision=2)

        interfilediff1 = self.create_filediff(
            diffset=interdiffset,
            source_file='foo.txt',
            source_revision=123,
            dest_file='foo.txt',
            status=FileDiff.DELETED,
            diff=b'interdiff1')

        interfilediff2 = self.create_filediff(
            diffset=interdiffset,
            source_file='foo2.txt',
            source_revision=123,
            dest_file='foo3.txt',
            diff=b'interdiff2')

        matched_files = get_matched_interdiff_files(
            tool=repository.get_scmtool(),
            filediffs=[filediff1, filediff2],
            interfilediffs=[interfilediff1, interfilediff2])

        self.assertEqual(
            list(matched_files),
            [
                (filediff1, interfilediff1),
                (filediff2, None),
                (None, interfilediff2),
            ])

    @add_fixtures(['test_users', 'test_scmtools'])
    def test_with_same_names_multiple_ops(self):
        """Testing get_matched_interdiff_files with same names and multiple
        operation (pathological case)
        """
        repository = self.create_repository(tool_name='Git')
        review_request = self.create_review_request(repository=repository)

        diffset = self.create_diffset(review_request=review_request,
                                      revision=1)

        filediff1 = self.create_filediff(
            diffset=diffset,
            source_file='foo.txt',
            source_revision=PRE_CREATION,
            dest_file='foo.txt',
            diff=b'diff1')

        filediff2 = self.create_filediff(
            diffset=diffset,
            source_file='foo.txt',
            source_revision=123,
            dest_file='foo.txt',
            diff=b'diff2')

        filediff3 = self.create_filediff(
            diffset=diffset,
            source_file='foo.txt',
            source_revision=123,
            dest_file='foo2.txt',
            diff=b'diff3')

        filediff4 = self.create_filediff(
            diffset=diffset,
            source_file='foo.txt',
            source_revision=123,
            dest_file='foo.txt',
            status=FileDiff.DELETED,
            diff=b'diff1')

        interdiffset = self.create_diffset(review_request=review_request,
                                           revision=2)

        interfilediff1 = self.create_filediff(
            diffset=interdiffset,
            source_file='foo.txt',
            source_revision=123,
            dest_file='foo3.txt',
            diff=b'interdiff1')

        interfilediff2 = self.create_filediff(
            diffset=interdiffset,
            source_file='foo.txt',
            source_revision=123,
            dest_file='foo2.txt',
            diff=b'interdiff2')

        interfilediff3 = self.create_filediff(
            diffset=interdiffset,
            source_file='foo.txt',
            source_revision=123,
            dest_file='foo3.txt',
            diff=b'interdiff3')

        interfilediff4 = self.create_filediff(
            diffset=interdiffset,
            source_file='foo.txt',
            source_revision=123,
            dest_file='foo.txt',
            status=FileDiff.DELETED,
            diff=b'interdiff4')

        interfilediff5 = self.create_filediff(
            diffset=interdiffset,
            source_file='foo.txt',
            source_revision=PRE_CREATION,
            dest_file='foo.txt',
            diff=b'interdiff5')

        matched_files = get_matched_interdiff_files(
            tool=repository.get_scmtool(),
            filediffs=[filediff1, filediff2, filediff3, filediff4],
            interfilediffs=[interfilediff1, interfilediff2, interfilediff3,
                            interfilediff4, interfilediff5])

        self.assertEqual(
            list(matched_files),
            [
                (filediff1, interfilediff5),
                (filediff3, interfilediff2),
                (filediff4, interfilediff4),
                (filediff2, interfilediff1),
                (filediff2, interfilediff3),
            ])

    @add_fixtures(['test_users', 'test_scmtools'])
    def test_with_new_file_same_name(self):
        """Testing get_matched_interdiff_files with new file on right with
        same name from left
        """
        repository = self.create_repository(tool_name='Git')
        review_request = self.create_review_request(repository=repository)

        diffset = self.create_diffset(review_request=review_request,
                                      revision=1)
        interdiffset = self.create_diffset(review_request=review_request,
                                           revision=2)

        # Modified in revision 1 and in revision 2. Match.
        filediff1 = self.create_filediff(
            diffset=diffset,
            source_file='foo.txt',
            source_revision=123,
            dest_file='foo.txt',
            dest_detail='124',
            diff=b'diff1')

        interfilediff1 = self.create_filediff(
            diffset=interdiffset,
            source_file='foo.txt',
            source_revision=123,
            dest_file='foo.txt',
            dest_detail='124',
            diff=b'interdiff1')

        # Modified in revision 1. Re-created in revision 2 with the same
        # revision (implying an edge case where the file was deleted in a
        # parent diff and re-introduced in the main diff, turning into what
        # looks like a modification in the FileDiff).
        filediff2 = self.create_filediff(
            diffset=diffset,
            source_file='foo2.txt',
            source_revision=123,
            dest_file='foo2.txt',
            dest_detail='124',
            diff=b'diff2')

        interfilediff2 = self.create_filediff(
            diffset=interdiffset,
            source_file='foo2.txt',
            source_revision=PRE_CREATION,
            dest_file='foo2.txt',
            dest_detail='124',
            diff=b'interdiff2')

        # Modified in revision 1. Re-created in revision 2 with a new revision
        # (implying it was deleted upstream).
        filediff3 = self.create_filediff(
            diffset=diffset,
            source_file='foo3.txt',
            source_revision=123,
            dest_file='foo3.txt',
            dest_detail='124',
            diff=b'diff3')

        interfilediff3 = self.create_filediff(
            diffset=interdiffset,
            source_file='foo3.txt',
            source_revision=PRE_CREATION,
            dest_file='foo3.txt',
            dest_detail='125',
            diff=b'interdiff3')

        matched_files = get_matched_interdiff_files(
            tool=repository.get_scmtool(),
            filediffs=[filediff1, filediff2, filediff3],
            interfilediffs=[interfilediff1, interfilediff2, interfilediff3])

        self.assertEqual(
            list(matched_files),
            [
                (filediff1, interfilediff1),
                (filediff2, interfilediff2),
                (filediff3, None),
                (None, interfilediff3),
            ])


class GetLineChangedRegionsTests(TestCase):
    """Unit tests for get_line_changed_regions."""

    def test_get_line_changed_regions(self):
        """Testing get_line_changed_regions"""
        def deep_equal(A, B):
            typea, typeb = type(A), type(B)
            self.assertEqual(typea, typeb)

            if typea is tuple or typea is list:
                for a, b in zip_longest(A, B):
                    deep_equal(a, b)
            else:
                self.assertEqual(A, B)

        deep_equal(get_line_changed_regions(None, None),
                   (None, None))

        old = 'submitter = models.ForeignKey(Person, verbose_name="Submitter")'
        new = 'submitter = models.ForeignKey(User, verbose_name="Submitter")'
        regions = get_line_changed_regions(old, new)
        deep_equal(regions, ([(30, 36)], [(30, 34)]))

        old = '-from reviews.models import ReviewRequest, Person, Group'
        new = '+from .reviews.models import ReviewRequest, Group'
        regions = get_line_changed_regions(old, new)
        deep_equal(regions, ([(0, 1), (6, 6), (43, 51)],
                             [(0, 1), (6, 7), (44, 44)]))

        old = 'abcdefghijklm'
        new = 'nopqrstuvwxyz'
        regions = get_line_changed_regions(old, new)
        deep_equal(regions, (None, None))


class GetDisplayedDiffLineRangesTests(TestCase):
    """Unit tests for get_displayed_diff_line_ranges."""

    def test_with_delete_single_lines(self):
        """Testing get_displayed_diff_line_ranges with delete chunk and single
        virtual line
        """
        chunks = [
            {
                'change': 'delete',
                'lines': [
                    (10, 20, 'deleted line', [], '', '', [], False),
                    # ...
                    (50, 60, 'deleted line', [], '', '', [], False),
                ],
            },
        ]

        self.assertEqual(
            get_displayed_diff_line_ranges(chunks, 20, 20),
            ({
                'display_range': (30, 30),
                'virtual_range': (20, 20),
                'chunk_range': (chunks[0], chunks[0]),
            }, None))

    def test_with_delete_mutiple_lines(self):
        """Testing get_displayed_diff_line_ranges with delete chunk and multiple
        virtual lines
        """
        chunks = [
            {
                'change': 'delete',
                'lines': [
                    (10, 20, 'deleted line', [], '', '', [], False),
                    # ...
                    (50, 60, 'deleted line', [], '', '', [], False),
                ],
            },
        ]

        self.assertEqual(
            get_displayed_diff_line_ranges(chunks, 20, 21),
            ({
                'display_range': (30, 31),
                'virtual_range': (20, 21),
                'chunk_range': (chunks[0], chunks[0]),
            }, None))

    def test_with_replace_single_line(self):
        """Testing get_displayed_diff_line_ranges with replace chunk and single
        virtual line
        """
        chunks = [
            {
                'change': 'replace',
                'lines': [
                    (10, 20, 'foo', [], 30, 'replaced line', [], False),
                    # ...
                    (50, 60, 'foo', [], 70, 'replaced line', [], False),
                ],
            },
        ]

        self.assertEqual(
            get_displayed_diff_line_ranges(chunks, 20, 20),
            ({
                'display_range': (30, 30),
                'virtual_range': (20, 20),
                'chunk_range': (chunks[0], chunks[0]),
            }, {
                'display_range': (40, 40),
                'virtual_range': (20, 20),
                'chunk_range': (chunks[0], chunks[0]),
            }))

    def test_with_replace_multiple_lines(self):
        """Testing get_displayed_diff_line_ranges with replace chunk and
        multiple virtual lines
        """
        chunks = [
            {
                'change': 'replace',
                'lines': [
                    (10, 20, 'foo', [], 30, 'replaced line', [], False),
                    # ...
                    (50, 60, 'foo', [], 70, 'replaced line', [], False),
                ],
            },
        ]

        self.assertEqual(
            get_displayed_diff_line_ranges(chunks, 20, 21),
            ({
                'display_range': (30, 31),
                'virtual_range': (20, 21),
                'chunk_range': (chunks[0], chunks[0]),
            }, {
                'display_range': (40, 41),
                'virtual_range': (20, 21),
                'chunk_range': (chunks[0], chunks[0]),
            }))

    def test_with_insert_single_line(self):
        """Testing get_displayed_diff_line_ranges with insert chunk and single
        virtual line
        """
        chunks = [
            {
                'change': 'insert',
                'lines': [
                    (10, '', '', [], 20, 'inserted line', [], False),
                    # ...
                    (50, '', '', [], 60, 'inserted line', [], False),
                ],
            },
        ]

        self.assertEqual(
            get_displayed_diff_line_ranges(chunks, 20, 20),
            (None, {
                'display_range': (30, 30),
                'virtual_range': (20, 20),
                'chunk_range': (chunks[0], chunks[0]),
            }))

    def test_with_insert_multiple_lines(self):
        """Testing get_displayed_diff_line_ranges with insert chunk and multiple
        virtual lines
        """
        chunks = [
            {
                'change': 'insert',
                'lines': [
                    (10, '', '', [], 20, 'inserted line', [], False),
                    # ...
                    (50, '', '', [], 60, 'inserted line', [], False),
                ],
            },
        ]

        self.assertEqual(
            get_displayed_diff_line_ranges(chunks, 20, 21),
            (None, {
                'display_range': (30, 31),
                'virtual_range': (20, 21),
                'chunk_range': (chunks[0], chunks[0]),
            }))

    def test_with_fake_equal_orig(self):
        """Testing get_displayed_diff_line_ranges with fake equal from
        original side of interdiff
        """
        chunks = [
            {
                'change': 'equal',
                'lines': [
                    (10, '', '', [], 20, 'inserted line', [], False),
                    # ...
                    (50, '', '', [], 60, 'inserted line', [], False),
                ],
            },
        ]

        self.assertEqual(
            get_displayed_diff_line_ranges(chunks, 20, 21),
            (None, {
                'display_range': (30, 31),
                'virtual_range': (20, 21),
                'chunk_range': (chunks[0], chunks[0]),
            }))

    def test_with_fake_equal_patched(self):
        """Testing get_displayed_diff_line_ranges with fake equal from
        patched side of interdiff
        """
        chunks = [
            {
                'change': 'equal',
                'lines': [
                    (10, 20, 'deleted line', [], '', '', [], False),
                    # ...
                    (50, 60, 'deleted line', [], '', '', [], False),
                ],
            },
        ]

        self.assertEqual(
            get_displayed_diff_line_ranges(chunks, 20, 21),
            ({
                'display_range': (30, 31),
                'virtual_range': (20, 21),
                'chunk_range': (chunks[0], chunks[0]),
            }, None))

    def test_with_spanning_insert_delete(self):
        """Testing get_displayed_diff_line_ranges with spanning delete and
        insert
        """
        chunks = [
            {
                'change': 'delete',
                'lines': [
                    (10, 20, 'deleted line', [], '', '', [], False),
                    # ...
                    (50, 60, 'deleted line', [], '', '', [], False),
                ],
            },
            {
                'change': 'insert',
                'lines': [
                    (51, '', '', [], 61, 'inserted line', [], False),
                    # ...
                    (100, '', '', [], 110, 'inserted line', [], False),
                ],
            },
            {
                'change': 'equal',
                'lines': [
                    (101, 61, 'equal line', [], 111, 'equal line', [],
                     False),
                    # ...
                    (200, 160, 'equal line', [], 210, 'equal line', [],
                     False),
                ],
            },
        ]

        self.assertEqual(
            get_displayed_diff_line_ranges(chunks, 20, 69),
            ({
                'display_range': (30, 60),
                'virtual_range': (20, 50),
                'chunk_range': (chunks[0], chunks[0]),
            }, {
                'display_range': (61, 79),
                'virtual_range': (51, 69),
                'chunk_range': (chunks[1], chunks[1]),
            }))

    def test_with_spanning_delete_insert(self):
        """Testing get_displayed_diff_line_ranges with spanning insert and
        delete
        """
        chunks = [
            {
                'change': 'insert',
                'lines': [
                    (10, '', '', [], 20, 'inserted line', [], False),
                    # ...
                    (50, '', '', [], 60, 'inserted line', [], False),
                ],
            },
            {
                'change': 'delete',
                'lines': [
                    (51, 61, 'inserted line', [], '', '', [], False),
                    # ...
                    (100, 110, 'inserted line', [], '', '', [], False),
                ],
            },
            {
                'change': 'equal',
                'lines': [
                    (101, 111, 'equal line', [], 61, 'equal line', [],
                     False),
                    # ...
                    (200, 210, 'equal line', [], 160, 'equal line', [],
                     False),
                ],
            },
        ]

        self.assertEqual(
            get_displayed_diff_line_ranges(chunks, 20, 69),
            ({
                'display_range': (61, 79),
                'virtual_range': (51, 69),
                'chunk_range': (chunks[1], chunks[1]),
            }, {
                'display_range': (30, 60),
                'virtual_range': (20, 50),
                'chunk_range': (chunks[0], chunks[0]),
            }))

    def test_with_spanning_last_chunk(self):
        """Testing get_displayed_diff_line_ranges with spanning chunks through
        last chunk
        """
        chunks = [
            {
                'change': 'delete',
                'lines': [
                    (10, 20, 'deleted line', [], '', '', [], False),
                    # ...
                    (50, 60, 'deleted line', [], '', '', [], False),
                ],
            },
            {
                'change': 'insert',
                'lines': [
                    (51, '', '', [], 61, 'inserted line', [], False),
                    # ...
                    (100, '', '', [], 110, 'inserted line', [], False),
                ],
            },
        ]

        self.assertEqual(
            get_displayed_diff_line_ranges(chunks, 20, 69),
            ({
                'display_range': (30, 60),
                'virtual_range': (20, 50),
                'chunk_range': (chunks[0], chunks[0]),
            }, {
                'display_range': (61, 79),
                'virtual_range': (51, 69),
                'chunk_range': (chunks[1], chunks[1]),
            }))


class DiffExpansionHeaderTests(TestCase):
    """Testing generation of diff expansion headers."""

    def test_find_header_with_filtered_equal(self):
        """Testing finding a header in a file that has filtered equals
        chunks
        """
        # See diffviewer.diffutils.get_file_chunks_in_range for a description
        # of chunks and its elements. We fake the elements of lines here
        # because we only need elements 0, 1, and 4 (of what would be a list).
        chunks = [
            {
                'change': 'equal',
                'meta': {
                    'left_headers': [(1, 'foo')],
                    'right_headers': [],
                },
                'lines': [
                    {
                        0: 1,
                        1: 1,
                        4: '',
                    },
                    {
                        0: 2,
                        1: 2,
                        4: 1,
                    },
                ]
            },
            {
                'change': 'equal',
                'meta': {
                    'left_headers': [],
                    'right_headers': [(2, 'bar')],
                },
                'lines': [
                    {
                        0: 3,
                        1: '',
                        4: 2,
                    },
                    {
                        0: 4,
                        1: 3,
                        4: 3,
                    },
                ]
            }
        ]

        left_header = {
            'line': 1,
            'text': 'foo',
        }
        right_header = {
            'line': 3,
            'text': 'bar',
        }

        self.assertEqual(
            _get_last_header_in_chunks_before_line(chunks, 2),
            {
                'left': left_header,
                'right': None,
            })

        self.assertEqual(
            _get_last_header_in_chunks_before_line(chunks, 4),
            {
                'left': left_header,
                'right': right_header,
            })

    def test_find_header_with_header_oustside_chunk(self):
        """Testing finding a header in a file where the header in a chunk does
        not belong to the chunk it is in
        """
        chunks = [
            {
                'change': 'equal',
                'meta': {
                    'left_headers': [
                        (1, 'foo'),
                        (100, 'bar'),
                    ],
                },
                'lines': [
                    {
                        0: 1,
                        1: 1,
                        4: 1,
                    },
                    {
                        0: 2,
                        1: 2,
                        4: 1,
                    },
                ]
            }
        ]

        self.assertEqual(
            _get_last_header_in_chunks_before_line(chunks, 2),
            {
                'left': {
                    'line': 1,
                    'text': 'foo',
                },
                'right': None,
            })

    @add_fixtures(['test_users', 'test_scmtools'])
    def test_headers_use_correct_line_insert(self):
        """Testing header generation for chunks with insert chunks above"""
        line_number = 27  # This is a header line below the chunk of inserts

        diff = (b"diff --git a/tests.py b/tests.py\n"
                b"index a4fc53e..f2414cc 100644\n"
                b"--- a/tests.py\n"
                b"+++ b/tests.py\n"
                b"@@ -20,6 +20,9 @@ from reviewboard.site.urlresolvers import "
                b"local_site_reverse\n"
                b" from reviewboard.site.models import LocalSite\n"
                b" from reviewboard.webapi.errors import INVALID_REPOSITORY\n"
                b"\n"
                b"+class Foo(object):\n"
                b"+    def bar(self):\n"
                b"+        pass\n"
                b"\n"
                b" class BaseWebAPITestCase(TestCase, EmailTestHelper);\n"
                b"     fixtures = ['test_users', 'test_reviewrequests', 'test_"
                b"scmtools',\n")

        repository = self.create_repository(tool_name='Git')
        review_request = self.create_review_request(repository=repository)
        diffset = self.create_diffset(review_request=review_request)

        filediff = self.create_filediff(
            diffset=diffset, source_file='tests.py', dest_file='tests.py',
            source_revision='a4fc53e08863f5341effb5204b77504c120166ae',
            diff=diff)

        context = {'user': review_request.submitter}

        siteconfig_settings = {
            'diffviewer_syntax_highlighting': False,
        }

        with self.siteconfig_settings(siteconfig_settings,
                                      reload_settings=False):
            header = get_last_header_before_line(context=context,
                                                 filediff=filediff,
                                                 interfilediff=None,
                                                 target_line=line_number)
            chunks = get_file_chunks_in_range(
                context=context,
                filediff=filediff,
                interfilediff=None,
                first_line=1,
                num_lines=get_last_line_number_in_diff(
                    context=context,
                    filediff=filediff,
                    interfilediff=None))

        lines = []

        for chunk in chunks:
            lines.extend(chunk['lines'])

        # The header we find should be before our line number (which has a
        # header itself).
        self.assertTrue(header['right']['line'] < line_number)

        # The line numbers start at 1 and not 0.
        self.assertEqual(header['right']['text'],
                         lines[header['right']['line'] - 1][5])

    @add_fixtures(['test_users', 'test_scmtools'])
    def test_header_correct_line_delete(self):
        """Testing header generation for chunks with delete chunks above"""
        line_number = 53  # This is a header line below the chunk of deletes

        diff = (b"diff --git a/tests.py b/tests.py\n"
                b"index a4fc53e..ba7d34b 100644\n"
                b"--- a/tests.py\n"
                b"+++ b/tests.py\n"
                b"@@ -47,9 +47,6 @@ class BaseWebAPITestCase(TestCase, "
                b"EmailTestHelper);\n"
                b"\n"
                b"         yourself.base_url = 'http;//testserver'\n"
                b"\n"
                b"-    def tearDown(yourself);\n"
                b"-        yourself.client.logout()\n"
                b"-\n"
                b"     def api_func_wrapper(yourself, api_func, path, query, "
                b"expected_status,\n"
                b"                          follow_redirects, expected_"
                b"redirects);\n"
                b"         response = api_func(path, query, follow=follow_"
                b"redirects)\n")

        repository = self.create_repository(tool_name='Git')
        review_request = self.create_review_request(repository=repository)
        diffset = self.create_diffset(review_request=review_request)

        filediff = self.create_filediff(
            diffset=diffset, source_file='tests.py', dest_file='tests.py',
            source_revision='a4fc53e08863f5341effb5204b77504c120166ae',
            diff=diff)

        context = {'user': review_request.submitter}

        siteconfig_settings = {
            'diffviewer_syntax_highlighting': False,
        }

        with self.siteconfig_settings(siteconfig_settings,
                                      reload_settings=False):
            header = get_last_header_before_line(context=context,
                                                 filediff=filediff,
                                                 interfilediff=None,
                                                 target_line=line_number)
            chunks = get_file_chunks_in_range(
                context=context,
                filediff=filediff,
                interfilediff=None,
                first_line=1,
                num_lines=get_last_line_number_in_diff(
                    context=context,
                    filediff=filediff,
                    interfilediff=None))

        lines = []

        for chunk in chunks:
            lines.extend(chunk['lines'])

        # The header we find should be before our line number (which has a
        # header itself).
        self.assertTrue(header['left']['line'] < line_number)

        # The line numbers start at 1 and not 0.
        self.assertEqual(header['left']['text'],
                         lines[header['left']['line'] - 1][2])


class PatchTests(TestCase):
    """Unit tests for patch."""

    def test_patch(self):
        """Testing patch"""
        old = (b'int\n'
               b'main()\n'
               b'{\n'
               b'\tprintf("foo\\n");\n'
               b'}\n')

        new = (b'#include <stdio.h>\n'
               b'\n'
               b'int\n'
               b'main()\n'
               b'{\n'
               b'\tprintf("foo bar\\n");\n'
               b'\treturn 0;\n'
               b'}\n')

        diff = (b'--- foo.c\t2007-01-24 02:11:31.000000000 -0800\n'
                b'+++ foo.c\t2007-01-24 02:14:42.000000000 -0800\n'
                b'@@ -1,5 +1,8 @@\n'
                b'+#include <stdio.h>\n'
                b'+\n'
                b' int\n'
                b' main()\n'
                b' {\n'
                b'-\tprintf("foo\\n");\n'
                b'+\tprintf("foo bar\\n");\n'
                b'+\treturn 0;\n'
                b' }\n')

        patched = patch(diff=diff,
                        orig_file=old,
                        filename='foo.c')
        self.assertEqual(patched, new)

        diff = (b'--- README\t2007-01-24 02:10:28.000000000 -0800\n'
                b'+++ README\t2007-01-24 02:11:01.000000000 -0800\n'
                b'@@ -1,9 +1,10 @@\n'
                b' Test data for a README file.\n'
                b' \n'
                b' There\'s a line here.\n'
                b'-\n'
                b' A line there.\n'
                b' \n'
                b' And here.\n')

        with self.assertRaises(Exception):
            patch(diff=diff,
                  orig_file=old,
                  filename='foo.c')

    def test_empty_patch(self):
        """Testing patch with an empty diff"""
        old = 'This is a test'
        diff = ''
        patched = patch(diff=diff,
                        orig_file=old,
                        filename='test.c')
        self.assertEqual(patched, old)

    def test_patch_crlf_file_crlf_diff(self):
        """Testing patch with a CRLF file and a CRLF diff"""
        old = (b'Test data for a README file.\r\n'
               b'\r\n'
               b'There\'s a line here.\r\n'
               b'\r\n'
               b'A line there.\r\n'
               b'\r\n'
               b'And here.\r\n')

        new = (b'Test data for a README file.\n'
               b'\n'
               b'There\'s a line here.\n'
               b'A line there.\n'
               b'\n'
               b'And here.\n')

        diff = (b'--- README\t2007-07-02 23:33:27.000000000 -0700\n'
                b'+++ README\t2007-07-02 23:32:59.000000000 -0700\n'
                b'@@ -1,7 +1,6 @@\n'
                b' Test data for a README file.\r\n'
                b' \r\n'
                b' There\'s a line here.\r\n'
                b'-\r\n'
                b' A line there.\r\n'
                b' \r\n'
                b' And here.\r\n')

        patched = patch(diff=diff,
                        orig_file=old,
                        filename='README')
        self.assertEqual(patched, new)

    def test_patch_cr_file_crlf_diff(self):
        """Testing patch with a CR file and a CRLF diff"""
        old = (b'Test data for a README file.\n'
               b'\n'
               b'There\'s a line here.\n'
               b'\n'
               b'A line there.\n'
               b'\n'
               b'And here.\n')

        new = (b'Test data for a README file.\n'
               b'\n'
               b'There\'s a line here.\n'
               b'A line there.\n'
               b'\n'
               b'And here.\n')

        diff = (b'--- README\t2007-07-02 23:33:27.000000000 -0700\n'
                b'+++ README\t2007-07-02 23:32:59.000000000 -0700\n'
                b'@@ -1,7 +1,6 @@\n'
                b' Test data for a README file.\r\n'
                b' \r\n'
                b' There\'s a line here.\r\n'
                b'-\r\n'
                b' A line there.\r\n'
                b' \r\n'
                b' And here.\r\n')

        patched = patch(diff=diff,
                        orig_file=old,
                        filename='README')
        self.assertEqual(patched, new)

    def test_patch_crlf_file_cr_diff(self):
        """Testing patch with a CRLF file and a CR diff"""
        old = (b'Test data for a README file.\r\n'
               b'\r\n'
               b'There\'s a line here.\r\n'
               b'\r\n'
               b'A line there.\r\n'
               b'\r\n'
               b'And here.\r\n')

        new = (b'Test data for a README file.\n'
               b'\n'
               b'There\'s a line here.\n'
               b'A line there.\n'
               b'\n'
               b'And here.\n')

        diff = (b'--- README\t2007-07-02 23:33:27.000000000 -0700\n'
                b'+++ README\t2007-07-02 23:32:59.000000000 -0700\n'
                b'@@ -1,7 +1,6 @@\n'
                b' Test data for a README file.\n'
                b' \n'
                b' There\'s a line here.\n'
                b'-\n'
                b' A line there.\n'
                b' \n'
                b' And here.\n')

        patched = patch(diff=diff,
                        orig_file=old,
                        filename='README')
        self.assertEqual(patched, new)

    def test_patch_file_with_fake_no_newline(self):
        """Testing patch with a file indicating no newline
        with a trailing \\r
        """
        old = (
            b'Test data for a README file.\n'
            b'\n'
            b'There\'s a line here.\n'
            b'\n'
            b'A line there.\n'
            b'\n'
            b'And a new line here!\n'
            b'\n'
            b'We must have several lines to reproduce this problem.\n'
            b'\n'
            b'So that there\'s enough hidden context.\n'
            b'\n'
            b'And dividers so we can reproduce the bug.\n'
            b'\n'
            b'Which will a --- line at the end of one file due to the '
            b'lack of newline,\n'
            b'causing a parse error.\n'
            b'\n'
            b'And here.\n'
            b'Yes, this is a good README file. Like most README files, '
            b'this doesn\'t tell youanything you really didn\'t already '
            b'know.\r')

        new = (
            b'Test data for a README file.\n'
            b'\n'
            b'There\'s a line here.\n'
            b'Here\'s a change!\n'
            b'\n'
            b'A line there.\n'
            b'\n'
            b'And a new line here!\n'
            b'\n'
            b'We must have several lines to reproduce this problem.\n'
            b'\n'
            b'So that there\'s enough hidden context.\n'
            b'\n'
            b'And dividers so we can reproduce the bug.\n'
            b'\n'
            b'Which will a --- line at the end of one file due to the '
            b'lack of newline,\n'
            b'causing a parse error.\n'
            b'\n'
            b'And here.\n'
            b'Yes, this is a good README file. Like most README files, '
            b'this doesn\'t tell youanything you really didn\'t '
            b'already know.\n')

        diff = (
            b'--- README\t2008-02-25 03:40:42.000000000 -0800\n'
            b'+++ README\t2008-02-25 03:40:55.000000000 -0800\n'
            b'@@ -1,6 +1,7 @@\n'
            b' Test data for a README file.\n'
            b' \n'
            b' There\'s a line here.\n'
            b'+Here\'s a change!\n'
            b' \n'
            b' A line there.\n'
            b' \n'
            b'@@ -16,4 +17,4 @@\n'
            b' causing a parse error.\n'
            b' \n'
            b' And here.\n'
            b'-Yes, this is a good README file. Like most README files, this '
            b'doesn\'t tell youanything you really didn\'t already know.\n'
            b'\\ No newline at end of file\n'
            b'+Yes, this is a good README file. Like most README files, this '
            b'doesn\'t tell youanything you really didn\'t already know.\n')

        patched = patch(diff=diff,
                        orig_file=old,
                        filename='README')
        self.assertEqual(patched, new)


class GetFileDiffEncodingsTests(TestCase):
    """Unit tests for get_filediff_encodings."""

    fixtures = ['test_scmtools']

<<<<<<< HEAD
    def setUp(self):
        super(GetFileDiffEncodingsTests, self).setUp()

        self.repository = self.create_repository(encoding='ascii,iso-8859-15')
        self.diffset = self.create_diffset(repository=self.repository)

    def test_with_stored_encoding(self):
        """Testing get_filediff_encodings with recorded FileDiff.encoding"""
        filediff = self.create_filediff(self.diffset,
                                        encoding='utf-16')

        self.assertEqual(get_filediff_encodings(filediff),
                         ['utf-16', 'ascii', 'iso-8859-15'])

    def test_with_out_stored_encoding(self):
        """Testing get_filediff_encodings without recorded FileDiff.encoding"""
        filediff = self.create_filediff(self.diffset)

        self.assertEqual(get_filediff_encodings(filediff),
                         ['ascii', 'iso-8859-15'])

    def test_with_custom_encodings(self):
        """Testing get_filediff_encodings with custom encoding_list"""
        filediff = self.create_filediff(self.diffset)

        self.assertEqual(
            get_filediff_encodings(filediff,
                                   encoding_list=['rot13', 'palmos']),
            ['rot13', 'palmos'])


class GetOriginalFileTests(BaseFileDiffAncestorTests):
    """Unit tests for get_original_file."""

    def setUp(self):
        super(GetOriginalFileTests, self).setUp()

        self.spy_on(get_original_file_from_repo)

    def test_created_in_first_parent(self):
        """Test get_original_file with a file created in the parent diff of the
        first commit
        """
        self.set_up_filediffs()

        filediff = FileDiff.objects.get(dest_file='bar', dest_detail='8e739cc',
                                        commit_id=1)

        self.assertEqual(get_original_file(filediff=filediff), b'bar\n')
        self.assertTrue(get_original_file_from_repo.called_with(
            filediff=filediff,
            request=None,
            encoding_list=None))

    def test_created_in_subsequent_parent(self):
        """Test get_original_file with a file created in the parent diff of a
        subsequent commit
        """
        self.set_up_filediffs()

        filediff = FileDiff.objects.get(dest_file='baz', dest_detail='280beb2',
                                        commit_id=2)

        self.assertEqual(get_original_file(filediff=filediff), b'baz\n')
        self.assertTrue(get_original_file_from_repo.called)

    def test_created_previously_deleted(self):
        """Testing get_original_file with a file created and previously deleted
        """
        self.set_up_filediffs()

        filediff = FileDiff.objects.get(dest_file='bar', dest_detail='5716ca5',
                                        commit_id=3)

        self.assertEqual(get_original_file(filediff=filediff), b'')
        self.assertFalse(get_original_file_from_repo.called)

    def test_renamed(self):
        """Test get_original_file with a renamed file"""
        self.set_up_filediffs()

        filediff = FileDiff.objects.get(dest_file='qux', dest_detail='03b37a0',
                                        commit_id=3)

        self.assertEqual(get_original_file(filediff=filediff), b'foo\n')
        self.assertFalse(get_original_file_from_repo.called)
=======
    def test_created_in_parent(self):
        """Test get_original_file with a file created in the parent diff"""
        parent_diff = (
            b'diff --git a/test b/test\n'
            b'new file mode 100644\n'
            b'index 0000000..61ee8b5\n'
            b'--- /dev/null\n'
            b'+++ b/test\n'
            b'@@ -0,0 +1 @@\n'
            b'+abc123\n'
        )

        diff = (
            b'diff --git a/test b/test\n'
            b'index 61ee8b5..b9af648 100644\n'
            b'--- a/test\n'
            b'+++ b/test\n'
            b'@@ -1 +1 @@\n'
            b'-abc123\n'
            b'+def456\n'
        )

        repository = self.create_repository(tool_name='Git')
        diffset = self.create_diffset(repository=repository)
        filediff = FileDiff.objects.create(
            diffset=diffset,
            source_file='test',
            source_revision='61ee8b5',
            dest_file='test',
            dest_detail='b9af648',
            extra_data={
                'parent_source_filename': 'test',
                'parent_source_revision': six.text_type(PRE_CREATION),
            })
        filediff.parent_diff = parent_diff
        filediff.diff = diff
        filediff.save()

        request = self.create_http_request('/')

        self.assertEqual(get_original_file(filediff=filediff,
                                           request=request,
                                           encoding_list=['ascii']),
                         b'abc123\n')
>>>>>>> 43a0e648

    def test_empty_parent_diff_old_patch(self):
        """Testing get_original_file with an empty parent diff with patch(1)
        that does not accept empty diffs
        """
        self.set_up_filediffs()

        filediff = (
            FileDiff.objects
            .select_related('parent_diff_hash',
                            'diffset',
                            'diffset__repository',
                            'diffset__repository__tool')
            .get(dest_file='corge',
                 dest_detail='f248ba3',
                 commit_id=3)
        )

        # FileDiff creation will set the _IS_PARENT_EMPTY flag.
        del filediff.extra_data[FileDiff._IS_PARENT_EMPTY_KEY]
        filediff.save(update_fields=('extra_data',))

        # Older versions of patch will choke on an empty patch with a "garbage
        # input" error, but newer versions will handle it just fine. We stub
        # out patch here to always fail so we can test for the case of an older
        # version of patch without requiring it to be installed.
        def _patch(diff, orig_file, filename, request=None):
            raise PatchError(
                filename=filename,
                error_output=_PATCH_GARBAGE_INPUT,
                orig_file=orig_file,
                new_file='tmp123-new',
                diff=b'',
                rejects=None)

        self.spy_on(patch, call_fake=_patch)

        # One query for each of the following:
        # - saving the RawFileDiffData in RawFileDiffData.recompute_line_counts
        # - saving the FileDiff in FileDiff.is_parent_diff_empty
        with self.assertNumQueries(2):
            orig = get_original_file(filediff=filediff)

        self.assertEqual(orig, b'')

        # Refresh the object from the database with the parent diff attached
        # and then verify that re-calculating the original file does not cause
        # additional queries.
        filediff = (
            FileDiff.objects
            .select_related('parent_diff_hash')
            .get(pk=filediff.pk)
        )

        with self.assertNumQueries(0):
            orig = get_original_file(filediff=filediff)

    def test_empty_parent_diff_new_patch(self):
        """Testing get_original_file with an empty parent diff with patch(1)
        that does accept empty diffs
        """
        self.set_up_filediffs()

        filediff = (
            FileDiff.objects
            .select_related('parent_diff_hash',
                            'diffset',
                            'diffset__repository',
                            'diffset__repository__tool')
            .get(dest_file='corge',
                 dest_detail='f248ba3',
                 commit_id=3)
        )

        # FileDiff creation will set the _IS_PARENT_EMPTY flag.
        del filediff.extra_data[FileDiff._IS_PARENT_EMPTY_KEY]
        filediff.save(update_fields=('extra_data',))

        # Newer versions of patch will allow empty patches. We stub out patch
        # here to always fail so we can test for the case of a newer version
        # of patch without requiring it to be installed.
        def _patch(diff, orig_file, filename, request=None):
            # This is the only call to patch() that should be made.
            self.assertEqual(diff,
                             b'diff --git a/corge b/corge\n'
                             b'new file mode 100644\n'
                             b'index 0000000..e69de29\n')
            return orig_file

        self.spy_on(patch, call_fake=_patch)

        with self.assertNumQueries(0):
            orig = get_original_file(filediff=filediff)

        self.assertEqual(orig, b'')

        # Refresh the object from the database with the parent diff attached
        # and then verify that re-calculating the original file does not cause
        # additional queries.
        filediff = (
            FileDiff.objects
            .select_related('parent_diff_hash')
            .get(pk=filediff.pk)
        )

        with self.assertNumQueries(0):
<<<<<<< HEAD
            orig = get_original_file(filediff=filediff)

    def test_empty_parent_diff_precomputed(self):
        """Testing get_original_file with an empty parent diff for which the
        result has been pre-computed
        """
        self.set_up_filediffs()

        filediff = (
            FileDiff.objects
            .select_related('parent_diff_hash',
                            'diffset',
                            'diffset__repository',
                            'diffset__repository__tool')
            .get(dest_file='corge',
                 dest_detail='f248ba3',
                 commit_id=3)
        )

        with self.assertNumQueries(0):
            orig = get_original_file(filediff=filediff)

        self.assertEqual(orig, b'')

    def test_with_encoding_list(self):
        """Testing get_original_file with encoding_list is deprecated"""
        self.set_up_filediffs()

        filediff = FileDiff.objects.get(dest_file='bar',
                                        dest_detail='8e739cc',
                                        commit_id=1)

        message = (
            'The encoding_list parameter passed to get_original_file() is '
            'deprecated and will be removed in Review Board 5.0.'
        )

        with self.assert_warns(RemovedInReviewBoard50Warning, message):
            get_original_file(filediff, encoding_list=['ascii'])

    def test_with_filediff_with_encoding_set(self):
        """Testing get_original_file with FileDiff.encoding set"""
        content = 'hello world'.encode('utf-16')

        repository = self.create_repository()
        self.spy_on(repository.get_file,
                    call_fake=lambda *args, **kwargs: content)
        self.spy_on(convert_to_unicode)
        self.spy_on(convert_line_endings)

        diffset = self.create_diffset(repository=repository)
        filediff = self.create_filediff(diffset,
                                        encoding='utf-16')

        self.assertEqual(get_original_file(filediff=filediff), content)
        self.assertTrue(convert_to_unicode.called_with(
            content, ['utf-16', 'iso-8859-15']))
        self.assertTrue(convert_line_endings.called_with('hello world'))

    def test_with_filediff_with_repository_encoding_set(self):
        """Testing get_original_file with Repository.encoding set"""
        content = 'hello world'.encode('utf-16')

        repository = self.create_repository(encoding='utf-16')
        self.spy_on(repository.get_file,
                    call_fake=lambda *args, **kwargs: content)
        self.spy_on(convert_to_unicode)
        self.spy_on(convert_line_endings)

        diffset = self.create_diffset(repository=repository)
        filediff = self.create_filediff(diffset)

        self.assertEqual(get_original_file(filediff=filediff), content)
        self.assertTrue(convert_to_unicode.called_with(content, ['utf-16']))
        self.assertTrue(convert_line_endings.called_with('hello world'))


class SplitLineEndingsTests(TestCase):
    """Unit tests for reviewboard.diffviewer.diffutils.split_line_endings."""

    def test_with_byte_string(self):
        """Testing split_line_endings with byte string"""
        lines = split_line_endings(
            b'This is line 1\n'
            b'This is line 2\r\n'
            b'This is line 3\r'
            b'This is line 4\r\r\n'
            b'This is line 5'
        )

        for line in lines:
            self.assertIsInstance(line, bytes)

        self.assertEqual(
            lines,
            [
                b'This is line 1',
                b'This is line 2',
                b'This is line 3',
                b'This is line 4',
                b'This is line 5',
            ])

    def test_with_unicode_string(self):
        """Testing split_line_endings with unicode string"""
        lines = split_line_endings(
            'This is line 1\n'
            'This is line 2\r\n'
            'This is line 3\r'
            'This is line 4\r\r\n'
            'This is line 5'
        )

        for line in lines:
            self.assertIsInstance(line, six.text_type)

        self.assertEqual(
            lines,
            [
                'This is line 1',
                'This is line 2',
                'This is line 3',
                'This is line 4',
                'This is line 5',
            ])
=======
            orig = get_original_file(
                filediff=filediff,
                request=request_factory.get('/'),
                encoding_list=['ascii'])

    def test_parent_diff_with_rename_and_modern_fields(self):
        """Testing get_original_file with a file renamed in parent diff
        with modern parent_source_* keys in extra_data
        """
        parent_diff = (
            b'diff --git a/old-name b/new-name\n'
            b'rename from old-name\n'
            b'rename to new-name\n'
            b'index b7a8c9f..e69de29 100644\n'
            b'--- a/old-name\n'
            b'+++ a/new-name\n'
            b'@@ -1,1 +1,1 @@\n'
            b'-orig file\n'
            b'+abc123\n'
        )

        diff = (
            b'diff --git a/new-name b/new-name\n'
            b'index e69de29..0e4b0c7 100644\n'
            b'--- a/new-name\n'
            b'+++ a/new-name\n'
            b'@@ -1,1 +1,1 @@\n'
            b'+abc123\n'
            b'+def456\n'
        )

        repository = self.create_repository(tool_name='Git')
        diffset = self.create_diffset(repository=repository)
        filediff = FileDiff.objects.create(
            diffset=diffset,
            source_file='new-name',
            source_revision='e69de29',
            dest_file='new-name',
            dest_detail='0e4b0c7',
            extra_data={
                'parent_source_filename': 'old-file',
                'parent_source_revision': 'b7a8c9f',
            })
        filediff.parent_diff = parent_diff
        filediff.diff = diff
        filediff.save()

        request_factory = RequestFactory()

        def _get_file(_self, path, revision, *args, **kwargs):
            self.assertEqual(path, 'old-file')
            self.assertEqual(revision, 'b7a8c9f')

            return b'orig file\n'

        self.spy_on(repository.get_file, call_fake=_get_file)

        with self.assertNumQueries(0):
            orig = get_original_file(filediff=filediff,
                                     request=request_factory.get('/'),
                                     encoding_list=['ascii'])

        self.assertEqual(orig, b'abc123\n')

        # Refresh the object from the database with the parent diff attached
        # and then verify that re-calculating the original file does not cause
        # additional queries.
        filediff = (
            diffset.files
            .select_related('parent_diff_hash')
            .get(pk=filediff.pk)
        )

        with self.assertNumQueries(0):
            orig = get_original_file(filediff=filediff,
                                     request=request_factory.get('/'),
                                     encoding_list=['ascii'])
>>>>>>> 43a0e648
<|MERGE_RESOLUTION|>--- conflicted
+++ resolved
@@ -1112,7 +1112,10 @@
                                                     create_with_history=True)
         review_request.diffset_history.diffsets = [self.diffset]
 
-        with self.assertNumQueries(3):
+        # Expecting 1 query:
+        #
+        # 1. Select all FileDiffs for a DiffSet.
+        with self.assertNumQueries(1):
             get_diff_files(diffset=self.diffset)
 
     def test_get_diff_files_history_query_count_ancestors_precomputed(self):
@@ -1128,7 +1131,10 @@
         for filediff in self.filediffs:
             filediff.get_ancestors(minimal=False, filediffs=self.filediffs)
 
-        with self.assertNumQueries(3):
+        # Expecting 1 query:
+        #
+        # 1. Select all FileDiffs for a DiffSet.
+        with self.assertNumQueries(1):
             get_diff_files(diffset=self.diffset)
 
     def test_get_diff_files_query_count_filediff(self):
@@ -1193,9 +1199,26 @@
                                                     create_with_history=True)
         review_request.diffset_history.diffsets = [self.diffset]
 
-        with self.assertNumQueries(len(self.filediffs) + 2):
+        diff_commit = DiffCommit.objects.get(pk=2)
+
+        # Sanity-check how many FileDiffs we're working with, for the query
+        # assertion.
+        self.assertEqual(len(self.filediffs), 9)
+
+        # Expecting 9 queries:
+        #
+        # 1. Select all FileDiffs for a DiffSet.
+        # 2. Update extra_data on FileDiff id=1.
+        # 3. Update extra_data on FileDiff id=3.
+        # 4. Update extra_data on FileDiff id=6.
+        # 5. Update extra_data on FileDiff id=7.
+        # 6. Update extra_data on FileDiff id=2.
+        # 7. Update extra_data on FileDiff id=5.
+        # 8. Update extra_data on FileDiff id=8.
+        # 9. Update extra_data on FileDiff id=9.
+        with self.assertNumQueries(9):
             files = get_diff_files(diffset=self.diffset,
-                                   base_commit=DiffCommit.objects.get(pk=2))
+                                   base_commit=diff_commit)
 
         expected_results = self._get_filediff_base_mapping_from_details(
             self.get_filediffs_by_details(),
@@ -1205,7 +1228,7 @@
                     (2, 'bar', '8e739cc', 'bar', '0000000'),
                 ),
                 (
-                    (3, 'corge', 'PRE-CREATION', 'corge', 'f248ba3'),
+                    (3, 'corge', 'e69de29', 'corge', 'f248ba3'),
                     None,
                 ),
                 (
@@ -1246,9 +1269,26 @@
                                                     create_with_history=True)
         review_request.diffset_history.diffsets = [self.diffset]
 
-        with self.assertNumQueries(3 + len(self.filediffs)):
+        tip_commit = DiffCommit.objects.get(pk=3)
+
+        # Sanity-check how many FileDiffs we're working with, for the query
+        # assertion.
+        self.assertEqual(len(self.filediffs), 9)
+
+        # Expecting 9 queries:
+        #
+        # 1. Select all FileDiffs for a DiffSet.
+        # 2. Update extra_data on FileDiff id=1.
+        # 3. Update extra_data on FileDiff id=3.
+        # 4. Update extra_data on FileDiff id=6.
+        # 5. Update extra_data on FileDiff id=7.
+        # 6. Update extra_data on FileDiff id=2.
+        # 7. Update extra_data on FileDiff id=5.
+        # 8. Update extra_data on FileDiff id=8.
+        # 9. Update extra_data on FileDiff id=9.
+        with self.assertNumQueries(9):
             files = get_diff_files(diffset=self.diffset,
-                                   tip_commit=DiffCommit.objects.get(pk=3))
+                                   tip_commit=tip_commit)
 
         expected_results = self._get_filediff_base_mapping_from_details(
             self.get_filediffs_by_details(),
@@ -1258,11 +1298,11 @@
                     None,
                 ),
                 (
-                    (2, 'baz', 'PRE-CREATION', 'baz', '280beb2'),
+                    (2, 'baz', '7601807', 'baz', '280beb2'),
                     None,
                 ),
                 (
-                    (3, 'corge', 'PRE-CREATION', 'corge', 'f248ba3'),
+                    (3, 'corge', 'e69de29', 'corge', 'f248ba3'),
                     None,
                 ),
                 (
@@ -1291,9 +1331,14 @@
         for f in self.filediffs:
             f.get_ancestors(minimal=False, filediffs=self.filediffs)
 
-        with self.assertNumQueries(4):
+        tip_commit = DiffCommit.objects.get(pk=3)
+
+        # Expecting 1 query:
+        #
+        # 1. Select all FileDiffs for a DiffSet.
+        with self.assertNumQueries(1):
             files = get_diff_files(diffset=self.diffset,
-                                   tip_commit=DiffCommit.objects.get(pk=3))
+                                   tip_commit=tip_commit)
 
         expected_results = self._get_filediff_base_mapping_from_details(
             self.get_filediffs_by_details(),
@@ -1303,11 +1348,11 @@
                     None,
                 ),
                 (
-                    (2, 'baz', 'PRE-CREATION', 'baz', '280beb2'),
+                    (2, 'baz', '7601807', 'baz', '280beb2'),
                     None,
                 ),
                 (
-                    (3, 'corge', 'PRE-CREATION', 'corge', 'f248ba3'),
+                    (3, 'corge', 'e69de29', 'corge', 'f248ba3'),
                     None,
                 ),
                 (
@@ -1333,10 +1378,28 @@
                                                     create_with_history=True)
         review_request.diffset_history.diffsets = [self.diffset]
 
-        with self.assertNumQueries(2 + len(self.filediffs)):
+        commits = DiffCommit.objects.in_bulk([2, 3])
+        base_commit = commits[2]
+        tip_commit = commits[3]
+
+        # Sanity-check how many FileDiffs we're working with, for the query
+        # assertion.
+        self.assertEqual(len(self.filediffs), 9)
+
+        # Expecting 8 queries:
+        #
+        # 1. Select all FileDiffs for a DiffSet.
+        # 2. Update extra_data on FileDiff id=1.
+        # 3. Update extra_data on FileDiff id=3.
+        # 4. Update extra_data on FileDiff id=6.
+        # 5. Update extra_data on FileDiff id=7.
+        # 6. Update extra_data on FileDiff id=2.
+        # 7. Update extra_data on FileDiff id=5.
+        # 8. Update extra_data on FileDiff id=8.
+        with self.assertNumQueries(8):
             files = get_diff_files(diffset=self.diffset,
-                                   base_commit=DiffCommit.objects.get(pk=2),
-                                   tip_commit=DiffCommit.objects.get(pk=3))
+                                   base_commit=base_commit,
+                                   tip_commit=tip_commit)
 
         expected_results = self._get_filediff_base_mapping_from_details(
             self.get_filediffs_by_details(),
@@ -1346,7 +1409,7 @@
                     (2, 'foo', 'e69de29', 'foo', '257cc56'),
                 ),
                 (
-                    (3, 'corge', 'PRE-CREATION', 'corge', 'f248ba3'),
+                    (3, 'corge', 'e69de29', 'corge', 'f248ba3'),
                     None,
                 ),
                 (
@@ -1375,10 +1438,17 @@
         for f in self.filediffs:
             f.get_ancestors(minimal=False, filediffs=self.filediffs)
 
-        with self.assertNumQueries(4):
+        commits = DiffCommit.objects.in_bulk([2, 3])
+        base_commit = commits[2]
+        tip_commit = commits[3]
+
+        # Expecting 1 query:
+        #
+        # 1. Select all FileDiffs for a DiffSet.
+        with self.assertNumQueries(1):
             files = get_diff_files(diffset=self.diffset,
-                                   base_commit=DiffCommit.objects.get(pk=2),
-                                   tip_commit=DiffCommit.objects.get(pk=3))
+                                   base_commit=base_commit,
+                                   tip_commit=tip_commit)
 
         expected_results = self._get_filediff_base_mapping_from_details(
             self.get_filediffs_by_details(),
@@ -1389,7 +1459,7 @@
                     (2, 'foo', 'e69de29', 'foo', '257cc56'),
                 ),
                 (
-                    (3, 'corge', 'PRE-CREATION', 'corge', 'f248ba3'),
+                    (3, 'corge', 'e69de29', 'corge', 'f248ba3'),
                     None,
                 ),
                 (
@@ -3313,7 +3383,6 @@
 
     fixtures = ['test_scmtools']
 
-<<<<<<< HEAD
     def setUp(self):
         super(GetFileDiffEncodingsTests, self).setUp()
 
@@ -3400,52 +3469,6 @@
 
         self.assertEqual(get_original_file(filediff=filediff), b'foo\n')
         self.assertFalse(get_original_file_from_repo.called)
-=======
-    def test_created_in_parent(self):
-        """Test get_original_file with a file created in the parent diff"""
-        parent_diff = (
-            b'diff --git a/test b/test\n'
-            b'new file mode 100644\n'
-            b'index 0000000..61ee8b5\n'
-            b'--- /dev/null\n'
-            b'+++ b/test\n'
-            b'@@ -0,0 +1 @@\n'
-            b'+abc123\n'
-        )
-
-        diff = (
-            b'diff --git a/test b/test\n'
-            b'index 61ee8b5..b9af648 100644\n'
-            b'--- a/test\n'
-            b'+++ b/test\n'
-            b'@@ -1 +1 @@\n'
-            b'-abc123\n'
-            b'+def456\n'
-        )
-
-        repository = self.create_repository(tool_name='Git')
-        diffset = self.create_diffset(repository=repository)
-        filediff = FileDiff.objects.create(
-            diffset=diffset,
-            source_file='test',
-            source_revision='61ee8b5',
-            dest_file='test',
-            dest_detail='b9af648',
-            extra_data={
-                'parent_source_filename': 'test',
-                'parent_source_revision': six.text_type(PRE_CREATION),
-            })
-        filediff.parent_diff = parent_diff
-        filediff.diff = diff
-        filediff.save()
-
-        request = self.create_http_request('/')
-
-        self.assertEqual(get_original_file(filediff=filediff,
-                                           request=request,
-                                           encoding_list=['ascii']),
-                         b'abc123\n')
->>>>>>> 43a0e648
 
     def test_empty_parent_diff_old_patch(self):
         """Testing get_original_file with an empty parent diff with patch(1)
@@ -3552,7 +3575,6 @@
         )
 
         with self.assertNumQueries(0):
-<<<<<<< HEAD
             orig = get_original_file(filediff=filediff)
 
     def test_empty_parent_diff_precomputed(self):
@@ -3592,97 +3614,6 @@
 
         with self.assert_warns(RemovedInReviewBoard50Warning, message):
             get_original_file(filediff, encoding_list=['ascii'])
-
-    def test_with_filediff_with_encoding_set(self):
-        """Testing get_original_file with FileDiff.encoding set"""
-        content = 'hello world'.encode('utf-16')
-
-        repository = self.create_repository()
-        self.spy_on(repository.get_file,
-                    call_fake=lambda *args, **kwargs: content)
-        self.spy_on(convert_to_unicode)
-        self.spy_on(convert_line_endings)
-
-        diffset = self.create_diffset(repository=repository)
-        filediff = self.create_filediff(diffset,
-                                        encoding='utf-16')
-
-        self.assertEqual(get_original_file(filediff=filediff), content)
-        self.assertTrue(convert_to_unicode.called_with(
-            content, ['utf-16', 'iso-8859-15']))
-        self.assertTrue(convert_line_endings.called_with('hello world'))
-
-    def test_with_filediff_with_repository_encoding_set(self):
-        """Testing get_original_file with Repository.encoding set"""
-        content = 'hello world'.encode('utf-16')
-
-        repository = self.create_repository(encoding='utf-16')
-        self.spy_on(repository.get_file,
-                    call_fake=lambda *args, **kwargs: content)
-        self.spy_on(convert_to_unicode)
-        self.spy_on(convert_line_endings)
-
-        diffset = self.create_diffset(repository=repository)
-        filediff = self.create_filediff(diffset)
-
-        self.assertEqual(get_original_file(filediff=filediff), content)
-        self.assertTrue(convert_to_unicode.called_with(content, ['utf-16']))
-        self.assertTrue(convert_line_endings.called_with('hello world'))
-
-
-class SplitLineEndingsTests(TestCase):
-    """Unit tests for reviewboard.diffviewer.diffutils.split_line_endings."""
-
-    def test_with_byte_string(self):
-        """Testing split_line_endings with byte string"""
-        lines = split_line_endings(
-            b'This is line 1\n'
-            b'This is line 2\r\n'
-            b'This is line 3\r'
-            b'This is line 4\r\r\n'
-            b'This is line 5'
-        )
-
-        for line in lines:
-            self.assertIsInstance(line, bytes)
-
-        self.assertEqual(
-            lines,
-            [
-                b'This is line 1',
-                b'This is line 2',
-                b'This is line 3',
-                b'This is line 4',
-                b'This is line 5',
-            ])
-
-    def test_with_unicode_string(self):
-        """Testing split_line_endings with unicode string"""
-        lines = split_line_endings(
-            'This is line 1\n'
-            'This is line 2\r\n'
-            'This is line 3\r'
-            'This is line 4\r\r\n'
-            'This is line 5'
-        )
-
-        for line in lines:
-            self.assertIsInstance(line, six.text_type)
-
-        self.assertEqual(
-            lines,
-            [
-                'This is line 1',
-                'This is line 2',
-                'This is line 3',
-                'This is line 4',
-                'This is line 5',
-            ])
-=======
-            orig = get_original_file(
-                filediff=filediff,
-                request=request_factory.get('/'),
-                encoding_list=['ascii'])
 
     def test_parent_diff_with_rename_and_modern_fields(self):
         """Testing get_original_file with a file renamed in parent diff
@@ -3719,6 +3650,7 @@
             dest_file='new-name',
             dest_detail='0e4b0c7',
             extra_data={
+                'encoding': 'ascii',
                 'parent_source_filename': 'old-file',
                 'parent_source_revision': 'b7a8c9f',
             })
@@ -3756,4 +3688,89 @@
             orig = get_original_file(filediff=filediff,
                                      request=request_factory.get('/'),
                                      encoding_list=['ascii'])
->>>>>>> 43a0e648
+
+    def test_with_filediff_with_encoding_set(self):
+        """Testing get_original_file with FileDiff.encoding set"""
+        content = 'hello world'.encode('utf-16')
+
+        repository = self.create_repository()
+        self.spy_on(repository.get_file,
+                    call_fake=lambda *args, **kwargs: content)
+        self.spy_on(convert_to_unicode)
+        self.spy_on(convert_line_endings)
+
+        diffset = self.create_diffset(repository=repository)
+        filediff = self.create_filediff(diffset,
+                                        encoding='utf-16')
+
+        self.assertEqual(get_original_file(filediff=filediff), content)
+        self.assertTrue(convert_to_unicode.called_with(
+            content, ['utf-16', 'iso-8859-15']))
+        self.assertTrue(convert_line_endings.called_with('hello world'))
+
+    def test_with_filediff_with_repository_encoding_set(self):
+        """Testing get_original_file with Repository.encoding set"""
+        content = 'hello world'.encode('utf-16')
+
+        repository = self.create_repository(encoding='utf-16')
+        self.spy_on(repository.get_file,
+                    call_fake=lambda *args, **kwargs: content)
+        self.spy_on(convert_to_unicode)
+        self.spy_on(convert_line_endings)
+
+        diffset = self.create_diffset(repository=repository)
+        filediff = self.create_filediff(diffset)
+
+        self.assertEqual(get_original_file(filediff=filediff), content)
+        self.assertTrue(convert_to_unicode.called_with(content, ['utf-16']))
+        self.assertTrue(convert_line_endings.called_with('hello world'))
+
+
+class SplitLineEndingsTests(TestCase):
+    """Unit tests for reviewboard.diffviewer.diffutils.split_line_endings."""
+
+    def test_with_byte_string(self):
+        """Testing split_line_endings with byte string"""
+        lines = split_line_endings(
+            b'This is line 1\n'
+            b'This is line 2\r\n'
+            b'This is line 3\r'
+            b'This is line 4\r\r\n'
+            b'This is line 5'
+        )
+
+        for line in lines:
+            self.assertIsInstance(line, bytes)
+
+        self.assertEqual(
+            lines,
+            [
+                b'This is line 1',
+                b'This is line 2',
+                b'This is line 3',
+                b'This is line 4',
+                b'This is line 5',
+            ])
+
+    def test_with_unicode_string(self):
+        """Testing split_line_endings with unicode string"""
+        lines = split_line_endings(
+            'This is line 1\n'
+            'This is line 2\r\n'
+            'This is line 3\r'
+            'This is line 4\r\r\n'
+            'This is line 5'
+        )
+
+        for line in lines:
+            self.assertIsInstance(line, six.text_type)
+
+        self.assertEqual(
+            lines,
+            [
+                'This is line 1',
+                'This is line 2',
+                'This is line 3',
+                'This is line 4',
+                'This is line 5',
+            ])