--- conflicted
+++ resolved
@@ -4,15 +4,16 @@
 from djblets.siteconfig.models import SiteConfiguration
 from djblets.testing.decorators import add_fixtures
 
-<<<<<<< HEAD
-from reviewboard.diffviewer import diffutils
-from reviewboard.diffviewer.diffutils import (get_displayed_diff_line_ranges,
-                                              get_matched_interdiff_files)
-=======
-from reviewboard.diffviewer.diffutils import (get_diff_files,
-                                              get_line_changed_regions,
-                                              patch)
->>>>>>> 571e3f38
+from reviewboard.diffviewer.diffutils import (
+    get_diff_files,
+    get_displayed_diff_line_ranges,
+    get_file_chunks_in_range,
+    get_last_header_before_line,
+    get_last_line_number_in_diff,
+    get_line_changed_regions,
+    get_matched_interdiff_files,
+    patch,
+    _get_last_header_in_chunks_before_line)
 from reviewboard.diffviewer.models import FileDiff
 from reviewboard.scmtools.core import PRE_CREATION
 from reviewboard.testing import TestCase
@@ -22,13 +23,8 @@
     """Unit tests for get_diff_files."""
 
     @add_fixtures(['test_users', 'test_scmtools'])
-<<<<<<< HEAD
-    def test_get_diff_files_with_interdiff_when_renaming_twice(self):
-        """Testing interdiff when renaming twice"""
-=======
     def test_interdiff_when_renaming_twice(self):
         """Testing get_diff_files with interdiff when renaming twice"""
->>>>>>> 571e3f38
         repository = self.create_repository(tool_name='Git')
         review_request = self.create_review_request(repository=repository)
 
@@ -75,18 +71,12 @@
                              dest_file='foo3.txt', status=FileDiff.MODIFIED,
                              diff=one_to_three)
 
-<<<<<<< HEAD
-        diff_files = diffutils.get_diff_files(diffset=diffset,
-                                              interdiffset=interdiffset)
-=======
-        diff_files = get_diff_files(diffset, None, interdiffset)
->>>>>>> 571e3f38
+        diff_files = get_diff_files(diffset=diffset, interdiffset=interdiffset)
         two_to_three = diff_files[0]
 
         self.assertEqual(two_to_three['depot_filename'], 'foo2.txt')
         self.assertEqual(two_to_three['dest_filename'], 'foo3.txt')
 
-<<<<<<< HEAD
     @add_fixtures(['test_users', 'test_scmtools'])
     def test_get_diff_files_with_interdiff_and_files_same_source(self):
         """Testing get_diff_files with interdiff and multiple files using the
@@ -178,8 +168,8 @@
             dest_detail='124',
             diff='interdiff3')
 
-        diff_files = diffutils.get_diff_files(diffset=diffset,
-                                              interdiffset=interdiffset)
+        diff_files = get_diff_files(diffset=diffset,
+                                    interdiffset=interdiffset)
         self.assertEqual(len(diff_files), 6)
 
         diff_file = diff_files[0]
@@ -289,9 +279,9 @@
             status=FileDiff.COPIED,
             diff='interdiff2')
 
-        diff_files = diffutils.get_diff_files(diffset=diffset,
-                                              interdiffset=interdiffset,
-                                              filediff=filediff)
+        diff_files = get_diff_files(diffset=diffset,
+                                    interdiffset=interdiffset,
+                                    filediff=filediff)
         self.assertEqual(len(diff_files), 1)
 
         diff_file = diff_files[0]
@@ -350,10 +340,10 @@
             status=FileDiff.COPIED,
             diff='interdiff2')
 
-        diff_files = diffutils.get_diff_files(diffset=diffset,
-                                              interdiffset=interdiffset,
-                                              filediff=filediff,
-                                              interfilediff=interfilediff)
+        diff_files = get_diff_files(diffset=diffset,
+                                    interdiffset=interdiffset,
+                                    filediff=filediff,
+                                    interfilediff=interfilediff)
         self.assertEqual(len(diff_files), 1)
 
         diff_file = diff_files[0]
@@ -366,8 +356,12 @@
         self.assertFalse(diff_file['is_new_file'])
         self.assertTrue(diff_file['force_interdiff'])
 
-    @add_fixtures(['test_users', 'test_scmtools'])
-    def test_get_matched_interdiff_files_simple(self):
+
+class GetMatchedInterdiffFilesTests(TestCase):
+    """Unit tests for get_matched_interdiff_files."""
+
+    @add_fixtures(['test_users', 'test_scmtools'])
+    def test_with_simple_matches(self):
         """Testing get_matched_interdiff_files with simple source file matches
         """
         repository = self.create_repository(tool_name='Git')
@@ -420,7 +414,7 @@
             ])
 
     @add_fixtures(['test_users', 'test_scmtools'])
-    def test_get_matched_interdiff_files_with_new_added_file_left(self):
+    def test_with_new_added_file_left(self):
         """Testing get_matched_interdiff_files with new added file on left
         side only
         """
@@ -467,7 +461,7 @@
             ])
 
     @add_fixtures(['test_users', 'test_scmtools'])
-    def test_get_matched_interdiff_files_with_new_added_file_right(self):
+    def test_with_new_added_file_right(self):
         """Testing get_matched_interdiff_files with new added file on right
         side only
         """
@@ -514,7 +508,7 @@
             ])
 
     @add_fixtures(['test_users', 'test_scmtools'])
-    def test_get_matched_interdiff_files_with_new_added_file_both(self):
+    def test_with_new_added_file_both(self):
         """Testing get_matched_interdiff_files with new added file on both
         sides
         """
@@ -568,7 +562,7 @@
             ])
 
     @add_fixtures(['test_users', 'test_scmtools'])
-    def test_get_matched_interdiff_files_with_new_deleted_file_left(self):
+    def test_with_new_deleted_file_left(self):
         """Testing get_matched_interdiff_files with new deleted file on left
         side only
         """
@@ -616,7 +610,7 @@
             ])
 
     @add_fixtures(['test_users', 'test_scmtools'])
-    def test_get_matched_interdiff_files_with_new_deleted_file_right(self):
+    def test_with_new_deleted_file_right(self):
         """Testing get_matched_interdiff_files with new deleted file on right
         side only
         """
@@ -664,7 +658,7 @@
             ])
 
     @add_fixtures(['test_users', 'test_scmtools'])
-    def test_get_matched_interdiff_files_with_new_deleted_file_both(self):
+    def test_with_new_deleted_file_both(self):
         """Testing get_matched_interdiff_files with new deleted file on both
         sides
         """
@@ -720,7 +714,7 @@
             ])
 
     @add_fixtures(['test_users', 'test_scmtools'])
-    def test_get_matched_interdiff_files_with_new_modified_file_right(self):
+    def test_with_new_modified_file_right(self):
         """Testing get_matched_interdiff_files with new modified file on
         right side
         """
@@ -767,7 +761,7 @@
             ])
 
     @add_fixtures(['test_users', 'test_scmtools'])
-    def test_get_matched_interdiff_files_with_reverted_file(self):
+    def test_with_reverted_file(self):
         """Testing get_matched_interdiff_files with reverted file"""
         repository = self.create_repository(tool_name='Git')
         review_request = self.create_review_request(repository=repository)
@@ -812,7 +806,7 @@
             ])
 
     @add_fixtures(['test_users', 'test_scmtools'])
-    def test_get_matched_interdiff_files_with_both_renames(self):
+    def test_with_both_renames(self):
         """Testing get_matched_interdiff_files with matching renames on both
         sides
         """
@@ -866,7 +860,7 @@
             ])
 
     @add_fixtures(['test_users', 'test_scmtools'])
-    def test_get_matched_interdiff_files_with_new_renames(self):
+    def test_with_new_renames(self):
         """Testing get_matched_interdiff_files with modified on left side,
         modified + renamed on right
         """
@@ -920,7 +914,7 @@
             ])
 
     @add_fixtures(['test_users', 'test_scmtools'])
-    def test_get_matched_interdiff_files_with_multiple_copies(self):
+    def test_with_multiple_copies(self):
         """Testing get_matched_interdiff_files with multiple copies of file
         from left on right
         """
@@ -982,7 +976,7 @@
             ])
 
     @add_fixtures(['test_users', 'test_scmtools'])
-    def test_get_matched_interdiff_files_with_added_left_only(self):
+    def test_with_added_left_only(self):
         """Testing get_matched_interdiff_files with file added in left only"""
         repository = self.create_repository(tool_name='Git')
         review_request = self.create_review_request(repository=repository)
@@ -1039,7 +1033,7 @@
             ])
 
     @add_fixtures(['test_users', 'test_scmtools'])
-    def test_get_matched_interdiff_files_with_deleted_right_only(self):
+    def test_with_deleted_right_only(self):
         """Testing get_matched_interdiff_files with file deleted in right only
         """
         repository = self.create_repository(tool_name='Git')
@@ -1095,7 +1089,7 @@
             ])
 
     @add_fixtures(['test_users', 'test_scmtools'])
-    def test_get_matched_interdiff_files_with_same_names_multiple_ops(self):
+    def test_with_same_names_multiple_ops(self):
         """Testing get_matched_interdiff_files with same names and multiple
         operation (pathological case)
         """
@@ -1190,7 +1184,7 @@
             ])
 
     @add_fixtures(['test_users', 'test_scmtools'])
-    def test_get_matched_interdiff_files_with_new_file_same_name(self):
+    def test_with_new_file_same_name(self):
         """Testing get_matched_interdiff_files with new file on right with
         same name from left
         """
@@ -1270,11 +1264,10 @@
                 (filediff3, None),
                 (None, interfilediff3),
             ])
-=======
+
 
 class GetLineChangedRegionsTests(TestCase):
     """Unit tests for get_line_changed_regions."""
->>>>>>> 571e3f38
 
     def test_get_line_changed_regions(self):
         """Testing get_line_changed_regions"""
@@ -1304,126 +1297,14 @@
 
         old = 'abcdefghijklm'
         new = 'nopqrstuvwxyz'
-<<<<<<< HEAD
-        regions = diffutils.get_line_changed_regions(old, new)
+        regions = get_line_changed_regions(old, new)
         deep_equal(regions, (None, None))
 
-    @add_fixtures(['test_users', 'test_scmtools'])
-    def test_headers_use_correct_line_insert(self):
-        """Testing header generation for chunks with insert chunks above"""
-        # We turn off highlighting to compare lines.
-        siteconfig = SiteConfiguration.objects.get_current()
-        siteconfig.set('diffviewer_syntax_highlighting', False)
-        siteconfig.save()
-
-        line_number = 27  # This is a header line below the chunk of inserts
-
-        diff = (b"diff --git a/tests.py b/tests.py\n"
-                b"index a4fc53e..f2414cc 100644\n"
-                b"--- a/tests.py\n"
-                b"+++ b/tests.py\n"
-                b"@@ -20,6 +20,9 @@ from reviewboard.site.urlresolvers import "
-                b"local_site_reverse\n"
-                b" from reviewboard.site.models import LocalSite\n"
-                b" from reviewboard.webapi.errors import INVALID_REPOSITORY\n"
-                b"\n"
-                b"+class Foo(object):\n"
-                b"+    def bar(self):\n"
-                b"+        pass\n"
-                b"\n"
-                b" class BaseWebAPITestCase(TestCase, EmailTestHelper);\n"
-                b"     fixtures = ['test_users', 'test_reviewrequests', 'test_"
-                b"scmtools',\n")
-
-        repository = self.create_repository(tool_name='Git')
-        review_request = self.create_review_request(repository=repository)
-        diffset = self.create_diffset(review_request=review_request)
-
-        filediff = self.create_filediff(
-            diffset=diffset, source_file='tests.py', dest_file='tests.py',
-            source_revision='a4fc53e08863f5341effb5204b77504c120166ae',
-            diff=diff)
-
-        context = {'user': review_request.submitter}
-        header = diffutils.get_last_header_before_line(context, filediff, None,
-                                                       line_number)
-        chunks = diffutils.get_file_chunks_in_range(
-            context, filediff, None, 1,
-            diffutils.get_last_line_number_in_diff(context, filediff, None))
-
-        lines = []
-
-        for chunk in chunks:
-            lines.extend(chunk['lines'])
-
-        # The header we find should be before our line number (which has a
-        # header itself).
-        self.assertTrue(header['right']['line'] < line_number)
-
-        # The line numbers start at 1 and not 0.
-        self.assertEqual(header['right']['text'],
-                         lines[header['right']['line'] - 1][5])
-
-    @add_fixtures(['test_users', 'test_scmtools'])
-    def test_header_correct_line_delete(self):
-        """Testing header generation for chunks with delete chunks above"""
-        # We turn off highlighting to compare lines.
-        siteconfig = SiteConfiguration.objects.get_current()
-        siteconfig.set('diffviewer_syntax_highlighting', False)
-        siteconfig.save()
-
-        line_number = 53  # This is a header line below the chunk of deletes
-
-        diff = (b"diff --git a/tests.py b/tests.py\n"
-                b"index a4fc53e..ba7d34b 100644\n"
-                b"--- a/tests.py\n"
-                b"+++ b/tests.py\n"
-                b"@@ -47,9 +47,6 @@ class BaseWebAPITestCase(TestCase, "
-                b"EmailTestHelper);\n"
-                b"\n"
-                b"         yourself.base_url = 'http;//testserver'\n"
-                b"\n"
-                b"-    def tearDown(yourself);\n"
-                b"-        yourself.client.logout()\n"
-                b"-\n"
-                b"     def api_func_wrapper(yourself, api_func, path, query, "
-                b"expected_status,\n"
-                b"                          follow_redirects, expected_"
-                b"redirects);\n"
-                b"         response = api_func(path, query, follow=follow_"
-                b"redirects)\n")
-
-        repository = self.create_repository(tool_name='Git')
-        review_request = self.create_review_request(repository=repository)
-        diffset = self.create_diffset(review_request=review_request)
-
-        filediff = self.create_filediff(
-            diffset=diffset, source_file='tests.py', dest_file='tests.py',
-            source_revision='a4fc53e08863f5341effb5204b77504c120166ae',
-            diff=diff)
-
-        context = {'user': review_request.submitter}
-        header = diffutils.get_last_header_before_line(context, filediff, None,
-                                                       line_number)
-
-        chunks = diffutils.get_file_chunks_in_range(
-            context, filediff, None, 1,
-            diffutils.get_last_line_number_in_diff(context, filediff, None))
-
-        lines = []
-
-        for chunk in chunks:
-            lines.extend(chunk['lines'])
-
-        # The header we find should be before our line number (which has a
-        # header itself).
-        self.assertTrue(header['left']['line'] < line_number)
-
-        # The line numbers start at 1 and not 0.
-        self.assertEqual(header['left']['text'],
-                         lines[header['left']['line'] - 1][2])
-
-    def test_get_displayed_diff_line_ranges_with_delete_single_lines(self):
+
+class GetDisplayedDiffLineRangesTests(TestCase):
+    """Unit tests for get_displayed_diff_line_ranges."""
+
+    def test_with_delete_single_lines(self):
         """Testing get_displayed_diff_line_ranges with delete chunk and single
         virtual line
         """
@@ -1446,7 +1327,7 @@
                 'chunk_range': (chunks[0], chunks[0]),
             }, None))
 
-    def test_get_displayed_diff_line_ranges_with_delete_mutiple_lines(self):
+    def test_with_delete_mutiple_lines(self):
         """Testing get_displayed_diff_line_ranges with delete chunk and multiple
         virtual lines
         """
@@ -1469,7 +1350,7 @@
                 'chunk_range': (chunks[0], chunks[0]),
             }, None))
 
-    def test_get_displayed_diff_line_ranges_with_replace_single_line(self):
+    def test_with_replace_single_line(self):
         """Testing get_displayed_diff_line_ranges with replace chunk and single
         virtual line
         """
@@ -1496,7 +1377,7 @@
                 'chunk_range': (chunks[0], chunks[0]),
             }))
 
-    def test_get_displayed_diff_line_ranges_with_replace_multiple_lines(self):
+    def test_with_replace_multiple_lines(self):
         """Testing get_displayed_diff_line_ranges with replace chunk and
         multiple virtual lines
         """
@@ -1523,7 +1404,7 @@
                 'chunk_range': (chunks[0], chunks[0]),
             }))
 
-    def test_get_displayed_diff_line_ranges_with_insert_single_line(self):
+    def test_with_insert_single_line(self):
         """Testing get_displayed_diff_line_ranges with insert chunk and single
         virtual line
         """
@@ -1546,7 +1427,7 @@
                 'chunk_range': (chunks[0], chunks[0]),
             }))
 
-    def test_get_displayed_diff_line_ranges_with_insert_multiple_lines(self):
+    def test_with_insert_multiple_lines(self):
         """Testing get_displayed_diff_line_ranges with insert chunk and multiple
         virtual lines
         """
@@ -1569,7 +1450,7 @@
                 'chunk_range': (chunks[0], chunks[0]),
             }))
 
-    def test_get_displayed_diff_line_ranges_with_fake_equal_orig(self):
+    def test_with_fake_equal_orig(self):
         """Testing get_displayed_diff_line_ranges with fake equal from
         original side of interdiff
         """
@@ -1592,7 +1473,7 @@
                 'chunk_range': (chunks[0], chunks[0]),
             }))
 
-    def test_get_displayed_diff_line_ranges_with_fake_equal_patched(self):
+    def test_with_fake_equal_patched(self):
         """Testing get_displayed_diff_line_ranges with fake equal from
         patched side of interdiff
         """
@@ -1615,7 +1496,7 @@
                 'chunk_range': (chunks[0], chunks[0]),
             }, None))
 
-    def test_get_displayed_diff_line_ranges_with_spanning_insert_delete(self):
+    def test_with_spanning_insert_delete(self):
         """Testing get_displayed_diff_line_ranges with spanning delete and
         insert
         """
@@ -1660,7 +1541,7 @@
                 'chunk_range': (chunks[1], chunks[1]),
             }))
 
-    def test_get_displayed_diff_line_ranges_with_spanning_delete_insert(self):
+    def test_with_spanning_delete_insert(self):
         """Testing get_displayed_diff_line_ranges with spanning insert and
         delete
         """
@@ -1705,7 +1586,7 @@
                 'chunk_range': (chunks[0], chunks[0]),
             }))
 
-    def test_get_displayed_diff_line_ranges_with_spanning_last_chunk(self):
+    def test_with_spanning_last_chunk(self):
         """Testing get_displayed_diff_line_ranges with spanning chunks through
         last chunk
         """
@@ -1802,14 +1683,14 @@
         }
 
         self.assertEqual(
-            diffutils._get_last_header_in_chunks_before_line(chunks, 2),
+            _get_last_header_in_chunks_before_line(chunks, 2),
             {
                 'left': left_header,
                 'right': None,
             })
 
         self.assertEqual(
-            diffutils._get_last_header_in_chunks_before_line(chunks, 4),
+            _get_last_header_in_chunks_before_line(chunks, 4),
             {
                 'left': left_header,
                 'right': right_header,
@@ -1844,7 +1725,7 @@
         ]
 
         self.assertEqual(
-            diffutils._get_last_header_in_chunks_before_line(chunks, 2),
+            _get_last_header_in_chunks_before_line(chunks, 2),
             {
                 'left': {
                     'line': 1,
@@ -1852,9 +1733,121 @@
                 },
                 'right': None,
             })
-=======
-        regions = get_line_changed_regions(old, new)
-        deep_equal(regions, (None, None))
+
+    @add_fixtures(['test_users', 'test_scmtools'])
+    def test_headers_use_correct_line_insert(self):
+        """Testing header generation for chunks with insert chunks above"""
+        # We turn off highlighting to compare lines.
+        siteconfig = SiteConfiguration.objects.get_current()
+        siteconfig.set('diffviewer_syntax_highlighting', False)
+        siteconfig.save()
+
+        line_number = 27  # This is a header line below the chunk of inserts
+
+        diff = (b"diff --git a/tests.py b/tests.py\n"
+                b"index a4fc53e..f2414cc 100644\n"
+                b"--- a/tests.py\n"
+                b"+++ b/tests.py\n"
+                b"@@ -20,6 +20,9 @@ from reviewboard.site.urlresolvers import "
+                b"local_site_reverse\n"
+                b" from reviewboard.site.models import LocalSite\n"
+                b" from reviewboard.webapi.errors import INVALID_REPOSITORY\n"
+                b"\n"
+                b"+class Foo(object):\n"
+                b"+    def bar(self):\n"
+                b"+        pass\n"
+                b"\n"
+                b" class BaseWebAPITestCase(TestCase, EmailTestHelper);\n"
+                b"     fixtures = ['test_users', 'test_reviewrequests', 'test_"
+                b"scmtools',\n")
+
+        repository = self.create_repository(tool_name='Git')
+        review_request = self.create_review_request(repository=repository)
+        diffset = self.create_diffset(review_request=review_request)
+
+        filediff = self.create_filediff(
+            diffset=diffset, source_file='tests.py', dest_file='tests.py',
+            source_revision='a4fc53e08863f5341effb5204b77504c120166ae',
+            diff=diff)
+
+        context = {'user': review_request.submitter}
+        header = get_last_header_before_line(context, filediff, None,
+                                             line_number)
+        chunks = get_file_chunks_in_range(
+            context, filediff, None, 1,
+            get_last_line_number_in_diff(context, filediff, None))
+
+        lines = []
+
+        for chunk in chunks:
+            lines.extend(chunk['lines'])
+
+        # The header we find should be before our line number (which has a
+        # header itself).
+        self.assertTrue(header['right']['line'] < line_number)
+
+        # The line numbers start at 1 and not 0.
+        self.assertEqual(header['right']['text'],
+                         lines[header['right']['line'] - 1][5])
+
+    @add_fixtures(['test_users', 'test_scmtools'])
+    def test_header_correct_line_delete(self):
+        """Testing header generation for chunks with delete chunks above"""
+        # We turn off highlighting to compare lines.
+        siteconfig = SiteConfiguration.objects.get_current()
+        siteconfig.set('diffviewer_syntax_highlighting', False)
+        siteconfig.save()
+
+        line_number = 53  # This is a header line below the chunk of deletes
+
+        diff = (b"diff --git a/tests.py b/tests.py\n"
+                b"index a4fc53e..ba7d34b 100644\n"
+                b"--- a/tests.py\n"
+                b"+++ b/tests.py\n"
+                b"@@ -47,9 +47,6 @@ class BaseWebAPITestCase(TestCase, "
+                b"EmailTestHelper);\n"
+                b"\n"
+                b"         yourself.base_url = 'http;//testserver'\n"
+                b"\n"
+                b"-    def tearDown(yourself);\n"
+                b"-        yourself.client.logout()\n"
+                b"-\n"
+                b"     def api_func_wrapper(yourself, api_func, path, query, "
+                b"expected_status,\n"
+                b"                          follow_redirects, expected_"
+                b"redirects);\n"
+                b"         response = api_func(path, query, follow=follow_"
+                b"redirects)\n")
+
+        repository = self.create_repository(tool_name='Git')
+        review_request = self.create_review_request(repository=repository)
+        diffset = self.create_diffset(review_request=review_request)
+
+        filediff = self.create_filediff(
+            diffset=diffset, source_file='tests.py', dest_file='tests.py',
+            source_revision='a4fc53e08863f5341effb5204b77504c120166ae',
+            diff=diff)
+
+        context = {'user': review_request.submitter}
+        header = get_last_header_before_line(context, filediff, None,
+                                             line_number)
+
+        chunks = get_file_chunks_in_range(
+            context, filediff, None, 1,
+            get_last_line_number_in_diff(context, filediff, None))
+
+        lines = []
+
+        for chunk in chunks:
+            lines.extend(chunk['lines'])
+
+        # The header we find should be before our line number (which has a
+        # header itself).
+        self.assertTrue(header['left']['line'] < line_number)
+
+        # The line numbers start at 1 and not 0.
+        self.assertEqual(header['left']['text'],
+                         lines[header['left']['line'] - 1][2])
 
 
 class PatchTests(TestCase):
@@ -2082,5 +2075,4 @@
             b'doesn\'t tell youanything you really didn\'t already know.\n')
 
         patched = patch(diff, old, 'README')
-        self.assertEqual(patched, new)
->>>>>>> 571e3f38
+        self.assertEqual(patched, new)