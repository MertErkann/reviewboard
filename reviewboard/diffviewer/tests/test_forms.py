from __future__ import unicode_literals

import base64
import json

import nose
from django.core.files.uploadedfile import SimpleUploadedFile
<<<<<<< HEAD
from django.test.client import RequestFactory
from django.utils import six
from djblets.siteconfig.models import SiteConfiguration
from djblets.util.filesystem import is_exe_in_path
=======
from django.utils import six
>>>>>>> 43a0e648
from kgb import SpyAgency

from reviewboard.diffviewer.diffutils import (get_original_file,
                                              get_patched_file,
                                              patch)
from reviewboard.diffviewer.errors import (DiffParserError, DiffTooBigError,
                                           EmptyDiffError)
from reviewboard.diffviewer.forms import (UploadCommitForm, UploadDiffForm,
                                          ValidateCommitForm)
from reviewboard.diffviewer.models import DiffSet, DiffSetHistory
from reviewboard.scmtools.errors import FileNotFoundError
from reviewboard.scmtools.models import Repository, Tool
from reviewboard.testing import TestCase


class UploadCommitFormTests(SpyAgency, TestCase):
    """Unit tests for UploadCommitForm."""

    fixtures = ['test_scmtools']

    _default_form_data = {
        'base_commit_id': '1234',
        'basedir': '/',
        'commit_id': 'r1',
        'parent_id': 'r0',
        'commit_message': 'Message',
        'author_name': 'Author',
        'author_email': 'author@example.org',
        'author_date': '1970-01-01 00:00:00+0000',
        'committer_name': 'Committer',
        'committer_email': 'committer@example.org',
        'committer_date': '1970-01-01 00:00:00+0000',
    }

    def setUp(self):
        super(UploadCommitFormTests, self).setUp()

        self.repository = self.create_repository(tool_name='Git')
        self.spy_on(self.repository.get_file_exists,
                    call_fake=lambda *args, **kwargs: True)
        self.diffset = DiffSet.objects.create_empty(repository=self.repository)

    def test_create(self):
        """Testing UploadCommitForm.create"""
        diff = SimpleUploadedFile('diff',
                                  self.DEFAULT_GIT_FILEDIFF_DATA_DIFF,
                                  content_type='text/x-patch')

        form = UploadCommitForm(
            diffset=self.diffset,
            data=self._default_form_data.copy(),
            files={
                'diff': diff,
            })

        self.assertTrue(form.is_valid())
        commit = form.create()

        self.assertEqual(self.diffset.files.count(), 1)
        self.assertEqual(self.diffset.commits.count(), 1)
        self.assertEqual(commit.files.count(), 1)
        self.assertEqual(set(self.diffset.files.all()),
                         set(commit.files.all()))

    def test_clean_parent_diff_path(self):
        """Testing UploadCommitForm.clean() for a subsequent commit with a
        parent diff
        """
        diff = SimpleUploadedFile('diff',
                                  self.DEFAULT_GIT_FILEDIFF_DATA_DIFF,
                                  content_type='text/x-patch')
        parent_diff = SimpleUploadedFile('parent_diff',
                                         self.DEFAULT_GIT_FILEDIFF_DATA_DIFF,
                                         content_type='text/x-patch')

        form = UploadCommitForm(
            diffset=self.diffset,
            data=self._default_form_data.copy(),
            files={
                'diff': diff,
                'parent_diff': parent_diff,
            })

        self.assertTrue(form.is_valid())
        form.create()

        form = UploadCommitForm(
            diffset=self.diffset,
            data=dict(
                self._default_form_data,
                **{
                    'parent_id': 'r1',
                    'commit_id': 'r2',
                }
            ),
            files={
                'diff': diff,
                'parent_diff': parent_diff,
            })

        self.assertTrue(form.is_valid())
        self.assertNotIn('parent_diff', form.errors)

    def test_clean_published_diff(self):
        """Testing UploadCommitForm.clean() for a DiffSet that has already been
        published
        """
        diff = SimpleUploadedFile('diff',
                                  self.DEFAULT_GIT_FILEDIFF_DATA_DIFF,
                                  content_type='text/x-patch')

        form = UploadCommitForm(
            diffset=self.diffset,
            data=self._default_form_data,
            files={
                'diff': diff,
            })

        self.assertTrue(form.is_valid())
        form.create()

        self.diffset.history = DiffSetHistory.objects.create()
        self.diffset.save(update_fields=('history_id',))

        form = UploadCommitForm(
            diffset=self.diffset,
            data=dict(
                self._default_form_data,
                parent_id='r1',
                commit_id='r0',
            ),
            files={
                'diff_path': SimpleUploadedFile(
                    'diff',
                    self.DEFAULT_GIT_FILEDIFF_DATA_DIFF,
                    content_type='text/x-patch'),
            })

        self.assertFalse(form.is_valid())
        self.assertNotEqual(form.non_field_errors, [])

    def test_clean_author_date(self):
        """Testing UploadCommitForm.clean_author_date"""
        diff = SimpleUploadedFile('diff',
                                  self.DEFAULT_GIT_FILEDIFF_DATA_DIFF,
                                  content_type='text/x-patch')

        form = UploadCommitForm(
            diffset=self.diffset,
            data=dict(self._default_form_data, **{
                'author_date': 'Jan 1 1970',
            }),
            files={
                'diff': diff,
            })

        self.assertFalse(form.is_valid())
        self.assertIn('author_date', form.errors)

    def test_clean_committer_date(self):
        """Testing UploadCommitForm.clean_committer_date"""
        diff = SimpleUploadedFile('diff',
                                  self.DEFAULT_GIT_FILEDIFF_DATA_DIFF,
                                  content_type='text/x-patch')

        form = UploadCommitForm(
            diffset=self.diffset,
            data=dict(self._default_form_data, **{
                'committer_date': 'Jun 1 1970',
            }),
            files={
                'diff': diff,
            })

        self.assertFalse(form.is_valid())
        self.assertIn('committer_date', form.errors)

    def test_clean_no_committer(self):
        """Testing UploadCommitForm.clean when no committer_ fields are present
        """
        field_names = {
            'committer_date',
            'committer_email',
            'committer_name',
        }

        diff = SimpleUploadedFile('diff',
                                  self.DEFAULT_GIT_FILEDIFF_DATA_DIFF,
                                  content_type='text/x-patch')

        form_data = self._default_form_data.copy()

        for field in field_names:
            del form_data[field]

        form = UploadCommitForm(
            diffset=self.diffset,
            data=form_data,
            files={
                'diff': diff,
            })

        self.assertFalse(form.is_valid())
        self.assertEqual(form.errors, {
            field: ['This field is required.']
            for field in field_names
        })

    def test_clean_commiter_unsupported(self):
        """Testing UploadCommitForm.clean when committer_ fields are present
        for a SCMTool that doesn't support them
        """
        if not is_exe_in_path('hg'):
            raise nose.SkipTest('Hg is not installed')

        self.repository.tool = Tool.objects.get(name='Mercurial')
        self.repository.save()

        diff = SimpleUploadedFile('diff',
                                  self.DEFAULT_GIT_FILEDIFF_DATA_DIFF,
                                  content_type='text/x-patch')

        form = UploadCommitForm(
            diffset=self.diffset,
            data=self._default_form_data.copy(),
            files={
                'diff': diff,
            })

        self.assertTrue(form.is_valid())

        self.assertNotIn('committer_date', form.cleaned_data)
        self.assertNotIn('committer_email', form.cleaned_data)
        self.assertNotIn('committer_name', form.cleaned_data)


class UploadDiffFormTests(SpyAgency, TestCase):
    """Unit tests for UploadDiffForm."""

    fixtures = ['test_scmtools']

    def test_create(self):
        """Testing UploadDiffForm.create"""
        diff_file = SimpleUploadedFile('diff',
                                       self.DEFAULT_GIT_FILEDIFF_DATA_DIFF,
                                       content_type='text/x-patch')

        repository = self.create_repository(tool_name='Test')

        self.spy_on(repository.get_file_exists,
                    call_fake=lambda *args, **kwargs: True)

        form = UploadDiffForm(
            repository=repository,
            data={
                'basedir': '/',
                'base_commit_id': '1234',
            },
            files={
                'path': diff_file,
            })
        self.assertTrue(form.is_valid())

        diffset = form.create()
        self.assertEqual(diffset.files.count(), 1)
        self.assertEqual(diffset.basedir, '/')
        self.assertEqual(diffset.base_commit_id, '1234')

    def test_create_filters_parent_diffs(self):
        """Testing UploadDiffForm.create filters parent diff files"""
        saw_file_exists = {}

        def get_file_exists(repository, filename, revision, *args, **kwargs):
            saw_file_exists[(filename, revision)] = True
            return True

        parent_diff_1 = (
            b'diff --git a/README b/README\n'
            b'index d6613f4..5b50865 100644\n'
            b'--- README\n'
            b'+++ README\n'
            b'@@ -2 +2 @@\n'
            b'-blah..\n'
            b'+blah blah\n'
        )
        parent_diff_2 = (
            b'diff --git a/UNUSED b/UNUSED\n'
            b'index 1234567..5b50866 100644\n'
            b'--- UNUSED\n'
            b'+++ UNUSED\n'
            b'@@ -1,1 +1,1 @@\n'
            b'-foo\n'
            b'+bar\n'
        )
        parent_diff = parent_diff_1 + parent_diff_2

        diff_file = SimpleUploadedFile('diff',
                                       self.DEFAULT_GIT_FILEDIFF_DATA_DIFF,
                                       content_type='text/x-patch')
        parent_diff_file = SimpleUploadedFile('parent_diff', parent_diff,
                                              content_type='text/x-patch')

        repository = self.create_repository(tool_name='Test')
        self.spy_on(repository.get_file_exists, call_fake=get_file_exists)

        form = UploadDiffForm(
            repository=repository,
            data={
                'basedir': '/',
            },
            files={
                'path': diff_file,
                'parent_diff_path': parent_diff_file,
            })
        self.assertTrue(form.is_valid())

        diffset = form.create()
        self.assertEqual(diffset.files.count(), 1)

        filediff = diffset.files.get()
        self.assertEqual(filediff.diff, self.DEFAULT_GIT_FILEDIFF_DATA_DIFF)
        self.assertEqual(filediff.parent_diff, parent_diff_1)

        self.assertIn(('/README', 'd6613f4'), saw_file_exists)
        self.assertNotIn(('/UNUSED', '1234567'), saw_file_exists)
        self.assertEqual(len(saw_file_exists), 1)

    def test_create_with_parser_get_orig_commit_id(self):
        """Testing UploadDiffForm.create uses correct base revision returned
        by DiffParser.get_orig_commit_id
        """
        if not is_exe_in_path('hg'):
            raise nose.SkipTest('Hg is not installed')

        diff = (
            b'# Node ID a6fc203fee9091ff9739c9c00cd4a6694e023f48\n'
            b'# Parent  7c4735ef51a7c665b5654f1a111ae430ce84ebbd\n'
            b'diff --git a/doc/readme b/doc/readme\n'
            b'--- a/doc/readme\n'
            b'+++ b/doc/readme\n'
            b'@@ -1,3 +1,3 @@\n'
            b' Hello\n'
            b'-\n'
            b'+...\n'
            b' goodbye\n'
        )

        parent_diff = (
            b'# Node ID 7c4735ef51a7c665b5654f1a111ae430ce84ebbd\n'
            b'# Parent  661e5dd3c4938ecbe8f77e2fdfa905d70485f94c\n'
            b'diff --git a/doc/newfile b/doc/newfile\n'
            b'new file mode 100644\n'
            b'--- /dev/null\n'
            b'+++ b/doc/newfile\n'
            b'@@ -0,0 +1,1 @@\n'
            b'+Lorem ipsum\n'
        )

        diff_file = SimpleUploadedFile('diff', diff,
                                       content_type='text/x-patch')
        parent_diff_file = SimpleUploadedFile('parent_diff', parent_diff,
                                              content_type='text/x-patch')

        repository = Repository.objects.create(
            name='Test HG',
            path='scmtools/testdata/hg_repo',
            tool=Tool.objects.get(name='Mercurial'))

        form = UploadDiffForm(
            repository=repository,
            files={
                'path': diff_file,
                'parent_diff_path': parent_diff_file,
            })
        self.assertTrue(form.is_valid())

        diffset = form.create()
        self.assertEqual(diffset.files.count(), 1)

        filediff = diffset.files.get()

        self.assertEqual(filediff.source_revision,
                         '661e5dd3c4938ecbe8f77e2fdfa905d70485f94c')

    def test_create_with_parent_filediff_with_move_and_no_change(self):
        """Testing UploadDiffForm.create with a parent diff consisting only
        of a move/rename without content change
        """
        revisions = [
            b'93e6b3e8944c48737cb11a1e52b046fa30aea7a9',
            b'4839fc480f47ca59cf05a9c39410ea744d1e17a2',
        ]

        parent_diff = SimpleUploadedFile(
            'parent_diff',
            (b'diff --git a/foo b/bar\n'
             b'similarity index 100%%\n'
             b'rename from foo\n'
             b'rename to bar\n'),
            content_type='text/x-patch')

        diff = SimpleUploadedFile(
            'diff',
            (b'diff --git a/bar b/bar\n'
             b'index %s..%s 100644\n'
             b'--- a/bar\n'
             b'+++ b/bar\n'
             b'@@ -1,2 +1,3 @@\n'
             b' Foo\n'
             b'+Bar\n') % (revisions[0], revisions[1]),
            content_type='text/x-patch')

        repository = self.create_repository(tool_name='Test')
        self.spy_on(repository.get_file_exists,
                    call_fake=lambda *args, **kwargs: True)

        # We will only be making one call to get_file and we can fake it out.
        self.spy_on(repository.get_file,
                    call_fake=lambda *args, **kwargs: b'Foo\n')
        self.spy_on(patch)

        form = UploadDiffForm(
            repository=repository,
            data={
                'basedir': '/',
            },
            files={
                'path': diff,
                'parent_diff_path': parent_diff,
            })
        self.assertTrue(form.is_valid())

        diffset = form.create()
        self.assertEqual(diffset.files.count(), 1)

        f = diffset.files.get()
        self.assertEqual(f.source_revision, revisions[0].decode('utf-8'))
        self.assertEqual(f.dest_detail, revisions[1].decode('utf-8'))

        # We shouldn't call out to patch because the parent diff is just a
        # rename.
        original_file = get_original_file(filediff=f,
                                          request=None,
                                          encoding_list=['ascii'])
        self.assertEqual(original_file, b'Foo\n')
        self.assertFalse(patch.spy.called)

        patched_file = get_patched_file(source_data=original_file,
                                        filediff=f)
        self.assertEqual(patched_file, b'Foo\nBar\n')
        self.assertTrue(patch.spy.called)

    def test_create_with_parent_filediff_with_move_and_change(self):
        """Testing UploadDiffForm.create with a parent diff consisting of a
        move/rename with content change
        """
        revisions = [
            b'5d36b88bb697a2d778f024048bafabd443d74503',
            b'9b32edcd37a88c6ada91efc562afa637ccfdad36',
            b'8a567d328293f85d68332bc693b0a98869b23b47',
        ]

        parent_diff = SimpleUploadedFile(
            'parent_diff',
            (b'diff --git a/foo b/bar\n'
             b'similarity index 55%%\n'
             b'rename from foo\n'
             b'rename to bar\n'
             b'index %s..%s 100644\n'
             b'--- a/foo\n'
             b'+++ b/bar\n'
             b'@@ -1,2 +1,3 @@\n'
             b' Foo\n'
             b'+Bar\n') % (revisions[0], revisions[1]),
            content_type='text/x-patch')

        diff = SimpleUploadedFile(
            'diff',
            (b'diff --git a/bar b/bar\n'
             b'index %s..%s 100644\n'
             b'--- a/bar\n'
             b'+++ b/bar\n'
             b'@@ -1,3 +1,4 @@\n'
             b' Foo\n'
             b' Bar\n'
             b'+Baz\n') % (revisions[1], revisions[2]),
            content_type='text/x-patch')

        repository = self.create_repository(tool_name='Test')
        self.spy_on(repository.get_file_exists,
                    call_fake=lambda *args, **kwargs: True)

        # We will only be making one call to get_file and we can fake it out.
        self.spy_on(repository.get_file,
                    call_fake=lambda *args, **kwargs: b'Foo\n')
        self.spy_on(patch)

        form = UploadDiffForm(
            repository=repository,
            data={
                'basedir': '/',
            },
            files={
                'path': diff,
                'parent_diff_path': parent_diff,
            })
        self.assertTrue(form.is_valid())

        diffset = form.create()
        self.assertEqual(diffset.files.count(), 1)

<<<<<<< HEAD
        f = diffset.files.get()
        self.assertEqual(f.source_revision, revisions[0].decode('utf-8'))
        self.assertEqual(f.dest_detail, revisions[2].decode('utf-8'))

        original_file = get_original_file(filediff=f,
=======
        filediff = diffset.files.get()
        self.assertEqual(filediff.source_file, 'bar')
        self.assertEqual(filediff.dest_file, 'bar')
        self.assertEqual(filediff.source_revision, revisions[1])
        self.assertEqual(filediff.dest_detail, revisions[2])
        self.assertEqual(filediff.extra_data, {
            'is_symlink': False,
            'parent_moved': True,
            'parent_source_filename': '/foo',
            'parent_source_revision': revisions[0],
            'raw_delete_count': 0,
            'raw_insert_count': 1,
        })

        original_file = get_original_file(filediff=filediff,
>>>>>>> 43a0e648
                                          request=None,
                                          encoding_list=['ascii'])
        self.assertEqual(original_file, b'Foo\nBar\n')
        self.assertTrue(patch.spy.called)

        patched_file = get_patched_file(source_data=original_file,
<<<<<<< HEAD
                                        filediff=f)
        self.assertEqual(patched_file, b'Foo\nBar\nBaz\n')
        self.assertEqual(len(patch.spy.calls), 2)

    def test_crate_missing_basedir(self):
        """Testing UploadDiffForm with a missing basedir field that is
        required
        """
        repository = self.create_repository(tool_name='Test')
        scmtool = repository.get_scmtool()

        self.spy_on(repository.get_file_exists,
                    call_fake=lambda *args, **kwargs: True)

        revisions = [
            b'93e6b3e8944c48737cb11a1e52b046fa30aea7a9',
            b'4839fc480f47ca59cf05a9c39410ea744d1e17a2',
        ]

        diff = SimpleUploadedFile(
            'diff',
            (b'diff --git a/bar b/bar\n'
             b'index %s..%s 100644\n'
             b'--- a/bar\n'
             b'+++ b/bar\n'
             b'@@ -1,2 +1,3 @@\n'
             b' Foo\n'
             b'+Bar\n') % (revisions[0], revisions[1]),
            content_type='text/x-patch')

        try:
            orig_use_abs_paths = scmtool.diffs_use_absolute_paths
            scmtool.diffs_use_absolute_paths = True

            form = UploadDiffForm(
                repository=repository,
                files={
                    'path': diff,
                }
            )

            self.assertFalse(form.is_valid())
        finally:
            scmtool.diffs_use_absolute_paths = orig_use_abs_paths

        self.assertIn('basedir', form.errors)
        self.assertIn('This field is required.', form.errors['basedir'])


class ValidateCommitFormTests(SpyAgency, TestCase):
    """Unit tests for ValidateCommitForm."""

    fixtures = ['test_scmtools']

    _PARENT_DIFF_DATA = (
        b'diff --git a/README b/README\n'
        b'new file mode 100644\n'
        b'index 0000000..94bdd3e\n'
        b'--- /dev/null\n'
        b'+++ b/README\n'
        b'@@ -0,0 +2 @@\n'
        b'+blah blah\n'
        b'+blah blah\n'
    )

    @classmethod
    def setUpClass(cls):
        super(ValidateCommitFormTests, cls).setUpClass()

        cls.request_factory = RequestFactory()

    def setUp(self):
        super(ValidateCommitFormTests, self).setUp()

        self.repository = self.create_repository(tool_name='Git')
        self.request = self.request_factory.get('/')
        self.diff = SimpleUploadedFile('diff',
                                       self.DEFAULT_GIT_FILEDIFF_DATA_DIFF,
                                       content_type='text/x-patch')

    def test_clean_already_validated(self):
        """Testing ValidateCommitForm.clean for a commit that has already been
        validated
        """
        validation_info = self._base64_json({
            'r1': {
                'parent_id': 'r0',
                'tree': {
                    'added': [],
                    'removed': [],
                    'modified': [],
                },
            },
        })

        form = ValidateCommitForm(
            repository=self.repository,
            request=self.request,
            data={
                'commit_id': 'r1',
                'parent_id': 'r0',
                'validation_info': validation_info,
            },
            files={
                'diff': self.diff,
            })

        self.assertFalse(form.is_valid())
        self.assertEqual(form.errors, {
            'validation_info': ['This commit was already validated.'],
        })

    def test_clean_parent_not_validated(self):
        """Testing ValidateCommitForm.clean for a commit whose parent has not
        been validated
        """
        validation_info = self._base64_json({
            'r1': {
                'parent_id': 'r0',
                'tree': {
                    'added': [],
                    'removed': [],
                    'modified': [],
                },
            },
        })

        form = ValidateCommitForm(
            repository=self.repository,
            request=self.request,
            data={
                'commit_id': 'r3',
                'parent_id': 'r2',
                'validation_info': validation_info,
            },
            files={
                'diff': self.diff,
            })

        self.assertFalse(form.is_valid())
        self.assertEqual(form.errors, {
            'validation_info': ['The parent commit was not validated.'],
        })

    def test_clean_parent_diff_subsequent_commit(self):
        """Testing ValidateCommitForm.clean with a non-empty parent diff for
        a subsequent commit
        """
        validation_info = self._base64_json({
            'r1': {
                'parent_id': 'r0',
                'tree': {
                    'added': [],
                    'removed': [],
                    'modified': [],
                },
            },
        })

        parent_diff = SimpleUploadedFile('diff',
                                         self._PARENT_DIFF_DATA,
                                         content_type='text/x-patch')

        form = ValidateCommitForm(
            repository=self.repository,
            request=self.request,
            data={
                'commit_id': 'r2',
                'parent_id': 'r1',
                'validation_info': validation_info,
            },
            files={
                'diff': self.diff,
                'parent_diff': parent_diff,
            })

        self.assertTrue(form.is_valid())

    def test_clean_validation_info(self):
        """Testing ValidateCommitForm.clean_validation_info"""
        validation_info = self._base64_json({
            'r1': {
                'parent_id': 'r0',
                'tree': {
                    'added': [],
                    'removed': [],
                    'modified': [],
                },
            },
        })

        form = ValidateCommitForm(
            repository=self.repository,
            request=self.request,
            data={
                'commit_id': 'r2',
                'parent_id': 'r1',
                'validation_info': validation_info,
            },
            files={
                'diff': self.diff,
            })

        self.assertTrue(form.is_valid())

    def test_clean_validation_info_invalid_base64(self):
        """Testing ValidateCommitForm.clean_validation_info with
        non-base64-encoded data"""
        form = ValidateCommitForm(
            repository=self.repository,
            request=self.request,
            data={
                'commit_id': 'r2',
                'parent_id': 'r1',
                'validation_info': 'This is not base64!',
            },
            files={
                'diff': self.diff,
            })

        self.assertFalse(form.is_valid())
        self.assertEqual(form.errors, {
            'validation_info': [
                'Could not parse validation info "This is not base64!": '
                'Incorrect padding',
            ],
        })

    def test_clean_validation_info_invalid_json(self):
        """Testing ValidateCommitForm.clean_validation_info with base64-encoded
        non-json data
        """
        validation_info = base64.b64encode(b'Not valid json.')
        form = ValidateCommitForm(
            repository=self.repository,
            request=self.request,
            data={
                'commit_id': 'r2',
                'parent_id': 'r1',
                'validation_info': validation_info,
            },
            files={
                'diff': self.diff,
            })

        self.assertFalse(form.is_valid())

        # Python 2 and 3 differ in the error contents you'll get when
        # attempting to load non-JSON data.
        if six.PY3:
            expected_error = 'Expecting value: line 1 column 1 (char 0)'
        else:
            expected_error = 'No JSON object could be decoded'

        self.assertEqual(form.errors, {
            'validation_info': [
                'Could not parse validation info "%s": %s'
                % (validation_info.decode('utf-8'), expected_error),
            ],
        })

    def test_validate_diff(self):
        """Testing ValidateCommitForm.validate_diff"""
        self.spy_on(self.repository.get_file_exists,
                    call_fake=lambda *args, **kwargs: True)
        form = ValidateCommitForm(
            repository=self.repository,
            request=self.request,
            data={
                'commit_id': 'r1',
                'parent_id': 'r2',
            },
            files={
                'diff': self.diff,
            })

        self.assertTrue(form.is_valid())
        form.validate_diff()

    def test_validate_diff_subsequent_commit(self):
        """Testing ValidateCommitForm.validate_diff for a subsequent commit"""
        diff_content = (
            b'diff --git a/foo b/foo\n'
            b'index %s..%s 100644\n'
            b'--- a/foo\n'
            b'+++ b/foo\n'
            b'@@ -0,0 +1,2 @@\n'
            b'+This is not a new file.\n'
            % (b'a' * 40, b'b' * 40)
        )
        diff = SimpleUploadedFile('diff', diff_content,
                                  content_type='text/x-patch')

        validation_info = self._base64_json({
            'r1': {
                'parent_id': 'r0',
                'tree': {
                    'added': [{
                        'filename': 'foo',
                        'revision': 'a' * 40,
                    }],
                    'removed': [],
                    'modified': [],
                },
            },
        })

        form = ValidateCommitForm(
            repository=self.repository,
            request=self.request,
            data={
                'commit_id': 'r2',
                'parent_id': 'r1',
                'validation_info': validation_info,
            },
            files={
                'diff': diff,
            })

        self.assertTrue(form.is_valid())
        form.validate_diff()

    def test_validate_diff_missing_files(self):
        """Testing ValidateCommitForm.validate_diff for a subsequent commit
        with missing files
        """
        validation_info = self._base64_json({
            'r1': {
                'parent_id': 'r0',
                'tree': {
                    'added': [],
                    'removed': [],
                    'modified': [],
                },
            },
        })

        form = ValidateCommitForm(
            repository=self.repository,
            request=self.request,
            data={
                'commit_id': 'r2',
                'parent_id': 'r1',
                'validation_info': validation_info,
            },
            files={
                'diff': self.diff,
            })

        self.assertTrue(form.is_valid())

        with self.assertRaises(FileNotFoundError):
            form.validate_diff()

    def test_validate_diff_empty(self):
        """Testing ValidateCommitForm.validate_diff for an empty diff"""
        form = ValidateCommitForm(
            repository=self.repository,
            request=self.request,
            data={
                'commit_id': 'r1',
                'parent_id': 'r0',
            },
            files={
                'diff': SimpleUploadedFile('diff', b' ',
                                           content_type='text/x-patch'),
            })

        self.assertTrue(form.is_valid())

        with self.assertRaises(EmptyDiffError):
            form.validate_diff()

    def test_validate_diff_too_big(self):
        """Testing ValidateCommitForm.validate_diff for a diff that is too
        large
        """
        form = ValidateCommitForm(
            repository=self.repository,
            request=self.request,
            data={
                'commit_id': 'r1',
                'parent_id': 'r0',
            },
            files={
                'diff': self.diff,
            })

        self.assertTrue(form.is_valid())

        with self.assertRaises(DiffTooBigError):
            with self.siteconfig_settings({'diffviewer_max_diff_size': 1},
                                          reload_settings=False):
                form.validate_diff()

    def test_validate_diff_parser_error(self):
        """Testing ValidateCommitForm.validate_diff for an invalid diff"""
        form = ValidateCommitForm(
            repository=self.repository,
            request=self.request,
            data={
                'commit_id': 'r1',
                'parent_id': 'r0',
            },
            files={
                'diff': SimpleUploadedFile('diff', b'asdf',
                                           content_type='text/x-patch'),
            })

        self.assertTrue(form.is_valid())

        with self.assertRaises(DiffParserError):
            form.validate_diff()

    def _base64_json(self, data):
        """Return a Base64-encoded JSON payload.

        Args:
            data (object):
                The data to encode to JSON.

        Returns:
            bytes:
            The Base64-encoded JSON payload.
        """
        return base64.b64encode(json.dumps(data).encode('utf-8'))
=======
                                        filediff=filediff)
        self.assertEqual(patched_file, b'Foo\nBar\nBaz\n')
        self.assertEqual(len(patch.spy.calls), 2)

    def test_create_with_parent_filediff_with_new_file(self):
        """Testing UploadDiffForm.create with a parent diff consisting of a
        newly-introduced file
        """
        revisions = [
            b'0000000000000000000000000000000000000000',
            b'9b32edcd37a88c6ada91efc562afa637ccfdad36',
            b'8a567d328293f85d68332bc693b0a98869b23b47',
        ]

        parent_diff = SimpleUploadedFile(
            'parent_diff',
            (b'diff --git a/foo b/foo\n'
             b'new file mode 100644\n'
             b'index %s..%s\n'
             b'--- /dev/null\n'
             b'+++ b/foo\n'
             b'@@ -0,0 +1,2 @@\n'
             b'+Foo\n'
             b'+Bar\n') % (revisions[0], revisions[1]),
            content_type='text/x-patch')

        diff = SimpleUploadedFile(
            'diff',
            (b'diff --git a/foo b/foo\n'
             b'index %s..%s 100644\n'
             b'--- a/foo\n'
             b'+++ b/foo\n'
             b'@@ -1,3 +1,4 @@\n'
             b' Foo\n'
             b' Bar\n'
             b'+Baz\n') % (revisions[1], revisions[2]),
            content_type='text/x-patch')

        repository = self.create_repository(tool_name='Test')
        self.spy_on(repository.get_file_exists,
                    call_fake=lambda *args, **kwargs: True)

        # We will only be making one call to get_file and we can fake it out.
        self.spy_on(repository.get_file,
                    call_fake=lambda *args, **kwargs: b'Foo\n')
        self.spy_on(patch)

        form = UploadDiffForm(
            repository=repository,
            data={
                'basedir': '/',
            },
            files={
                'parent_diff_path': parent_diff,
                'path': diff,
            })
        self.assertTrue(form.is_valid())

        diffset = form.create(diff, parent_diff)
        self.assertEqual(diffset.files.count(), 1)

        filediff = diffset.files.get()
        self.assertEqual(filediff.source_file, 'foo')
        self.assertEqual(filediff.dest_file, 'foo')
        self.assertEqual(filediff.source_revision, revisions[1])
        self.assertEqual(filediff.dest_detail, revisions[2])
        self.assertEqual(filediff.extra_data, {
            'is_symlink': False,
            'parent_source_filename': '/foo',
            'parent_source_revision': 'PRE-CREATION',
            'raw_delete_count': 0,
            'raw_insert_count': 1,
        })

        # Double-check the types.
        self.assertIsInstance(filediff.extra_data['parent_source_filename'],
                              six.text_type)
        self.assertIsInstance(filediff.extra_data['parent_source_revision'],
                              six.text_type)

        original_file = get_original_file(filediff=filediff,
                                          request=None,
                                          encoding_list=['ascii'])
        self.assertEqual(original_file, b'Foo\nBar\n')
        self.assertSpyCalled(patch)

        patched_file = get_patched_file(source_data=original_file,
                                        filediff=filediff)
        self.assertEqual(patched_file, b'Foo\nBar\nBaz\n')
        self.assertEqual(len(patch.calls), 2)
>>>>>>> 43a0e648
<|MERGE_RESOLUTION|>--- conflicted
+++ resolved
@@ -5,14 +5,10 @@
 
 import nose
 from django.core.files.uploadedfile import SimpleUploadedFile
-<<<<<<< HEAD
 from django.test.client import RequestFactory
 from django.utils import six
 from djblets.siteconfig.models import SiteConfiguration
 from djblets.util.filesystem import is_exe_in_path
-=======
-from django.utils import six
->>>>>>> 43a0e648
 from kgb import SpyAgency
 
 from reviewboard.diffviewer.diffutils import (get_original_file,
@@ -524,19 +520,13 @@
         diffset = form.create()
         self.assertEqual(diffset.files.count(), 1)
 
-<<<<<<< HEAD
-        f = diffset.files.get()
-        self.assertEqual(f.source_revision, revisions[0].decode('utf-8'))
-        self.assertEqual(f.dest_detail, revisions[2].decode('utf-8'))
-
-        original_file = get_original_file(filediff=f,
-=======
         filediff = diffset.files.get()
         self.assertEqual(filediff.source_file, 'bar')
         self.assertEqual(filediff.dest_file, 'bar')
-        self.assertEqual(filediff.source_revision, revisions[1])
-        self.assertEqual(filediff.dest_detail, revisions[2])
+        self.assertEqual(filediff.source_revision, revisions[1].decode('utf-8'))
+        self.assertEqual(filediff.dest_detail, revisions[2].decode('utf-8'))
         self.assertEqual(filediff.extra_data, {
+            '__parent_diff_empty': False,
             'is_symlink': False,
             'parent_moved': True,
             'parent_source_filename': '/foo',
@@ -546,19 +536,17 @@
         })
 
         original_file = get_original_file(filediff=filediff,
->>>>>>> 43a0e648
                                           request=None,
                                           encoding_list=['ascii'])
         self.assertEqual(original_file, b'Foo\nBar\n')
         self.assertTrue(patch.spy.called)
 
         patched_file = get_patched_file(source_data=original_file,
-<<<<<<< HEAD
-                                        filediff=f)
+                                        filediff=filediff)
         self.assertEqual(patched_file, b'Foo\nBar\nBaz\n')
         self.assertEqual(len(patch.spy.calls), 2)
 
-    def test_crate_missing_basedir(self):
+    def test_create_missing_basedir(self):
         """Testing UploadDiffForm with a missing basedir field that is
         required
         """
@@ -601,6 +589,94 @@
 
         self.assertIn('basedir', form.errors)
         self.assertIn('This field is required.', form.errors['basedir'])
+
+    def test_create_with_parent_filediff_with_new_file(self):
+        """Testing UploadDiffForm.create with a parent diff consisting of a
+        newly-introduced file
+        """
+        revisions = [
+            b'0000000000000000000000000000000000000000',
+            b'9b32edcd37a88c6ada91efc562afa637ccfdad36',
+            b'8a567d328293f85d68332bc693b0a98869b23b47',
+        ]
+
+        parent_diff = SimpleUploadedFile(
+            'parent_diff',
+            (b'diff --git a/foo b/foo\n'
+             b'new file mode 100644\n'
+             b'index %s..%s\n'
+             b'--- /dev/null\n'
+             b'+++ b/foo\n'
+             b'@@ -0,0 +1,2 @@\n'
+             b'+Foo\n'
+             b'+Bar\n') % (revisions[0], revisions[1]),
+            content_type='text/x-patch')
+
+        diff = SimpleUploadedFile(
+            'diff',
+            (b'diff --git a/foo b/foo\n'
+             b'index %s..%s 100644\n'
+             b'--- a/foo\n'
+             b'+++ b/foo\n'
+             b'@@ -1,3 +1,4 @@\n'
+             b' Foo\n'
+             b' Bar\n'
+             b'+Baz\n') % (revisions[1], revisions[2]),
+            content_type='text/x-patch')
+
+        repository = self.create_repository(tool_name='Test')
+        self.spy_on(repository.get_file_exists,
+                    call_fake=lambda *args, **kwargs: True)
+
+        # We will only be making one call to get_file and we can fake it out.
+        self.spy_on(repository.get_file,
+                    call_fake=lambda *args, **kwargs: b'Foo\n')
+        self.spy_on(patch)
+
+        form = UploadDiffForm(
+            repository=repository,
+            data={
+                'basedir': '/',
+            },
+            files={
+                'parent_diff_path': parent_diff,
+                'path': diff,
+            })
+        self.assertTrue(form.is_valid())
+
+        diffset = form.create()
+        self.assertEqual(diffset.files.count(), 1)
+
+        filediff = diffset.files.get()
+        self.assertEqual(filediff.source_file, 'foo')
+        self.assertEqual(filediff.dest_file, 'foo')
+        self.assertEqual(filediff.source_revision, revisions[1])
+        self.assertEqual(filediff.dest_detail, revisions[2])
+        self.assertEqual(filediff.extra_data, {
+            '__parent_diff_empty': False,
+            'is_symlink': False,
+            'parent_source_filename': '/foo',
+            'parent_source_revision': 'PRE-CREATION',
+            'raw_delete_count': 0,
+            'raw_insert_count': 1,
+        })
+
+        # Double-check the types.
+        self.assertIsInstance(filediff.extra_data['parent_source_filename'],
+                              six.text_type)
+        self.assertIsInstance(filediff.extra_data['parent_source_revision'],
+                              six.text_type)
+
+        original_file = get_original_file(filediff=filediff,
+                                          request=None,
+                                          encoding_list=['ascii'])
+        self.assertEqual(original_file, b'Foo\nBar\n')
+        self.assertSpyCalled(patch)
+
+        patched_file = get_patched_file(source_data=original_file,
+                                        filediff=filediff)
+        self.assertEqual(patched_file, b'Foo\nBar\nBaz\n')
+        self.assertEqual(len(patch.calls), 2)
 
 
 class ValidateCommitFormTests(SpyAgency, TestCase):
@@ -979,96 +1055,4 @@
             bytes:
             The Base64-encoded JSON payload.
         """
-        return base64.b64encode(json.dumps(data).encode('utf-8'))
-=======
-                                        filediff=filediff)
-        self.assertEqual(patched_file, b'Foo\nBar\nBaz\n')
-        self.assertEqual(len(patch.spy.calls), 2)
-
-    def test_create_with_parent_filediff_with_new_file(self):
-        """Testing UploadDiffForm.create with a parent diff consisting of a
-        newly-introduced file
-        """
-        revisions = [
-            b'0000000000000000000000000000000000000000',
-            b'9b32edcd37a88c6ada91efc562afa637ccfdad36',
-            b'8a567d328293f85d68332bc693b0a98869b23b47',
-        ]
-
-        parent_diff = SimpleUploadedFile(
-            'parent_diff',
-            (b'diff --git a/foo b/foo\n'
-             b'new file mode 100644\n'
-             b'index %s..%s\n'
-             b'--- /dev/null\n'
-             b'+++ b/foo\n'
-             b'@@ -0,0 +1,2 @@\n'
-             b'+Foo\n'
-             b'+Bar\n') % (revisions[0], revisions[1]),
-            content_type='text/x-patch')
-
-        diff = SimpleUploadedFile(
-            'diff',
-            (b'diff --git a/foo b/foo\n'
-             b'index %s..%s 100644\n'
-             b'--- a/foo\n'
-             b'+++ b/foo\n'
-             b'@@ -1,3 +1,4 @@\n'
-             b' Foo\n'
-             b' Bar\n'
-             b'+Baz\n') % (revisions[1], revisions[2]),
-            content_type='text/x-patch')
-
-        repository = self.create_repository(tool_name='Test')
-        self.spy_on(repository.get_file_exists,
-                    call_fake=lambda *args, **kwargs: True)
-
-        # We will only be making one call to get_file and we can fake it out.
-        self.spy_on(repository.get_file,
-                    call_fake=lambda *args, **kwargs: b'Foo\n')
-        self.spy_on(patch)
-
-        form = UploadDiffForm(
-            repository=repository,
-            data={
-                'basedir': '/',
-            },
-            files={
-                'parent_diff_path': parent_diff,
-                'path': diff,
-            })
-        self.assertTrue(form.is_valid())
-
-        diffset = form.create(diff, parent_diff)
-        self.assertEqual(diffset.files.count(), 1)
-
-        filediff = diffset.files.get()
-        self.assertEqual(filediff.source_file, 'foo')
-        self.assertEqual(filediff.dest_file, 'foo')
-        self.assertEqual(filediff.source_revision, revisions[1])
-        self.assertEqual(filediff.dest_detail, revisions[2])
-        self.assertEqual(filediff.extra_data, {
-            'is_symlink': False,
-            'parent_source_filename': '/foo',
-            'parent_source_revision': 'PRE-CREATION',
-            'raw_delete_count': 0,
-            'raw_insert_count': 1,
-        })
-
-        # Double-check the types.
-        self.assertIsInstance(filediff.extra_data['parent_source_filename'],
-                              six.text_type)
-        self.assertIsInstance(filediff.extra_data['parent_source_revision'],
-                              six.text_type)
-
-        original_file = get_original_file(filediff=filediff,
-                                          request=None,
-                                          encoding_list=['ascii'])
-        self.assertEqual(original_file, b'Foo\nBar\n')
-        self.assertSpyCalled(patch)
-
-        patched_file = get_patched_file(source_data=original_file,
-                                        filediff=filediff)
-        self.assertEqual(patched_file, b'Foo\nBar\nBaz\n')
-        self.assertEqual(len(patch.calls), 2)
->>>>>>> 43a0e648
+        return base64.b64encode(json.dumps(data).encode('utf-8'))