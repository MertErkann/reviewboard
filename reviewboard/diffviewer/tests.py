from __future__ import unicode_literals

<<<<<<< HEAD
import bz2

=======
>>>>>>> a0c57d08
from django.core.files.uploadedfile import SimpleUploadedFile
from django.http import HttpResponse
from django.test import RequestFactory
from django.utils.six.moves import zip_longest
from djblets.cache.backend import cache_memoize
from djblets.db.fields import Base64DecodedValue
from djblets.siteconfig.models import SiteConfiguration
from djblets.testing.decorators import add_fixtures
from kgb import SpyAgency
import nose

import reviewboard.diffviewer.diffutils as diffutils
import reviewboard.diffviewer.parser as diffparser
from reviewboard.admin.import_utils import has_module
from reviewboard.diffviewer.chunk_generator import (DiffChunkGenerator,
                                                    RawDiffChunkGenerator)
from reviewboard.diffviewer.errors import UserVisibleError
from reviewboard.diffviewer.forms import UploadDiffForm
from reviewboard.diffviewer.models import (DiffSet, FileDiff,
                                           LegacyFileDiffData,
                                           RawFileDiffData)
from reviewboard.diffviewer.myersdiff import MyersDiffer
from reviewboard.diffviewer.opcode_generator import get_diff_opcode_generator
from reviewboard.diffviewer.renderers import DiffRenderer
from reviewboard.diffviewer.processors import (filter_interdiff_opcodes,
                                               post_process_filtered_equals)
from reviewboard.diffviewer.templatetags.difftags import highlightregion
from reviewboard.scmtools.core import PRE_CREATION
from reviewboard.scmtools.models import Repository, Tool
from reviewboard.testing import TestCase


class MyersDifferTest(TestCase):
    def test_diff(self):
        """Testing MyersDiffer"""
        self._test_diff(["1", "2", "3"],
                        ["1", "2", "3"],
                        [("equal", 0, 3, 0, 3), ])

        self._test_diff(["1", "2", "3"],
                        [],
                        [("delete", 0, 3, 0, 0), ])

        self._test_diff("1\n2\n3\n",
                        "0\n1\n2\n3\n",
                        [("insert", 0, 0, 0, 2),
                         ("equal", 0, 6, 2, 8)])

        self._test_diff("1\n2\n3\n7\n",
                        "1\n2\n4\n5\n6\n7\n",
                        [("equal", 0, 4, 0, 4),
                         ("replace", 4, 5, 4, 5),
                         ("insert", 5, 5, 5, 9),
                         ("equal", 5, 8, 9, 12)])

    def _test_diff(self, a, b, expected):
        opcodes = list(MyersDiffer(a, b).get_opcodes())
        self.assertEquals(opcodes, expected)


class InterestingLinesTest(TestCase):
    def test_csharp(self):
        """Testing interesting lines scanner with a C# file"""
        a = (b'public class HelloWorld {\n'
             b'    public static void Main() {\n'
             b'        System.Console.WriteLine("Hello world!");\n'
             b'    }\n'
             b'}\n')

        b = (b'/*\n'
             b' * The Hello World class.\n'
             b' */\n'
             b'public class HelloWorld\n'
             b'{\n'
             b'    /*\n'
             b'     * The main function in this class.\n'
             b'     */\n'
             b'    public static void Main()\n'
             b'    {\n'
             b'        /*\n'
             b'         * Print "Hello world!" to the screen.\n'
             b'         */\n'
             b'        System.Console.WriteLine("Hello world!");\n'
             b'    }\n'
             b'}\n')

        lines = self._get_lines(a, b, 'helloworld.cs')

        self.assertEqual(len(lines[0]), 2)
        self.assertEqual(lines[0][0], (0, 'public class HelloWorld {\n'))
        self.assertEqual(lines[0][1], (1, '    public static void Main() {\n'))

        self.assertEqual(lines[1][0], (3, 'public class HelloWorld\n'))
        self.assertEqual(lines[1][1], (8, '    public static void Main()\n'))

    def test_java(self):
        """Testing interesting lines scanner with a Java file"""
        a = (b'class HelloWorld {\n'
             b'    public static void main(String[] args) {\n'
             b'        System.out.println("Hello world!");\n'
             b'    }\n'
             b'}\n')

        b = (b'/*\n'
             b' * The Hello World class.\n'
             b' */\n'
             b'class HelloWorld\n'
             b'{\n'
             b'    /*\n'
             b'     * The main function in this class.\n'
             b'     */\n'
             b'    public static void main(String[] args)\n'
             b'    {\n'
             b'        /*\n'
             b'         * Print "Hello world!" to the screen.\n'
             b'         */\n'
             b'        System.out.println("Hello world!");\n'
             b'    }\n'
             b'}\n')

        lines = self._get_lines(a, b, 'helloworld.java')

        self.assertEqual(len(lines[0]), 2)
        self.assertEqual(lines[0][0], (0, 'class HelloWorld {\n'))
        self.assertEqual(lines[0][1],
                         (1, '    public static void main(String[] args) {\n'))

        self.assertEqual(len(lines[1]), 2)
        self.assertEqual(lines[1][0], (3, 'class HelloWorld\n'))
        self.assertEqual(lines[1][1],
                         (8, '    public static void main(String[] args)\n'))

    def test_javascript(self):
        """Testing interesting lines scanner with a JavaScript file"""
        a = (b'function helloWorld() {\n'
             b'    alert("Hello world!");\n'
             b'}\n'
             b'\n'
             b'var data = {\n'
             b'    helloWorld2: function() {\n'
             b'        alert("Hello world!");\n'
             b'    }\n'
             b'}\n'
             b'\n'
             b'var helloWorld3 = function() {\n'
             b'    alert("Hello world!");\n'
             b'}\n')

        b = (b'/*\n'
             b' * Prints "Hello world!"\n'
             b' */\n'
             b'function helloWorld()\n'
             b'{\n'
             b'    alert("Hello world!");\n'
             b'}\n'
             b'\n'
             b'var data = {\n'
             b'    /*\n'
             b'     * Prints "Hello world!"\n'
             b'     */\n'
             b'    helloWorld2: function()\n'
             b'    {\n'
             b'        alert("Hello world!");\n'
             b'    }\n'
             b'}\n'
             b'\n'
             b'var helloWorld3 = function()\n'
             b'{\n'
             b'    alert("Hello world!");\n'
             b'}\n')

        lines = self._get_lines(a, b, 'helloworld.js')

        self.assertEqual(len(lines[0]), 3)
        self.assertEqual(lines[0][0], (0, 'function helloWorld() {\n'))
        self.assertEqual(lines[0][1], (5, '    helloWorld2: function() {\n'))
        self.assertEqual(lines[0][2], (10, 'var helloWorld3 = function() {\n'))

        self.assertEqual(len(lines[1]), 3)
        self.assertEqual(lines[1][0], (3, 'function helloWorld()\n'))
        self.assertEqual(lines[1][1], (12, '    helloWorld2: function()\n'))
        self.assertEqual(lines[1][2], (18, 'var helloWorld3 = function()\n'))

    def test_objective_c(self):
        """Testing interesting lines scanner with an Objective C file"""
        a = (b'@interface MyClass : Object\n'
             b'- (void) sayHello;\n'
             b'@end\n'
             b'\n'
             b'@implementation MyClass\n'
             b'- (void) sayHello {\n'
             b'    printf("Hello world!");\n'
             b'}\n'
             b'@end\n')

        b = (b'@interface MyClass : Object\n'
             b'- (void) sayHello;\n'
             b'@end\n'
             b'\n'
             b'@implementation MyClass\n'
             b'/*\n'
             b' * Prints Hello world!\n'
             b' */\n'
             b'- (void) sayHello\n'
             b'{\n'
             b'    printf("Hello world!");\n'
             b'}\n'
             b'@end\n')

        lines = self._get_lines(a, b, 'helloworld.m')

        self.assertEqual(len(lines[0]), 3)
        self.assertEqual(lines[0][0], (0, '@interface MyClass : Object\n'))
        self.assertEqual(lines[0][1], (4, '@implementation MyClass\n'))
        self.assertEqual(lines[0][2], (5, '- (void) sayHello {\n'))

        self.assertEqual(len(lines[1]), 3)
        self.assertEqual(lines[1][0], (0, '@interface MyClass : Object\n'))
        self.assertEqual(lines[1][1], (4, '@implementation MyClass\n'))
        self.assertEqual(lines[1][2], (8, '- (void) sayHello\n'))

    def test_perl(self):
        """Testing interesting lines scanner with a Perl file"""
        a = (b'sub helloWorld {\n'
             b'    print "Hello world!"\n'
             b'}\n')

        b = (b'# Prints Hello World\n'
             b'sub helloWorld\n'
             b'{\n'
             b'    print "Hello world!"\n'
             b'}\n')

        lines = self._get_lines(a, b, 'helloworld.pl')

        self.assertEqual(len(lines[0]), 1)
        self.assertEqual(lines[0][0], (0, 'sub helloWorld {\n'))

        self.assertEqual(len(lines[1]), 1)
        self.assertEqual(lines[1][0], (1, 'sub helloWorld\n'))

    def test_php(self):
        """Testing interesting lines scanner with a PHP file"""
        a = (b'<?php\n'
             b'class HelloWorld {\n'
             b'    function helloWorld() {\n'
             b'        print "Hello world!";\n'
             b'    }\n'
             b'}\n'
             b'?>\n')

        b = (b'<?php\n'
             b'/*\n'
             b' * Hello World class\n'
             b' */\n'
             b'class HelloWorld\n'
             b'{\n'
             b'    /*\n'
             b'     * Prints Hello World\n'
             b'     */\n'
             b'    function helloWorld()\n'
             b'    {\n'
             b'        print "Hello world!";\n'
             b'    }\n'
             b'\n'
             b'    public function foo() {\n'
             b'        print "Hello world!";\n'
             b'    }\n'
             b'}\n'
             b'?>\n')

        lines = self._get_lines(a, b, 'helloworld.php')

        self.assertEqual(len(lines[0]), 2)
        self.assertEqual(lines[0][0], (1, 'class HelloWorld {\n'))
        self.assertEqual(lines[0][1], (2, '    function helloWorld() {\n'))

        self.assertEqual(len(lines[1]), 3)
        self.assertEqual(lines[1][0], (4, 'class HelloWorld\n'))
        self.assertEqual(lines[1][1], (9, '    function helloWorld()\n'))
        self.assertEqual(lines[1][2], (14, '    public function foo() {\n'))

    def test_python(self):
        """Testing interesting lines scanner with a Python file"""
        a = (b'class HelloWorld:\n'
             b'    def main(self):\n'
             b'        print "Hello World"\n')

        b = (b'class HelloWorld:\n'
             b'    """The Hello World class"""\n'
             b'\n'
             b'    def main(self):\n'
             b'        """The main function in this class."""\n'
             b'\n'
             b'        # Prints "Hello world!" to the screen.\n'
             b'        print "Hello world!"\n')

        lines = self._get_lines(a, b, 'helloworld.py')

        self.assertEqual(len(lines[0]), 2)
        self.assertEqual(lines[0][0], (0, 'class HelloWorld:\n'))
        self.assertEqual(lines[0][1], (1, '    def main(self):\n'))

        self.assertEqual(len(lines[1]), 2)
        self.assertEqual(lines[1][0], (0, 'class HelloWorld:\n'))
        self.assertEqual(lines[1][1], (3, '    def main(self):\n'))

    def test_ruby(self):
        """Testing interesting lines scanner with a Ruby file"""
        a = (b'class HelloWorld\n'
             b'    def helloWorld\n'
             b'        puts "Hello world!"\n'
             b'    end\n'
             b'end\n')

        b = (b'# Hello World class\n'
             b'class HelloWorld\n'
             b'    # Prints Hello World\n'
             b'    def helloWorld()\n'
             b'        puts "Hello world!"\n'
             b'    end\n'
             b'end\n')

        lines = self._get_lines(a, b, 'helloworld.rb')

        self.assertEqual(len(lines[0]), 2)
        self.assertEqual(lines[0][0], (0, 'class HelloWorld\n'))
        self.assertEqual(lines[0][1], (1, '    def helloWorld\n'))

        self.assertEqual(len(lines[1]), 2)
        self.assertEqual(lines[1][0], (1, 'class HelloWorld\n'))
        self.assertEqual(lines[1][1], (3, '    def helloWorld()\n'))

    def _get_lines(self, a, b, filename):
        differ = MyersDiffer(a.splitlines(True), b.splitlines(True))
        differ.add_interesting_lines_for_headers(filename)

        # Begin the scan.
        list(differ.get_opcodes())

        result = (differ.get_interesting_lines('header', False),
                  differ.get_interesting_lines('header', True))

        return result


class DiffParserTest(TestCase):
    def test_form_feed(self):
        """Testing DiffParser.parse with a form feed in the file"""
        data = (
            b'--- README  123\n'
            b'+++ README  (new)\n'
            b'@ -1,4 +1,6 @@\n'
            b' Line 1\n'
            b' Line 2\n'
            b'+\x0c\n'
            b'+Inserted line\n'
            b' Line 3\n'
            b' Line 4\n')
        files = diffparser.DiffParser(data).parse()

        self.assertEqual(len(files), 1)
        self.assertEqual(files[0].insert_count, 2)
        self.assertEqual(files[0].delete_count, 0)
        self.assertEqual(files[0].data, data)

    def test_patch(self):
        """Testing diffutils.patch"""
        old = (b'int\n'
               b'main()\n'
               b'{\n'
               b'\tprintf("foo\\n");\n'
               b'}\n')

        new = (b'#include <stdio.h>\n'
               b'\n'
               b'int\n'
               b'main()\n'
               b'{\n'
               b'\tprintf("foo bar\\n");\n'
               b'\treturn 0;\n'
               b'}\n')

        diff = (b'--- foo.c\t2007-01-24 02:11:31.000000000 -0800\n'
                b'+++ foo.c\t2007-01-24 02:14:42.000000000 -0800\n'
                b'@@ -1,5 +1,8 @@\n'
                b'+#include <stdio.h>\n'
                b'+\n'
                b' int\n'
                b' main()\n'
                b' {\n'
                b'-\tprintf("foo\\n");\n'
                b'+\tprintf("foo bar\\n");\n'
                b'+\treturn 0;\n'
                b' }\n')

        patched = diffutils.patch(diff, old, 'foo.c')
        self.assertEqual(patched, new)

        diff = (b'--- README\t2007-01-24 02:10:28.000000000 -0800\n'
                b'+++ README\t2007-01-24 02:11:01.000000000 -0800\n'
                b'@@ -1,9 +1,10 @@\n'
                b' Test data for a README file.\n'
                b' \n'
                b' There\'s a line here.\n'
                b'-\n'
                b' A line there.\n'
                b' \n'
                b' And here.\n')

        with self.assertRaises(Exception):
            diffutils.patch(diff, old, 'foo.c')

    def test_empty_patch(self):
        """Testing diffutils.patch with an empty diff"""
        old = 'This is a test'
        diff = ''
        patched = diffutils.patch(diff, old, 'test.c')
        self.assertEqual(patched, old)

    def test_patch_crlf_file_crlf_diff(self):
        """Testing diffutils.patch with a CRLF file and a CRLF diff"""
        old = (b'Test data for a README file.\r\n'
               b'\r\n'
               b'There\'s a line here.\r\n'
               b'\r\n'
               b'A line there.\r\n'
               b'\r\n'
               b'And here.\r\n')

        new = (b'Test data for a README file.\n'
               b'\n'
               b'There\'s a line here.\n'
               b'A line there.\n'
               b'\n'
               b'And here.\n')

        diff = (b'--- README\t2007-07-02 23:33:27.000000000 -0700\n'
                b'+++ README\t2007-07-02 23:32:59.000000000 -0700\n'
                b'@@ -1,7 +1,6 @@\n'
                b' Test data for a README file.\r\n'
                b' \r\n'
                b' There\'s a line here.\r\n'
                b'-\r\n'
                b' A line there.\r\n'
                b' \r\n'
                b' And here.\r\n')

        patched = diffutils.patch(diff, old, new)
        self.assertEqual(patched, new)

    def test_patch_cr_file_crlf_diff(self):
        """Testing diffutils.patch with a CR file and a CRLF diff"""
        old = (b'Test data for a README file.\n'
               b'\n'
               b'There\'s a line here.\n'
               b'\n'
               b'A line there.\n'
               b'\n'
               b'And here.\n')

        new = (b'Test data for a README file.\n'
               b'\n'
               b'There\'s a line here.\n'
               b'A line there.\n'
               b'\n'
               b'And here.\n')

        diff = (b'--- README\t2007-07-02 23:33:27.000000000 -0700\n'
                b'+++ README\t2007-07-02 23:32:59.000000000 -0700\n'
                b'@@ -1,7 +1,6 @@\n'
                b' Test data for a README file.\r\n'
                b' \r\n'
                b' There\'s a line here.\r\n'
                b'-\r\n'
                b' A line there.\r\n'
                b' \r\n'
                b' And here.\r\n')

        patched = diffutils.patch(diff, old, new)
        self.assertEqual(patched, new)

    def test_patch_crlf_file_cr_diff(self):
        """Testing diffutils.patch with a CRLF file and a CR diff"""
        old = (b'Test data for a README file.\r\n'
               b'\r\n'
               b'There\'s a line here.\r\n'
               b'\r\n'
               b'A line there.\r\n'
               b'\r\n'
               b'And here.\r\n')

        new = (b'Test data for a README file.\n'
               b'\n'
               b'There\'s a line here.\n'
               b'A line there.\n'
               b'\n'
               b'And here.\n')

        diff = (b'--- README\t2007-07-02 23:33:27.000000000 -0700\n'
                b'+++ README\t2007-07-02 23:32:59.000000000 -0700\n'
                b'@@ -1,7 +1,6 @@\n'
                b' Test data for a README file.\n'
                b' \n'
                b' There\'s a line here.\n'
                b'-\n'
                b' A line there.\n'
                b' \n'
                b' And here.\n')

        patched = diffutils.patch(diff, old, new)
        self.assertEqual(patched, new)

    def test_patch_file_with_fake_no_newline(self):
        """Testing diffutils.patch with a file indicating no newline
        with a trailing \\r
        """
        old = (
            b'Test data for a README file.\n'
            b'\n'
            b'There\'s a line here.\n'
            b'\n'
            b'A line there.\n'
            b'\n'
            b'And a new line here!\n'
            b'\n'
            b'We must have several lines to reproduce this problem.\n'
            b'\n'
            b'So that there\'s enough hidden context.\n'
            b'\n'
            b'And dividers so we can reproduce the bug.\n'
            b'\n'
            b'Which will a --- line at the end of one file due to the '
            b'lack of newline,\n'
            b'causing a parse error.\n'
            b'\n'
            b'And here.\n'
            b'Yes, this is a good README file. Like most README files, '
            b'this doesn\'t tell youanything you really didn\'t already '
            b'know.\r')

        new = (
            b'Test data for a README file.\n'
            b'\n'
            b'There\'s a line here.\n'
            b'Here\'s a change!\n'
            b'\n'
            b'A line there.\n'
            b'\n'
            b'And a new line here!\n'
            b'\n'
            b'We must have several lines to reproduce this problem.\n'
            b'\n'
            b'So that there\'s enough hidden context.\n'
            b'\n'
            b'And dividers so we can reproduce the bug.\n'
            b'\n'
            b'Which will a --- line at the end of one file due to the '
            b'lack of newline,\n'
            b'causing a parse error.\n'
            b'\n'
            b'And here.\n'
            b'Yes, this is a good README file. Like most README files, '
            b'this doesn\'t tell youanything you really didn\'t '
            b'already know.\n')

        diff = (
            b'--- README\t2008-02-25 03:40:42.000000000 -0800\n'
            b'+++ README\t2008-02-25 03:40:55.000000000 -0800\n'
            b'@@ -1,6 +1,7 @@\n'
            b' Test data for a README file.\n'
            b' \n'
            b' There\'s a line here.\n'
            b'+Here\'s a change!\n'
            b' \n'
            b' A line there.\n'
            b' \n'
            b'@@ -16,4 +17,4 @@\n'
            b' causing a parse error.\n'
            b' \n'
            b' And here.\n'
            b'-Yes, this is a good README file. Like most README files, this '
            b'doesn\'t tell youanything you really didn\'t already know.\n'
            b'\\ No newline at end of file\n'
            b'+Yes, this is a good README file. Like most README files, this '
            b'doesn\'t tell youanything you really didn\'t already know.\n')

        files = diffparser.DiffParser(diff).parse()
        patched = diffutils.patch(files[0].data, old, 'README')
        self.assertEqual(diff, files[0].data)
        self.assertEqual(patched, new)

    def test_move_detection(self):
        """Testing diff viewer move detection"""
        # This has two blocks of code that would appear to be moves:
        # a function, and an empty comment block. Only the function should
        # be seen as a move, whereas the empty comment block is less useful
        # (since it's content-less) and shouldn't be seen as one.
        old = (
            b'/*\n'
            b' *\n'
            b' */\n'
            b'// ----\n'
            b'\n'
            b'\n'
            b'/*\n'
            b' * Says hello\n'
            b' */\n'
            b'void\n'
            b'say_hello()\n'
            b'{\n'
            b'\tprintf("Hello world!\\n");\n'
            b'}\n'
            b'\n'
            b'\n'
            b'int\n'
            b'dummy()\n'
            b'{\n'
            b'\tif (1) {\n'
            b'\t\t// whatever\n'
            b'\t}\n'
            b'}\n'
            b'\n'
            b'\n'
            b'void\n'
            b'say_goodbye()\n'
            b'{\n'
            b'\tprintf("Goodbye!\\n");\n'
            b'}\n')

        new = (
            b'// ----\n'
            b'\n'
            b'\n'
            b'int\n'
            b'dummy()\n'
            b'{\n'
            b'\tif (1) {\n'
            b'\t\t// whatever\n'
            b'\t}\n'
            b'}\n'
            b'\n'
            b'\n'
            b'/*\n'
            b' * Says goodbye\n'
            b' */\n'
            b'void\n'
            b'say_goodbye()\n'
            b'{\n'
            b'\tprintf("Goodbye!\\n");\n'
            b'}\n'
            b'\n'
            b'\n'
            b'void\n'
            b'say_hello()\n'
            b'{\n'
            b'\tprintf("Hello world!\\n");\n'
            b'}\n'
            b'\n'
            b'\n'
            b'/*\n'
            b' *\n'
            b' */\n')

        self._test_move_detection(
            old.splitlines(),
            new.splitlines(),
            [
                {
                    23: 10,
                    24: 11,
                    25: 12,
                    26: 13,
                }
            ],
            [
                {
                    10: 23,
                    11: 24,
                    12: 25,
                    13: 26,
                }
            ])

    def test_move_detection_with_replace_lines(self):
        """Testing diff viewer move detection with replace lines"""
        self._test_move_detection(
            [
                'this is line 1, and it is sufficiently long',
                '-------------------------------------------',
                '-------------------------------------------',
                'this is line 2, and it is sufficiently long',
            ],
            [
                'this is line 2, and it is sufficiently long',
                '-------------------------------------------',
                '-------------------------------------------',
                'this is line 1, and it is sufficiently long',
            ],
            [
                {1: 4},
                {4: 1},
            ],
            [
                {1: 4},
                {4: 1},
            ]
        )

    def test_move_detection_with_whitespace_replace_lines(self):
        """Testing diff viewer move detection with whitespace-only
        changes on replace lines
        """
        self._test_move_detection(
            [
                'this is line 1, and it is sufficiently long',
                '-------------------------------------------',
                '-------------------------------------------',
                'this is line 2, and it is sufficiently long  ',
            ],
            [
                '  this is line 1, and it is sufficiently long',
                '-------------------------------------------',
                '-------------------------------------------',
                'this is line 2, and it is sufficiently long',
            ],
            [],
            []
        )

    def test_move_detection_with_last_line_in_range(self):
        """Testing diff viewer move detection with last line in a range"""
        # The move detection rewrite in 2.0 introduced an off-by-one where
        # the last line in a chunk wasn't being processed as a move unless
        # the line after the chunk had content. That line should never have
        # been processed either.
        self._test_move_detection(
            [
                'this line will be replaced',
                '',
                'foo bar blah blah',
                'this is line 1, and it is sufficiently long',
                '',
            ],
            [
                'this is line 1, and it is sufficiently long',
                '',
                'foo bar blah blah',
                '',
            ],
            [
                {1: 4},
            ],
            [
                {4: 1},
            ]
        )

    def test_move_detection_with_adjacent_regions(self):
        """Testing diff viewer move detection with adjacent regions"""
        self._test_move_detection(
            [
                '1. Lorem ipsum dolor sit amet, consectetur adipiscing elit.',
                '2. Phasellus et lectus vulputate, dictum mi id, auctor ante.',
                '3. Nulla accumsan tellus ut felis ultrices euismod.',
                '4. Donec quis augue sed arcu tristique pellentesque.',
                '5. Fusce rutrum diam vel viverra sagittis.',
                '6. Nam tincidunt sapien vitae lorem vestibulum tempor.',
                '7. Donec fermentum tortor ut egestas convallis.',
            ],
            [
                '6. Nam tincidunt sapien vitae lorem vestibulum tempor.',
                '7. Donec fermentum tortor ut egestas convallis.',
                '4. Donec quis augue sed arcu tristique pellentesque.',
                '5. Fusce rutrum diam vel viverra sagittis.',
                '1. Lorem ipsum dolor sit amet, consectetur adipiscing elit.',
                '2. Phasellus et lectus vulputate, dictum mi id, auctor ante.',
                '3. Nulla accumsan tellus ut felis ultrices euismod.',
            ],
            [
                {
                    1: 6,
                    2: 7,
                    3: 4,
                    4: 5,
                }
            ],
            [
                {
                    4: 3,
                    5: 4,
                    6: 1,
                    7: 2,
                }
            ],
        )

    def test_move_detection_spanning_chunks(self):
        """Testing diff viewer move detection spanning left-hand-side chunks"""
        # This is testing an insert move range (the first 4 lines on the
        # second list of lines) that spans 3 chunks (1 replace line, 1 equal
        # blank line, and 2 delete lines).
        self._test_move_detection(
            [
                'Unchanged line 1',
                'Unchanged line 2',
                'Unchanged line 3',
                'Unchanged line 4',
                '====',
                'this is line 1, and it is sufficiently long',
                '',
                'this is line 2, and it is sufficiently long',
                'this is line 3, and it is sufficiently long',
                '',
            ],
            [
                'this is line 1, and it is sufficiently long',
                '',
                'this is line 2, and it is sufficiently long',
                'this is line 3, and it is sufficiently long',
                'Unchanged line 1',
                'Unchanged line 2',
                'Unchanged line 3',
                'Unchanged line 4',
                '====',
                'this is line X, and it is sufficiently long',
                '',
                '',
            ],
            [
                {
                    1: 6,
                    2: 7,
                    3: 8,
                    4: 9,
                },
            ],
            [
                # The entire move range is stored for every chunk, hence
                # the repeats.
                {
                    6: 1,
                    7: 2,
                    8: 3,
                    9: 4,
                },
                {
                    6: 1,
                    7: 2,
                    8: 3,
                    9: 4,
                },
                {
                    6: 1,
                    7: 2,
                    8: 3,
                    9: 4,
                },
            ]
        )

    def test_move_detection_single_line_thresholds(self):
        """Testing diff viewer move detection with a single line and
        line length threshold
        """
        self._test_move_detection(
            [
                '0123456789012345678',
                '----',
                '----',
                'abcdefghijklmnopqrst',
            ],
            [
                'abcdefghijklmnopqrst',
                '----',
                '----',
                '0123456789012345678',
            ],
            [
                {1: 4},
            ],
            [
                {4: 1},
            ]
        )

    def test_move_detection_multi_line_thresholds(self):
        """Testing diff viewer move detection with a multiple lines and
        line count threshold
        """
        self._test_move_detection(
            [
                '123',
                '456',
                '789',
                'ten',
                'abcdefghijk',
                'lmno',
                'pqr',
            ],
            [
                'abcdefghijk',
                'lmno',
                'pqr',
                '123',
                '456',
                '789',
                'ten',
            ],
            [
                {
                    1: 5,
                    2: 6,
                },
            ],
            [
                {
                    5: 1,
                    6: 2,
                },
            ]
        )

    def test_line_counts(self):
        """Testing DiffParser with insert/delete line counts"""
        diff = (
            b'+ This is some line before the change\n'
            b'- And another line\n'
            b'Index: foo\n'
            b'- One last.\n'
            b'--- README  123\n'
            b'+++ README  (new)\n'
            b'@ -1,1 +1,1 @@\n'
            b'-blah blah\n'
            b'-blah\n'
            b'+blah!\n'
            b'-blah...\n'
            b'+blah?\n'
            b'-blah!\n'
            b'+blah?!\n')
        files = diffparser.DiffParser(diff).parse()

        self.assertEqual(len(files), 1)
        self.assertEqual(files[0].insert_count, 3)
        self.assertEqual(files[0].delete_count, 4)

    def _test_move_detection(self, a, b, expected_i_moves, expected_r_moves):
        differ = MyersDiffer(a, b)
        opcode_generator = get_diff_opcode_generator(differ)

        r_moves = []
        i_moves = []

        for opcodes in opcode_generator:
            meta = opcodes[-1]

            if 'moved-to' in meta:
                r_moves.append(meta['moved-to'])

            if 'moved-from' in meta:
                i_moves.append(meta['moved-from'])

        self.assertEqual(i_moves, expected_i_moves)
        self.assertEqual(r_moves, expected_r_moves)


class FileDiffTests(TestCase):
    """Unit tests for FileDiff."""
    fixtures = ['test_scmtools']

    def setUp(self):
        super(FileDiffTests, self).setUp()

        diff = (
            b'diff --git a/README b/README\n'
            b'index d6613f5..5b50866 100644\n'
            b'--- README\n'
            b'+++ README\n'
            b'@ -1,1 +1,2 @@\n'
            b'-blah blah\n'
            b'+blah!\n'
            b'+blah!!\n')

        repository = self.create_repository(tool_name='Test')
        diffset = DiffSet.objects.create(name='test',
                                         revision=1,
                                         repository=repository)
        self.filediff = FileDiff(source_file='README',
                                 dest_file='README',
                                 diffset=diffset,
                                 diff64=diff,
                                 parent_diff64='')

    def test_get_line_counts_with_defaults(self):
        """Testing FileDiff.get_line_counts with default values"""
        counts = self.filediff.get_line_counts()

        self.assertIn('raw_insert_count', counts)
        self.assertIn('raw_delete_count', counts)
        self.assertIn('insert_count', counts)
        self.assertIn('delete_count', counts)
        self.assertIn('replace_count', counts)
        self.assertIn('equal_count', counts)
        self.assertIn('total_line_count', counts)
        self.assertEqual(counts['raw_insert_count'], 2)
        self.assertEqual(counts['raw_delete_count'], 1)
        self.assertEqual(counts['insert_count'], 2)
        self.assertEqual(counts['delete_count'], 1)
        self.assertIsNone(counts['replace_count'])
        self.assertIsNone(counts['equal_count'])
        self.assertIsNone(counts['total_line_count'])

        diff_hash = self.filediff.diff_hash
        self.assertEqual(diff_hash.insert_count, 2)
        self.assertEqual(diff_hash.delete_count, 1)

    def test_set_line_counts(self):
        """Testing FileDiff.set_line_counts"""
        self.filediff.set_line_counts(
            raw_insert_count=1,
            raw_delete_count=2,
            insert_count=3,
            delete_count=4,
            replace_count=5,
            equal_count=6,
            total_line_count=7)

        counts = self.filediff.get_line_counts()
        self.assertEqual(counts['raw_insert_count'], 1)
        self.assertEqual(counts['raw_delete_count'], 2)
        self.assertEqual(counts['insert_count'], 3)
        self.assertEqual(counts['delete_count'], 4)
        self.assertEqual(counts['replace_count'], 5)
        self.assertEqual(counts['equal_count'], 6)
        self.assertEqual(counts['total_line_count'], 7)

        diff_hash = self.filediff.diff_hash
        self.assertEqual(diff_hash.insert_count, 1)
        self.assertEqual(diff_hash.delete_count, 2)


class RawFileDiffDataManagerTests(TestCase):
    """Unit tests for RawFileDiffDataManager."""

    small_diff = (
        b'diff --git a/README b/README\n'
        b'index d6613f5..5b50866 100644\n'
        b'--- README\n'
        b'+++ README\n'
        b'@ -1,1 +1,1 @@\n'
        b'-blah blah\n'
        b'+blah!\n')

    large_diff = (
        b'diff --git a/README b/README\n'
        b'index d6613f5..5b50866 100644\n'
        b'--- README\n'
        b'+++ README\n'
        b'@ -1,1 +1,10 @@\n'
        b'-blah blah\n'
        b'+blah!\n'
        b'+blah!\n'
        b'+blah!\n'
        b'+blah!\n'
        b'+blah!\n'
        b'+blah!\n'
        b'+blah!\n'
        b'+blah!\n'
        b'+blah!\n'
        b'+blah!\n')

    def test_process_diff_data_small_diff_uncompressed(self):
        """Testing RawFileDiffDataManager.process_diff_data with small diff
        results in uncompressed storage
        """
        data, compression = \
            RawFileDiffData.objects.process_diff_data(self.small_diff)

        self.assertEqual(data, self.small_diff)
        self.assertIsNone(compression)

    def test_process_diff_data_large_diff_compressed(self):
        """Testing RawFileDiffDataManager.process_diff_data with large diff
        results in bzip2-compressed storage
        """
        data, compression = \
            RawFileDiffData.objects.process_diff_data(self.large_diff)

        self.assertEqual(data, bz2.compress(self.large_diff, 9))
        self.assertEqual(compression, RawFileDiffData.COMPRESSION_BZIP2)


class FileDiffMigrationTests(TestCase):
    fixtures = ['test_scmtools']

    diff = (
        b'diff --git a/README b/README\n'
        b'index d6613f5..5b50866 100644\n'
        b'--- README\n'
        b'+++ README\n'
        b'@ -1,1 +1,1 @@\n'
        b'-blah blah\n'
        b'+blah!\n')

    parent_diff = (
        b'diff --git a/README b/README\n'
        b'index d6613f5..5b50866 100644\n'
        b'--- README\n'
        b'+++ README\n'
        b'@ -1,1 +1,1 @@\n'
        b'-blah..\n'
        b'+blah blah\n')

    def setUp(self):
        super(FileDiffMigrationTests, self).setUp()

        self.repository = self.create_repository(tool_name='Test')
        diffset = DiffSet.objects.create(name='test',
                                         revision=1,
                                         repository=self.repository)
        self.filediff = FileDiff(source_file='README',
                                 dest_file='README',
                                 diffset=diffset,
                                 diff64='',
                                 parent_diff64='')

    def test_migration_by_diff(self):
        """Testing RawFileDiffData migration accessing FileDiff.diff"""
        self.filediff.diff64 = self.diff

        self.assertEqual(self.filediff.diff_hash, None)
        self.assertEqual(self.filediff.parent_diff_hash, None)

        # This should prompt the migration
        diff = self.filediff.diff

        self.assertEqual(self.filediff.parent_diff_hash, None)
        self.assertNotEqual(self.filediff.diff_hash, None)

        self.assertEqual(diff, self.diff)
        self.assertEqual(self.filediff.diff64, '')
        self.assertEqual(self.filediff.diff_hash.binary, self.diff)
        self.assertEqual(self.filediff.diff, diff)
        self.assertEqual(self.filediff.parent_diff, None)
        self.assertEqual(self.filediff.parent_diff_hash, None)

    def test_migration_by_parent_diff(self):
        """Testing RawFileDiffData migration accessing FileDiff.parent_diff"""
        self.filediff.diff64 = self.diff
        self.filediff.parent_diff64 = self.parent_diff

        self.assertEqual(self.filediff.parent_diff_hash, None)

        # This should prompt the migration
        parent_diff = self.filediff.parent_diff

        self.assertNotEqual(self.filediff.parent_diff_hash, None)

        self.assertEqual(parent_diff, self.parent_diff)
        self.assertEqual(self.filediff.parent_diff64, '')
        self.assertEqual(self.filediff.parent_diff_hash.binary,
                         self.parent_diff)
        self.assertEqual(self.filediff.parent_diff, self.parent_diff)

    def test_migration_by_delete_count(self):
        """Testing RawFileDiffData migration accessing FileDiff.delete_count"""
        self.filediff.diff64 = self.diff

        self.assertEqual(self.filediff.diff_hash, None)

        # This should prompt the migration
        counts = self.filediff.get_line_counts()

        self.assertNotEqual(self.filediff.diff_hash, None)
        self.assertEqual(counts['raw_delete_count'], 1)
        self.assertEqual(self.filediff.diff_hash.delete_count, 1)

    def test_migration_by_insert_count(self):
        """Testing RawFileDiffData migration accessing FileDiff.insert_count"""
        self.filediff.diff64 = self.diff

        self.assertEqual(self.filediff.diff_hash, None)

        # This should prompt the migration
        counts = self.filediff.get_line_counts()

        self.assertNotEqual(self.filediff.diff_hash, None)
        self.assertEqual(counts['raw_insert_count'], 1)
        self.assertEqual(self.filediff.diff_hash.insert_count, 1)

    def test_migration_by_set_line_counts(self):
        """Testing RawFileDiffData migration calling FileDiff.set_line_counts
        """
        self.filediff.diff64 = self.diff

        self.assertEqual(self.filediff.diff_hash, None)

        # This should prompt the migration, but with our line counts.
        self.filediff.set_line_counts(raw_insert_count=10,
                                      raw_delete_count=20)

        self.assertNotEqual(self.filediff.diff_hash, None)

        counts = self.filediff.get_line_counts()
        self.assertEqual(counts['raw_insert_count'], 10)
        self.assertEqual(counts['raw_delete_count'], 20)
        self.assertEqual(self.filediff.diff_hash.insert_count, 10)
        self.assertEqual(self.filediff.diff_hash.delete_count, 20)

    def test_migration_by_legacy_diff_hash(self):
        """Testing RawFileDiffData migration accessing FileDiff.diff
        with associated LegacyFileDiffData
        """
        legacy = LegacyFileDiffData.objects.create(
            binary_hash='abc123',
            binary=Base64DecodedValue(self.diff))

        self.filediff.legacy_diff_hash = legacy
        self.filediff.save()

        # This should prompt the migration.
        diff = self.filediff.diff

        self.assertIsNotNone(self.filediff.diff_hash)
        self.assertIsNone(self.filediff.parent_diff_hash)
        self.assertIsNone(self.filediff.legacy_diff_hash)
        self.assertEqual(LegacyFileDiffData.objects.count(), 0)

        self.assertEqual(diff, self.diff)
        self.assertEqual(self.filediff.diff64, '')
        self.assertEqual(self.filediff.diff_hash.content, self.diff)
        self.assertEqual(self.filediff.diff, diff)
        self.assertIsNone(self.filediff.parent_diff)
        self.assertIsNone(self.filediff.parent_diff_hash)

    def test_migration_by_shared_legacy_diff_hash(self):
        """Testing RawFileDiffData migration accessing FileDiff.diff
        with associated shared LegacyFileDiffData
        """
        legacy = LegacyFileDiffData.objects.create(
            binary_hash='abc123',
            binary=Base64DecodedValue(self.diff))

        self.filediff.legacy_diff_hash = legacy
        self.filediff.save()

        # Create a second FileDiff using this legacy data.
        diffset = DiffSet.objects.create(name='test',
                                         revision=1,
                                         repository=self.repository)
        FileDiff.objects.create(source_file='README',
                                dest_file='README',
                                diffset=diffset,
                                diff64='',
                                parent_diff64='',
                                legacy_diff_hash=legacy)

        # This should prompt the migration.
        diff = self.filediff.diff

        self.assertIsNotNone(self.filediff.diff_hash)
        self.assertIsNone(self.filediff.parent_diff_hash)
        self.assertIsNone(self.filediff.legacy_diff_hash)
        self.assertEqual(LegacyFileDiffData.objects.count(), 1)

        self.assertEqual(diff, self.diff)
        self.assertEqual(self.filediff.diff64, '')
        self.assertEqual(self.filediff.diff_hash.content, self.diff)
        self.assertEqual(self.filediff.diff, diff)
        self.assertIsNone(self.filediff.parent_diff)
        self.assertIsNone(self.filediff.parent_diff_hash)

    def test_migration_by_legacy_parent_diff_hash(self):
        """Testing RawFileDiffData migration accessing FileDiff.parent_diff
        with associated LegacyFileDiffData
        """
        legacy = LegacyFileDiffData.objects.create(
            binary_hash='abc123',
            binary=Base64DecodedValue(self.parent_diff))

        self.filediff.legacy_parent_diff_hash = legacy
        self.filediff.save()

        # This should prompt the migration.
        parent_diff = self.filediff.parent_diff

        self.assertIsNotNone(self.filediff.parent_diff_hash)
        self.assertIsNone(self.filediff.legacy_parent_diff_hash)

        self.assertEqual(parent_diff, self.parent_diff)
        self.assertEqual(self.filediff.parent_diff64, '')
        self.assertEqual(self.filediff.parent_diff_hash.content,
                         self.parent_diff)
        self.assertEqual(self.filediff.parent_diff, parent_diff)

    def test_migration_by_shared_legacy_parent_diff_hash(self):
        """Testing RawFileDiffData migration accessing FileDiff.parent_diff
        with associated shared LegacyFileDiffData
        """
        legacy = LegacyFileDiffData.objects.create(
            binary_hash='abc123',
            binary=Base64DecodedValue(self.parent_diff))

        self.filediff.legacy_parent_diff_hash = legacy
        self.filediff.save()

        # Create a second FileDiff using this legacy data.
        diffset = DiffSet.objects.create(name='test',
                                         revision=1,
                                         repository=self.repository)
        FileDiff.objects.create(source_file='README',
                                dest_file='README',
                                diffset=diffset,
                                diff64='',
                                parent_diff64='',
                                legacy_parent_diff_hash=legacy)

        # This should prompt the migration.
        parent_diff = self.filediff.parent_diff

        self.assertIsNotNone(self.filediff.parent_diff_hash)
        self.assertIsNone(self.filediff.legacy_parent_diff_hash)
        self.assertEqual(LegacyFileDiffData.objects.count(), 1)

        self.assertEqual(parent_diff, self.parent_diff)
        self.assertEqual(self.filediff.parent_diff64, '')
        self.assertEqual(self.filediff.parent_diff_hash.content,
                         self.parent_diff)
        self.assertEqual(self.filediff.parent_diff, parent_diff)


class HighlightRegionTest(TestCase):
    def setUp(self):
        super(HighlightRegionTest, self).setUp()

        siteconfig = SiteConfiguration.objects.get_current()
        siteconfig.set('diffviewer_syntax_highlighting', True)

    def test_highlight_region(self):
        """Testing highlightregion"""
        self.assertEquals(highlightregion("", None), "")

        self.assertEquals(highlightregion("abc", None), "abc")

        self.assertEquals(highlightregion("abc", [(0, 3)]),
                          '<span class="hl">abc</span>')

        self.assertEquals(highlightregion("abc", [(0, 1)]),
                          '<span class="hl">a</span>bc')

        self.assertEquals(highlightregion(
            '<span class="xy">a</span>bc',
            [(0, 1)]),
            '<span class="xy"><span class="hl">a</span></span>bc')

        self.assertEquals(highlightregion(
            '<span class="xy">abc</span>123',
            [(1, 4)]),
            '<span class="xy">a<span class="hl">bc</span></span>' +
            '<span class="hl">1</span>23')

        self.assertEquals(highlightregion(
            '<span class="xy">abc</span><span class="z">12</span>3',
            [(1, 4)]),
            '<span class="xy">a<span class="hl">bc</span></span>' +
            '<span class="z"><span class="hl">1</span>2</span>3')

        self.assertEquals(highlightregion(
            'foo<span class="xy">abc</span><span class="z">12</span>3',
            [(0, 6), (7, 9)]),
            '<span class="hl">foo</span><span class="xy">' +
            '<span class="hl">abc</span></span><span class="z">1' +
            '<span class="hl">2</span></span><span class="hl">3</span>')

        self.assertEquals(highlightregion(
            'foo&quot;bar',
            [(0, 7)]),
            '<span class="hl">foo&quot;bar</span>')

        self.assertEquals(highlightregion(
            '&quot;foo&quot;',
            [(0, 1)]),
            '<span class="hl">&quot;</span>foo&quot;')

        self.assertEquals(highlightregion(
            '&quot;foo&quot;',
            [(2, 5)]),
            '&quot;f<span class="hl">oo&quot;</span>')

        self.assertEquals(highlightregion(
            'foo=<span class="ab">&quot;foo&quot;</span>)',
            [(4, 9)]),
            'foo=<span class="ab"><span class="hl">&quot;foo&quot;' +
            '</span></span>)')


class DbTests(TestCase):
    """Unit tests for database operations."""
    fixtures = ['test_scmtools']

    def test_long_filenames(self):
        """Testing using long filenames (1024 characters) in FileDiff."""
        long_filename = 'x' * 1024

        repository = self.create_repository()
        diffset = DiffSet.objects.create(name='test',
                                         revision=1,
                                         repository=repository)
        filediff = FileDiff(source_file=long_filename,
                            dest_file='foo',
                            diffset=diffset)
        filediff.save()

        filediff = FileDiff.objects.get(pk=filediff.id)
        self.assertEquals(filediff.source_file, long_filename)

    def test_diff_hashes(self):
        """Testing that uploading two of the same diff will result in only
        one database entry
        """
        repository = self.create_repository()
        diffset = DiffSet.objects.create(name='test',
                                         revision=1,
                                         repository=repository)

        data = (
            b'diff -rcN orig_src/foo.c new_src/foo.c\n'
            b'*** orig_src/foo.c\t2007-01-24 02:11:31.000000000 -0800\n'
            b'--- new_src/foo.c\t2007-01-24 02:14:42.000000000 -0800\n'
            b'***************\n'
            b'*** 1,5 ****\n'
            b'  int\n'
            b'  main()\n'
            b'  {\n'
            b'! \tprintf("foo\n");\n'
            b'  }\n'
            b'--- 1,8 ----\n'
            b'+ #include <stdio.h>\n'
            b'+ \n'
            b'  int\n'
            b'  main()\n'
            b'  {\n'
            b'! \tprintf("foo bar\n");\n'
            b'! \treturn 0;\n'
            b'  }\n')

        filediff1 = FileDiff.objects.create(diff=data, diffset=diffset)
        filediff2 = FileDiff.objects.create(diff=data, diffset=diffset)

        self.assertEquals(filediff1.diff_hash, filediff2.diff_hash)


class DiffSetManagerTests(SpyAgency, TestCase):
    """Unit tests for DiffSetManager."""
    fixtures = ['test_scmtools']

    def test_creating_with_diff_data(self):
        """Test creating a DiffSet from diff file data"""
        diff = (
            b'diff --git a/README b/README\n'
            b'index d6613f5..5b50866 100644\n'
            b'--- README\n'
            b'+++ README\n'
            b'@ -1,1 +1,1 @@\n'
            b'-blah..\n'
            b'+blah blah\n'
        )

        repository = self.create_repository(tool_name='Test')

        self.spy_on(repository.get_file_exists,
                    call_fake=lambda *args, **kwargs: True)

        diffset = DiffSet.objects.create_from_data(
            repository, 'diff', diff, None, None, None, '/', None)

        self.assertEqual(diffset.files.count(), 1)


class UploadDiffFormTests(SpyAgency, TestCase):
    """Unit tests for UploadDiffForm."""
    fixtures = ['test_scmtools']

    def test_creating_diffsets(self):
        """Test creating a DiffSet from form data"""
        diff = (
            b'diff --git a/README b/README\n'
            b'index d6613f5..5b50866 100644\n'
            b'--- README\n'
            b'+++ README\n'
            b'@ -1,1 +1,1 @@\n'
            b'-blah..\n'
            b'+blah blah\n'
        )

        diff_file = SimpleUploadedFile('diff', diff,
                                       content_type='text/x-patch')

        repository = self.create_repository(tool_name='Test')

        self.spy_on(repository.get_file_exists,
                    call_fake=lambda *args, **kwargs: True)

        form = UploadDiffForm(
            repository=repository,
            data={
                'basedir': '/',
                'base_commit_id': '1234',
            },
            files={
                'path': diff_file,
            })
        self.assertTrue(form.is_valid())

        diffset = form.create(diff_file)
        self.assertEqual(diffset.files.count(), 1)
        self.assertEqual(diffset.basedir, '/')
        self.assertEqual(diffset.base_commit_id, '1234')

    def test_parent_diff_filtering(self):
        """Testing UploadDiffForm and filtering parent diff files"""
        saw_file_exists = {}

        def get_file_exists(repository, filename, revision, *args, **kwargs):
            saw_file_exists[(filename, revision)] = True
            return True

        diff = (
            b'diff --git a/README b/README\n'
            b'index d6613f5..5b50866 100644\n'
            b'--- README\n'
            b'+++ README\n'
            b'@ -1,1 +1,1 @@\n'
            b'-blah blah\n'
            b'+blah!\n'
        )
        parent_diff_1 = (
            b'diff --git a/README b/README\n'
            b'index d6613f4..5b50865 100644\n'
            b'--- README\n'
            b'+++ README\n'
            b'@ -1,1 +1,1 @@\n'
            b'-blah..\n'
            b'+blah blah\n'
        )
        parent_diff_2 = (
            b'diff --git a/UNUSED b/UNUSED\n'
            b'index 1234567..5b50866 100644\n'
            b'--- UNUSED\n'
            b'+++ UNUSED\n'
            b'@ -1,1 +1,1 @@\n'
            b'-foo\n'
            b'+bar\n'
        )
        parent_diff = parent_diff_1 + parent_diff_2

        diff_file = SimpleUploadedFile('diff', diff,
                                       content_type='text/x-patch')
        parent_diff_file = SimpleUploadedFile('parent_diff', parent_diff,
                                              content_type='text/x-patch')

        repository = self.create_repository(tool_name='Test')
        self.spy_on(repository.get_file_exists, call_fake=get_file_exists)

        form = UploadDiffForm(
            repository=repository,
            data={
                'basedir': '/',
            },
            files={
                'path': diff_file,
                'parent_diff_path': parent_diff_file,
            })
        self.assertTrue(form.is_valid())

        diffset = form.create(diff_file, parent_diff_file)
        self.assertEqual(diffset.files.count(), 1)

        filediff = diffset.files.get()
        self.assertEqual(filediff.diff, diff)
        self.assertEqual(filediff.parent_diff, parent_diff_1)

        self.assertIn(('/README', 'd6613f4'), saw_file_exists)
        self.assertNotIn(('/UNUSED', '1234567'), saw_file_exists)
        self.assertEqual(len(saw_file_exists), 1)

    def test_mercurial_parent_diff_base_rev(self):
        """Testing that the correct base revision is used for Mercurial diffs
        """
        diff = (
            b'# Node ID a6fc203fee9091ff9739c9c00cd4a6694e023f48\n'
            b'# Parent  7c4735ef51a7c665b5654f1a111ae430ce84ebbd\n'
            b'diff --git a/doc/readme b/doc/readme\n'
            b'--- a/doc/readme\n'
            b'+++ b/doc/readme\n'
            b'@@ -1,3 +1,3 @@\n'
            b' Hello\n'
            b'-\n'
            b'+...\n'
            b' goodbye\n'
        )

        parent_diff = (
            b'# Node ID 7c4735ef51a7c665b5654f1a111ae430ce84ebbd\n'
            b'# Parent  661e5dd3c4938ecbe8f77e2fdfa905d70485f94c\n'
            b'diff --git a/doc/newfile b/doc/newfile\n'
            b'new file mode 100644\n'
            b'--- /dev/null\n'
            b'+++ b/doc/newfile\n'
            b'@@ -0,0 +1,1 @@\n'
            b'+Lorem ipsum\n'
        )

        if not has_module('mercurial'):
            raise nose.SkipTest("Hg is not installed")

        diff_file = SimpleUploadedFile('diff', diff,
                                       content_type='text/x-patch')
        parent_diff_file = SimpleUploadedFile('parent_diff', parent_diff,
                                              content_type='text/x-patch')

        repository = Repository.objects.create(
            name='Test HG',
            path='scmtools/testdata/hg_repo',
            tool=Tool.objects.get(name='Mercurial'))

        form = UploadDiffForm(
            repository=repository,
            files={
                'path': diff_file,
                'parent_diff_path': parent_diff_file,
            })
        self.assertTrue(form.is_valid())

        diffset = form.create(diff_file, parent_diff_file)
        self.assertEqual(diffset.files.count(), 1)

        filediff = diffset.files.get()

        self.assertEqual(filediff.source_revision,
                         '661e5dd3c4938ecbe8f77e2fdfa905d70485f94c')


class ProcessorsTests(TestCase):
    """Unit tests for diff processors."""

    def test_filter_interdiff_opcodes(self):
        """Testing filter_interdiff_opcodes"""
        opcodes = [
            ('insert', 0, 0, 0, 1),
            ('equal', 0, 5, 1, 5),
            ('delete', 5, 10, 5, 5),
            ('equal', 10, 25, 5, 20),
            ('replace', 25, 26, 20, 21),
            ('equal', 26, 40, 21, 35),
            ('insert', 40, 40, 35, 45),
        ]
        self._sanity_check_opcodes(opcodes)

        # NOTE: Only the "@@" lines and the lines leading up to the first
        #       change in a chunk matter to the processor, so the rest can
        #       be left out.
        orig_diff = (
            '@@ -22,7 +22,7 @@\n'
            ' #\n #\n #\n-#\n'
        )
        new_diff = (
            '@@ -2,11 +2,6 @@\n'
            ' #\n #\n #\n-#\n'
            '@@ -22,7 +22,7 @@\n'
            ' #\n #\n #\n-#\n'
        )

        new_opcodes = list(filter_interdiff_opcodes(opcodes, orig_diff,
                                                    new_diff))

        self.assertEqual(new_opcodes, [
            ('filtered-equal', 0, 0, 0, 1),
            ('filtered-equal', 0, 5, 1, 5),
            ('delete', 5, 10, 5, 5),
            ('equal', 10, 25, 5, 20),
            ('replace', 25, 26, 20, 21),
            ('equal', 26, 32, 21, 27),
            ('filtered-equal', 32, 40, 27, 35),
            ('filtered-equal', 40, 40, 35, 45),
        ])
        self._sanity_check_opcodes(new_opcodes)

    def test_filter_interdiff_opcodes_replace_after_valid_ranges(self):
        """Testing filter_interdiff_opcodes with replace after valid range"""
        # While developing the fix for replace lines in
        # https://reviews.reviewboard.org/r/6030/, an iteration of the fix
        # broke replace lines when one side exceeded its last range found in
        # the diff.
        opcodes = [
            ('replace', 12, 13, 5, 6),
        ]
        self._sanity_check_opcodes(opcodes)

        # NOTE: Only the "@@" lines and the lines leading up to the first
        #       change in a chunk matter to the processor, so the rest can
        #       be left out.
        orig_diff = (
            '@@ -2,7 +2,7 @@\n'
            ' #\n #\n #\n-#\n'
        )
        new_diff = (
            '@@ -2,7 +2,7 @@\n'
            ' #\n #\n #\n-#\n'
        )

        new_opcodes = list(filter_interdiff_opcodes(opcodes, orig_diff,
                                                    new_diff))

        self.assertEqual(new_opcodes, [
            ('replace', 12, 13, 5, 6),
        ])
        self._sanity_check_opcodes(new_opcodes)

    def test_filter_interdiff_opcodes_1_line(self):
        """Testing filter_interdiff_opcodes with a 1 line file"""
        opcodes = [
            ('replace', 0, 1, 0, 1),
        ]
        self._sanity_check_opcodes(opcodes)

        # NOTE: Only the "@@" lines and the lines leading up to the first
        #       change in a chunk matter to the processor, so the rest can
        #       be left out.
        orig_diff = (
            '@@ -0,0 +1 @@\n'
            '+#\n'
        )
        new_diff = (
            '@@ -0,0 +1 @@\n'
            '+##\n'
        )

        new_opcodes = list(filter_interdiff_opcodes(opcodes, orig_diff,
                                                    new_diff))

        self.assertEqual(new_opcodes, [
            ('replace', 0, 1, 0, 1),
        ])
        self._sanity_check_opcodes(new_opcodes)

    def test_filter_interdiff_opcodes_early_change(self):
        """Testing filter_interdiff_opcodes with a change early in the file"""
        opcodes = [
            ('replace', 2, 3, 2, 3),
        ]
        self._sanity_check_opcodes(opcodes)

        # NOTE: Only the "@@" lines and the lines leading up to the first
        #       change in a chunk matter to the processor, so the rest can
        #       be left out.
        orig_diff = (
            '@@ -1,5 +1,5 @@\n'
            ' #\n#\n+#\n'
        )
        new_diff = (
            '@@ -1,5 +1,5 @@\n'
            ' #\n#\n+#\n'
        )

        new_opcodes = list(filter_interdiff_opcodes(opcodes, orig_diff,
                                                    new_diff))

        self.assertEqual(new_opcodes, [
            ('replace', 2, 3, 2, 3),
        ])
        self._sanity_check_opcodes(new_opcodes)

    def test_filter_interdiff_opcodes_with_inserts_right(self):
        """Testing filter_interdiff_opcodes with inserts on the right"""
        # These opcodes were taken from the r1-r2 interdiff at
        # http://reviews.reviewboard.org/r/4221/
        opcodes = [
            ('equal', 0, 141, 0, 141),
            ('replace', 141, 142, 141, 142),
            ('insert', 142, 142, 142, 144),
            ('equal', 142, 165, 144, 167),
            ('replace', 165, 166, 167, 168),
            ('insert', 166, 166, 168, 170),
            ('equal', 166, 190, 170, 194),
            ('insert', 190, 190, 194, 197),
            ('equal', 190, 232, 197, 239),
        ]
        self._sanity_check_opcodes(opcodes)

        # NOTE: Only the "@@" lines and the lines leading up to the first
        #       change in a chunk matter to the processor, so the rest can
        #       be left out.
        orig_diff = (
            '@@ -0,0 +1,232 @@\n'
            ' #\n #\n #\n+#\n'
        )
        new_diff = (
            '@@ -0,0 +1,239 @@\n'
            ' #\n #\n #\n+#\n'
        )

        new_opcodes = list(filter_interdiff_opcodes(opcodes, orig_diff,
                                                    new_diff))

        self.assertEqual(new_opcodes, [
            ('filtered-equal', 0, 141, 0, 141),
            ('replace', 141, 142, 141, 142),
            ('insert', 142, 142, 142, 144),
            ('equal', 142, 165, 144, 167),
            ('replace', 165, 166, 167, 168),
            ('insert', 166, 166, 168, 170),
            ('equal', 166, 190, 170, 194),
            ('insert', 190, 190, 194, 197),
            ('equal', 190, 232, 197, 239),
        ])
        self._sanity_check_opcodes(new_opcodes)

    def test_filter_interdiff_opcodes_with_many_ignorable_ranges(self):
        """Testing filter_interdiff_opcodes with many ignorable ranges"""
        # These opcodes were taken from the r1-r2 interdiff at
        # http://reviews.reviewboard.org/r/4257/
        opcodes = [
            ('equal', 0, 631, 0, 631),
            ('replace', 631, 632, 631, 632),
            ('insert', 632, 632, 632, 633),
            ('equal', 632, 882, 633, 883),
        ]
        self._sanity_check_opcodes(opcodes)

        # NOTE: Only the "@@" lines and the lines leading up to the first
        #       change in a chunk matter to the processor, so the rest can
        #       be left out.
        orig_diff = '\n'.join([
            '@@ -413,6 +413,8 @@\n'
            ' #\n #\n #\n+#\n'
            '@@ -422,9 +424,13 @@\n'
            ' #\n #\n #\n+#\n'
            '@@ -433,6 +439,8 @@\n'
            ' #\n #\n #\n+#\n'
            '@@ -442,6 +450,9 @@\n'
            ' #\n #\n #\n+#\n'
            '@@ -595,6 +605,205 @@\n'
            ' #\n #\n #\n+#\n'
            '@@ -636,6 +845,36 @@\n'
            ' #\n #\n #\n+#\n'
        ])
        new_diff = '\n'.join([
            '@@ -413,6 +413,8 @@\n'
            ' #\n #\n #\n+#\n'
            '@@ -422,9 +424,13 @@\n'
            ' #\n #\n #\n+#\n'
            '@@ -433,6 +439,8 @@\n'
            ' #\n #\n #\n+#\n'
            '@@ -442,6 +450,8 @@\n'
            ' #\n #\n #\n+#\n'
            '@@ -595,6 +605,206 @@\n'
            ' #\n #\n #\n+#\n'
            '@@ -636,6 +846,36 @@\n'
            ' #\n #\n #\n+#\n'
        ])

        new_opcodes = list(filter_interdiff_opcodes(opcodes, orig_diff,
                                                    new_diff))

        self.assertEqual(new_opcodes, [
            ('filtered-equal', 0, 631, 0, 631),
            ('replace', 631, 632, 631, 632),
            ('insert', 632, 632, 632, 633),
            ('equal', 632, 813, 633, 814),
            ('filtered-equal', 813, 882, 814, 883),
        ])
        self._sanity_check_opcodes(new_opcodes)

    def test_filter_interdiff_opcodes_with_replace_overflowing_range(self):
        """Testing filter_interdiff_opcodes with replace overflowing range"""
        # In the case where there's a replace chunk with i2 or j2 larger than
        # the end position of the current range, the chunk would get chopped,
        # and the two replace ranges could be unequal. This broke an assertion
        # check when generating opcode metadata, and would result in a
        # corrupt-looking diff.
        #
        # This is bug #3440
        #
        # Before the fix, the below opcodes and diff ranges would result
        # in the replace turning into (2, 6, 2, 15), instead of staying at
        # (2, 15, 2, 15).
        #
        # This only really tends to happen in early ranges (since the range
        # numbers are small), but could also happen further into the diff
        # if a replace range is huge on one side.
        opcodes = [
            ('equal', 0, 2, 0, 2),
            ('replace', 2, 100, 2, 100),
        ]
        self._sanity_check_opcodes(opcodes)

        # NOTE: Only the "@@" lines and the lines leading up to the first
        #       change in a chunk matter to the processor, so the rest can
        #       be left out.
        orig_diff = ''.join([
            '@@ -1,4 +1,5 @@\n',
            '-#\n',
            '@@ -8,18 +9,19 @\n'
            ' #\n #\n #\n+#\n',
        ])
        new_diff = ''.join([
            '@@ -1,10 +1,14 @@\n'
            '-#\n',
        ])

        new_opcodes = list(filter_interdiff_opcodes(opcodes, orig_diff,
                                                    new_diff))

        self.assertEqual(new_opcodes, [
            ('equal', 0, 2, 0, 2),
            ('replace', 2, 15, 2, 15),
            ('filtered-equal', 15, 100, 15, 100),
        ])
        self._sanity_check_opcodes(new_opcodes)

    def test_post_process_filtered_equals(self):
        """Testing post_process_filtered_equals"""
        opcodes = [
            ('equal', 0, 10, 0, 10, {}),
            ('insert', 10, 20, 0, 10, {}),
            ('equal', 20, 30, 10, 20, {}),
            ('equal', 30, 40, 20, 30, {}),
            ('filtered-equal', 40, 50, 30, 40, {}),
        ]

        new_opcodes = list(post_process_filtered_equals(opcodes))

        self.assertEqual(
            new_opcodes,
            [
                ('equal', 0, 10, 0, 10, {}),
                ('insert', 10, 20, 0, 10, {}),
                ('equal', 20, 50, 10, 40, {}),
            ])

    def test_post_process_filtered_equals_with_indentation(self):
        """Testing post_process_filtered_equals with indentation changes"""
        opcodes = [
            ('equal', 0, 10, 0, 10, {}),
            ('insert', 10, 20, 0, 10, {}),
            ('equal', 20, 30, 10, 20, {
                'indentation_changes': {
                    '21-11': (True, 4),
                }
            }),
            ('equal', 30, 40, 20, 30, {}),
            ('filtered-equal', 30, 50, 20, 40, {}),
        ]

        new_opcodes = list(post_process_filtered_equals(opcodes))

        self.assertEqual(
            new_opcodes,
            [
                ('equal', 0, 10, 0, 10, {}),
                ('insert', 10, 20, 0, 10, {}),
                ('equal', 20, 30, 10, 20, {
                    'indentation_changes': {
                        '21-11': (True, 4),
                    }
                }),
                ('equal', 30, 50, 20, 40, {}),
            ])

    def test_post_process_filtered_equals_with_adjacent_indentation(self):
        """Testing post_process_filtered_equals with
        adjacent indentation changes
        """
        opcodes = [
            ('equal', 0, 10, 0, 10, {}),
            ('insert', 10, 20, 0, 10, {}),
            ('equal', 20, 30, 10, 20, {
                'indentation_changes': {
                    '21-11': (True, 4),
                }
            }),
            ('equal', 30, 40, 20, 30, {
                'indentation_changes': {
                    '31-21': (False, 8),
                }
            }),
            ('filtered-equal', 40, 50, 30, 40, {}),
        ]

        new_opcodes = list(post_process_filtered_equals(opcodes))

        self.assertEqual(
            new_opcodes,
            [
                ('equal', 0, 10, 0, 10, {}),
                ('insert', 10, 20, 0, 10, {}),
                ('equal', 20, 30, 10, 20, {
                    'indentation_changes': {
                        '21-11': (True, 4),
                    }
                }),
                ('equal', 30, 40, 20, 30, {
                    'indentation_changes': {
                        '31-21': (False, 8),
                    }
                }),
                ('equal', 40, 50, 30, 40, {}),
            ])

    def _sanity_check_opcodes(self, opcodes):
        prev_i2 = None
        prev_j2 = None

        for tag, i1, i2, j1, j2 in opcodes:
            if tag == 'replace':
                self.assertEqual((i2 - i1), (j2 - j1))

            if prev_i2 is not None and prev_j2 is not None:
                self.assertEqual(i1, prev_i2)
                self.assertEqual(j1, prev_j2)

            prev_i2 = i2
            prev_j2 = j2


class RawDiffChunkGeneratorTests(TestCase):
    """Unit tests for RawDiffChunkGenerator."""

    @property
    def generator(self):
        """Create a dummy generator for tests that need it.

        This generator will be void of any content. It's intended for
        use in tests that need to operate on its utility functions.
        """
        return RawDiffChunkGenerator('', '', '', '')

    def test_get_chunks(self):
        """Testing RawDiffChunkGenerator.get_chunks"""
        old = (
            b'This is line 1\n'
            b'Another line\n'
            b'Line 3.\n'
            b'la de da.\n'
        )

        new = (
            b'This is line 1\n'
            b'Line 3.\n'
            b'la de doo.\n'
        )

        generator = RawDiffChunkGenerator(old, new, 'file1', 'file2')
        chunks = list(generator.get_chunks())

        self.assertEqual(len(chunks), 4)
        self.assertEqual(chunks[0]['change'], 'equal')
        self.assertEqual(chunks[1]['change'], 'delete')
        self.assertEqual(chunks[2]['change'], 'equal')
        self.assertEqual(chunks[3]['change'], 'replace')

    def test_indent_spaces(self):
        """Testing RawDiffChunkGenerator._serialize_indentation with spaces"""
        self.assertEqual(
            self.generator._serialize_indentation('    ', 4),
            ('&gt;&gt;&gt;&gt;', ''))

    def test_indent_tabs(self):
        """Testing RawDiffChunkGenerator._serialize_indentation with tabs"""
        self.assertEqual(
            self.generator._serialize_indentation('\t', 8),
            ('&mdash;&mdash;&mdash;&mdash;&mdash;&mdash;&gt;|', ''))

    def test_indent_spaces_and_tabs(self):
        """Testing RawDiffChunkGenerator._serialize_indentation
        with spaces and tabs
        """
        self.assertEqual(
            self.generator._serialize_indentation('   \t', 8),
            ('&gt;&gt;&gt;&mdash;&mdash;&mdash;&gt;|', ''))

    def test_indent_tabs_and_spaces(self):
        """Testing RawDiffChunkGenerator._serialize_indentation
        with tabs and spaces
        """
        self.assertEqual(
            self.generator._serialize_indentation('\t   ', 11),
            ('&mdash;&mdash;&mdash;&mdash;&mdash;&mdash;&gt;|&gt;&gt;&gt;',
             ''))

    def test_indent_9_spaces_and_tab(self):
        """Testing RawDiffChunkGenerator._serialize_indentation
        with 9 spaces and tab
        """
        self.assertEqual(
            self.generator._serialize_indentation('       \t', 8),
            ('&gt;&gt;&gt;&gt;&gt;&gt;&gt;|', ''))

    def test_indent_8_spaces_and_tab(self):
        """Testing RawDiffChunkGenerator._serialize_indentation
        with 8 spaces and tab
        """
        self.assertEqual(
            self.generator._serialize_indentation('      \t', 8),
            ('&gt;&gt;&gt;&gt;&gt;&gt;&gt;|', ''))

    def test_indent_7_spaces_and_tab(self):
        """Testing RawDiffChunkGenerator._serialize_indentation
        with 7 spaces and tab
        """
        self.assertEqual(
            self.generator._serialize_indentation('     \t', 8),
            ('&gt;&gt;&gt;&gt;&gt;&mdash;&gt;|', ''))

    def test_unindent_spaces(self):
        """Testing RawDiffChunkGenerator._serialize_unindentation with spaces
        """
        self.assertEqual(
            self.generator._serialize_unindentation('    ', 4),
            ('&lt;&lt;&lt;&lt;', ''))

    def test_unindent_tabs(self):
        """Testing RawDiffChunkGenerator._serialize_unindentation with tabs"""
        self.assertEqual(
            self.generator._serialize_unindentation('\t', 8),
            ('|&lt;&mdash;&mdash;&mdash;&mdash;&mdash;&mdash;', ''))

    def test_unindent_spaces_and_tabs(self):
        """Testing RawDiffChunkGenerator._serialize_unindentation
        with spaces and tabs
        """
        self.assertEqual(
            self.generator._serialize_unindentation('   \t', 8),
            ('&lt;&lt;&lt;|&lt;&mdash;&mdash;&mdash;', ''))

    def test_unindent_tabs_and_spaces(self):
        """Testing RawDiffChunkGenerator._serialize_unindentation
        with tabs and spaces
        """
        self.assertEqual(
            self.generator._serialize_unindentation('\t   ', 11),
            ('|&lt;&mdash;&mdash;&mdash;&mdash;&mdash;&mdash;&lt;&lt;&lt;',
             ''))

    def test_unindent_9_spaces_and_tab(self):
        """Testing RawDiffChunkGenerator._serialize_unindentation
        with 9 spaces and tab
        """
        self.assertEqual(
            self.generator._serialize_unindentation('       \t', 8),
            ('&lt;&lt;&lt;&lt;&lt;&lt;&lt;|', ''))

    def test_unindent_8_spaces_and_tab(self):
        """Testing RawDiffChunkGenerator._serialize_unindentation
        with 8 spaces and tab
        """
        self.assertEqual(
            self.generator._serialize_unindentation('      \t', 8),
            ('&lt;&lt;&lt;&lt;&lt;&lt;|&lt;', ''))

    def test_unindent_7_spaces_and_tab(self):
        """Testing RawDiffChunkGenerator._serialize_unindentation
        with 7 spaces and tab
        """
        self.assertEqual(
            self.generator._serialize_unindentation('     \t', 8),
            ('&lt;&lt;&lt;&lt;&lt;|&lt;&mdash;', ''))

    def test_highlight_indent(self):
        """Testing RawDiffChunkGenerator._highlight_indentation
        with indentation
        """
        self.assertEqual(
            self.generator._highlight_indentation(
                '',
                '        foo',
                True, 4, 4),
            ('', '<span class="indent">&gt;&gt;&gt;&gt;</span>    foo'))

    def test_highlight_indent_with_adjacent_tag(self):
        """Testing RawDiffChunkGenerator._highlight_indentation
        with indentation and adjacent tag wrapping whitespace
        """
        self.assertEqual(
            self.generator._highlight_indentation(
                '',
                '<span class="s"> </span>foo',
                True, 1, 1),
            ('',
             '<span class="s"><span class="indent">&gt;</span></span>foo'))

    def test_highlight_indent_with_unexpected_chars(self):
        """Testing RawDiffChunkGenerator._highlight_indentation
        with indentation and unexpected markup chars
        """
        self.assertEqual(
            self.generator._highlight_indentation(
                '',
                ' <span>  </span> foo',
                True, 4, 2),
            ('', ' <span>  </span> foo'))

    def test_highlight_unindent(self):
        """Testing RawDiffChunkGenerator._highlight_indentation
        with unindentation
        """
        self.assertEqual(
            self.generator._highlight_indentation(
                '        foo',
                '',
                False, 4, 4),
            ('<span class="unindent">&lt;&lt;&lt;&lt;</span>    foo', ''))

    def test_highlight_unindent_with_adjacent_tag(self):
        """Testing RawDiffChunkGenerator._highlight_indentation
        with unindentation and adjacent tag wrapping whitespace
        """
        self.assertEqual(
            self.generator._highlight_indentation(
                '<span class="s"> </span>foo',
                '',
                False, 1, 1),
            ('<span class="s"><span class="unindent">&lt;</span></span>foo',
             ''))

    def test_highlight_unindent_with_unexpected_chars(self):
        """Testing RawDiffChunkGenerator._highlight_indentation
        with unindentation and unexpected markup chars
        """
        self.assertEqual(
            self.generator._highlight_indentation(
                ' <span>  </span> foo',
                '',
                False, 4, 2),
            (' <span>  </span> foo', ''))

    def test_highlight_unindent_with_replacing_last_tab_with_spaces(self):
        """Testing RawDiffChunkGenerator._highlight_indentation
        with unindentation and replacing last tab with spaces
        """
        self.assertEqual(
            self.generator._highlight_indentation(
                '<span>\t\t        </span> foo',
                '',
                False, 2, 16),
            ('<span><span class="unindent">'
             '|&lt;&mdash;&mdash;&mdash;&mdash;&mdash;&mdash;'
             '|&lt;&mdash;&mdash;&mdash;&mdash;&mdash;&mdash;'
             '</span>        </span> foo', ''))

    def test_highlight_unindent_with_replacing_3_tabs_with_tab_spaces(self):
        """Testing RawDiffChunkGenerator._highlight_indentation
        with unindentation and replacing 3 tabs with 1 tab and 8 spaces
        """
        self.assertEqual(
            self.generator._highlight_indentation(
                '<span>\t        </span> foo',
                '',
                False, 1, 24),
            ('<span><span class="unindent">'
             '|&lt;&mdash;&mdash;&mdash;&mdash;&mdash;&mdash;'
             '</span>        </span> foo', ''))


class DiffOpcodeGeneratorTests(TestCase):
    """Unit tests for DiffOpcodeGenerator."""
    def setUp(self):
        self.generator = get_diff_opcode_generator(MyersDiffer('', ''))

    def test_indentation_with_spaces(self):
        """Testing DiffOpcodeGenerator._calculate_indentation
        with indenting spaces
        """
        self.assertEqual(
            self.generator._compute_line_indentation(
                '    foo',
                '        foo'),
            (True, 4, 4))

    def test_indentation_with_tabs(self):
        """Testing DiffOpcodeGenerator._calculate_indentation
        with indenting tabs
        """
        self.assertEqual(
            self.generator._compute_line_indentation(
                '    foo',
                '\t    foo'),
            (True, 1, 8))

    def test_indentation_with_spaces_and_tabs(self):
        """Testing DiffOpcodeGenerator._calculate_indentation
        with indenting spaces and tabs
        """
        self.assertEqual(
            self.generator._compute_line_indentation(
                '    foo',
                '  \t    foo'),
            (True, 3, 8))

    def test_indentation_with_tabs_and_spaces(self):
        """Testing DiffOpcodeGenerator._calculate_indentation
        with indenting tabs and spaces
        """
        self.assertEqual(
            self.generator._compute_line_indentation(
                '    foo',
                '\t      foo'),
            (True, 3, 10))

    def test_indentation_with_replacing_tabs_with_spaces(self):
        """Testing DiffOpcodeGenerator._calculate_indentation
        with replacing tabs with spaces
        """
        self.assertEqual(
            self.generator._compute_line_indentation(
                '\tfoo',
                '        foo'),
            None)

    def test_indentation_with_replacing_spaces_with_tabs(self):
        """Testing DiffOpcodeGenerator._calculate_indentation
        with spaces with tabs
        """
        self.assertEqual(
            self.generator._compute_line_indentation(
                '        foo',
                '\tfoo'),
            None)

    def test_indentation_with_no_changes(self):
        """Testing DiffOpcodeGenerator._calculate_indentation
        without changes
        """
        self.assertEqual(
            self.generator._compute_line_indentation(
                '    foo',
                '    foo'),
            None)

    def test_unindentation_with_spaces(self):
        """Testing DiffOpcodeGenerator._calculate_indentation
        with unindenting spaces
        """
        self.assertEqual(
            self.generator._compute_line_indentation(
                '        foo',
                '    foo'),
            (False, 4, 4))

    def test_unindentation_with_tabs(self):
        """Testing DiffOpcodeGenerator._calculate_indentation
        with unindenting tabs
        """
        self.assertEqual(
            self.generator._compute_line_indentation(
                '\t    foo',
                '    foo'),
            (False, 1, 8))

    def test_unindentation_with_spaces_and_tabs(self):
        """Testing DiffOpcodeGenerator._calculate_indentation
        with unindenting spaces and tabs
        """
        self.assertEqual(
            self.generator._compute_line_indentation(
                '  \t    foo',
                '    foo'),
            (False, 3, 8))

    def test_unindentation_with_tabs_and_spaces(self):
        """Testing DiffOpcodeGenerator._calculate_indentation
        with unindenting tabs and spaces
        """
        self.assertEqual(
            self.generator._compute_line_indentation(
                '\t      foo',
                '    foo'),
            (False, 3, 10))

    def test_unindentation_with_replacing_tabs_with_spaces(self):
        """Testing DiffOpcodeGenerator._calculate_indentation
        with replacing tabs with spaces
        """
        self.assertEqual(
            self.generator._compute_line_indentation(
                '\tfoo',
                '    foo'),
            (False, 1, 4))

    def test_unindentation_with_replacing_some_tabs_with_spaces(self):
        """Testing DiffOpcodeGenerator._calculate_indentation
        with replacing some tabs with spaces
        """
        self.assertEqual(
            self.generator._compute_line_indentation(
                '\t\t\tfoo',
                '\t        foo'),
            (False, 3, 8))


class DiffChunkGeneratorTests(TestCase):
    """Unit tests for DiffChunkGenerator."""

    fixtures = ['test_scmtools']

    def setUp(self):
        self.repository = self.create_repository()
        self.diffset = self.create_diffset(repository=self.repository)
        self.filediff = self.create_filediff(diffset=self.diffset)
        self.generator = DiffChunkGenerator(None, self.filediff)

    def test_get_chunks_with_empty_added_file(self):
        """Testing DiffChunkGenerator.get_chunks with empty added file"""
        self.filediff.source_revision = PRE_CREATION
        self.filediff.extra_data.update({
            'raw_insert_count': 0,
            'raw_delete_count': 0,
        })

        self.assertEqual(len(list(self.generator.get_chunks())), 0)

    def test_get_chunks_with_replace_in_added_file_with_parent_diff(self):
        """Testing DiffChunkGenerator.get_chunks with replace chunks in
        added file with parent diff
        """
        self.filediff.diff = (
            b'--- README\n'
            b'+++ README\n'
            b'@@ -1,1 +1,1 @@\n'
            b'-line\n'
            b'+line.\n'
        )
        self.filediff.parent_diff = (
            b'--- README\n'
            b'+++ README\n'
            b'@@ -0,0 +1,1 @@\n'
            b'+line\n'
        )
        self.filediff.source_revision = PRE_CREATION
        self.filediff.extra_data.update({
            'raw_insert_count': 1,
            'raw_delete_count': 1,
            'insert_count': 0,
            'delete_count': 0,
        })

        self.assertEqual(len(list(self.generator.get_chunks())), 1)


class DiffRendererTests(SpyAgency, TestCase):
    """Unit tests for DiffRenderer."""
    def test_construction_with_invalid_chunks(self):
        """Testing DiffRenderer construction with invalid chunks"""
        diff_file = {
            'chunks': [{}]
        }

        self.assertRaises(
            UserVisibleError,
            lambda: DiffRenderer(diff_file, chunk_index=-1))
        self.assertRaises(
            UserVisibleError,
            lambda: DiffRenderer(diff_file, chunk_index=1))

    def test_construction_with_valid_chunks(self):
        """Testing DiffRenderer construction with valid chunks"""
        diff_file = {
            'chunks': [{}]
        }

        # Should not assert.
        renderer = DiffRenderer(diff_file, chunk_index=0)
        self.assertEqual(renderer.num_chunks, 1)
        self.assertEqual(renderer.chunk_index, 0)

    def test_render_to_response(self):
        """Testing DiffRenderer.render_to_response"""
        diff_file = {
            'chunks': [{}]
        }

        renderer = DiffRenderer(diff_file)
        self.spy_on(renderer.render_to_string, call_fake=lambda self: 'Foo')
        self.spy_on(renderer.make_etag, call_fake=lambda self: 'ETag')

        request_factory = RequestFactory()
        request = request_factory.get('/')
        response = renderer.render_to_response(request)

        self.assertTrue(renderer.render_to_string.called)
        self.assertTrue(isinstance(response, HttpResponse))
        self.assertTrue(renderer.make_etag.called)
        self.assertEqual(response.content, 'Foo')

    def test_render_to_string(self):
        """Testing DiffRenderer.render_to_string"""
        diff_file = {
            'chunks': [{}]
        }

        renderer = DiffRenderer(diff_file)
        self.spy_on(renderer.render_to_string_uncached,
                    call_fake=lambda self: 'Foo')
        self.spy_on(renderer.make_etag,
                    call_fake=lambda self: 'ETag')
        self.spy_on(renderer.make_cache_key,
                    call_fake=lambda self: 'my-cache-key')
        self.spy_on(cache_memoize)

        request_factory = RequestFactory()
        request = request_factory.get('/')
        response = renderer.render_to_response(request)

        self.assertEqual(response.content, 'Foo')
        self.assertTrue(renderer.render_to_string_uncached.called)
        self.assertTrue(renderer.make_cache_key.called)
        self.assertTrue(renderer.make_etag.called)
        self.assertTrue(cache_memoize.spy.called)

    def test_render_to_string_uncached(self):
        """Testing DiffRenderer.render_to_string_uncached"""
        diff_file = {
            'chunks': [{}]
        }

        renderer = DiffRenderer(diff_file, lines_of_context=[5, 5])
        self.spy_on(renderer.render_to_string_uncached,
                    call_fake=lambda self: 'Foo')
        self.spy_on(renderer.make_etag,
                    call_fake=lambda self: 'ETag')
        self.spy_on(renderer.make_cache_key,
                    call_fake=lambda self: 'my-cache-key')
        self.spy_on(cache_memoize)

        request_factory = RequestFactory()
        request = request_factory.get('/')
        response = renderer.render_to_response(request)

        self.assertEqual(response.content, 'Foo')
        self.assertTrue(renderer.render_to_string_uncached.called)
        self.assertTrue(renderer.make_etag.called)
        self.assertFalse(renderer.make_cache_key.called)
        self.assertFalse(cache_memoize.spy.called)

    def test_make_context_with_chunk_index(self):
        """Testing DiffRenderer.make_context with chunk_index"""
        diff_file = {
            'newfile': True,
            'interfilediff': None,
            'filediff': FileDiff(),
            'chunks': [
                {
                    'lines': [],
                    'meta': {},
                    'change': 'insert',
                },
                {
                    # This is not how lines really look, but it's fine for
                    # current usage tests.
                    'lines': range(10),
                    'meta': {},
                    'change': 'replace',
                },
                {
                    'lines': [],
                    'meta': {},
                    'change': 'delete',
                }
            ],
        }

        renderer = DiffRenderer(diff_file, chunk_index=1)
        context = renderer.make_context()

        self.assertEqual(context['standalone'], True)
        self.assertEqual(context['file'], diff_file)
        self.assertEqual(len(diff_file['chunks']), 1)

        chunk = diff_file['chunks'][0]
        self.assertEqual(chunk['change'], 'replace')


class DiffUtilsTests(TestCase):
    """Unit tests for diffutils."""
    def test_get_line_changed_regions(self):
        """Testing DiffChunkGenerator._get_line_changed_regions"""
        def deep_equal(A, B):
            typea, typeb = type(A), type(B)
            self.assertEqual(typea, typeb)

            if typea is tuple or typea is list:
                for a, b in zip_longest(A, B):
                    deep_equal(a, b)
            else:
                self.assertEqual(A, B)

        deep_equal(diffutils.get_line_changed_regions(None, None),
                   (None, None))

        old = 'submitter = models.ForeignKey(Person, verbose_name="Submitter")'
        new = 'submitter = models.ForeignKey(User, verbose_name="Submitter")'
        regions = diffutils.get_line_changed_regions(old, new)
        deep_equal(regions, ([(30, 36)], [(30, 34)]))

        old = '-from reviews.models import ReviewRequest, Person, Group'
        new = '+from .reviews.models import ReviewRequest, Group'
        regions = diffutils.get_line_changed_regions(old, new)
        deep_equal(regions, ([(0, 1), (6, 6), (43, 51)],
                             [(0, 1), (6, 7), (44, 44)]))

        old = 'abcdefghijklm'
        new = 'nopqrstuvwxyz'
        regions = diffutils.get_line_changed_regions(old, new)
        deep_equal(regions, (None, None))

    @add_fixtures(['test_users', 'test_scmtools'])
    def test_headers_use_correct_line_insert(self):
        """Testing header generation for chunks with insert chunks above"""
        # We turn off highlighting to compare lines.
        siteconfig = SiteConfiguration.objects.get_current()
        siteconfig.set('diffviewer_syntax_highlighting', False)
        siteconfig.save()

        line_number = 27  # This is a header line below the chunk of inserts

        diff = (b"diff --git a/tests.py b/tests.py\n"
                b"index a4fc53e..f2414cc 100644\n"
                b"--- a/tests.py\n"
                b"+++ b/tests.py\n"
                b"@@ -20,6 +20,9 @@ from reviewboard.site.urlresolvers import "
                b"local_site_reverse\n"
                b" from reviewboard.site.models import LocalSite\n"
                b" from reviewboard.webapi.errors import INVALID_REPOSITORY\n"
                b"\n"
                b"+class Foo(object):\n"
                b"+    def bar(self):\n"
                b"+        pass\n"
                b"\n"
                b" class BaseWebAPITestCase(TestCase, EmailTestHelper);\n"
                b"     fixtures = ['test_users', 'test_reviewrequests', 'test_"
                b"scmtools',\n")

        repository = self.create_repository(tool_name='Git')
        review_request = self.create_review_request(repository=repository)
        diffset = self.create_diffset(review_request=review_request)

        filediff = self.create_filediff(
            diffset=diffset, source_file='tests.py', dest_file='tests.py',
            source_revision='a4fc53e08863f5341effb5204b77504c120166ae',
            diff=diff)

        context = {'user': review_request.submitter}
        header = diffutils.get_last_header_before_line(context, filediff, None,
                                                       line_number)
        chunks = diffutils.get_file_chunks_in_range(
            context, filediff, None, 1,
            diffutils.get_last_line_number_in_diff(context, filediff, None))

        lines = []

        for chunk in chunks:
            lines.extend(chunk['lines'])

        # The header we find should be before our line number (which has a
        # header itself).
        self.assertTrue(header['right']['line'] < line_number)

        # The line numbers start at 1 and not 0.
        self.assertEqual(header['right']['text'],
                         lines[header['right']['line'] - 1][5])

    @add_fixtures(['test_users', 'test_scmtools'])
    def test_header_correct_line_delete(self):
        """Testing header generation for chunks with delete chunks above"""
        # We turn off highlighting to compare lines.
        siteconfig = SiteConfiguration.objects.get_current()
        siteconfig.set('diffviewer_syntax_highlighting', False)
        siteconfig.save()

        line_number = 53  # This is a header line below the chunk of deletes

        diff = (b"diff --git a/tests.py b/tests.py\n"
                b"index a4fc53e..ba7d34b 100644\n"
                b"--- a/tests.py\n"
                b"+++ b/tests.py\n"
                b"@@ -47,9 +47,6 @@ class BaseWebAPITestCase(TestCase, "
                b"EmailTestHelper);\n"
                b"\n"
                b"         yourself.base_url = 'http;//testserver'\n"
                b"\n"
                b"-    def tearDown(yourself);\n"
                b"-        yourself.client.logout()\n"
                b"-\n"
                b"     def api_func_wrapper(yourself, api_func, path, query, "
                b"expected_status,\n"
                b"                          follow_redirects, expected_"
                b"redirects);\n"
                b"         response = api_func(path, query, follow=follow_"
                b"redirects)\n")

        repository = self.create_repository(tool_name='Git')
        review_request = self.create_review_request(repository=repository)
        diffset = self.create_diffset(review_request=review_request)

        filediff = self.create_filediff(
            diffset=diffset, source_file='tests.py', dest_file='tests.py',
            source_revision='a4fc53e08863f5341effb5204b77504c120166ae',
            diff=diff)

        context = {'user': review_request.submitter}
        header = diffutils.get_last_header_before_line(context, filediff, None,
                                                       line_number)

        chunks = diffutils.get_file_chunks_in_range(
            context, filediff, None, 1,
            diffutils.get_last_line_number_in_diff(context, filediff, None))

        lines = []

        for chunk in chunks:
            lines.extend(chunk['lines'])

        # The header we find should be before our line number (which has a
        # header itself).
        self.assertTrue(header['left']['line'] < line_number)

        # The line numbers start at 1 and not 0.
        self.assertEqual(header['left']['text'],
                         lines[header['left']['line'] - 1][2])<|MERGE_RESOLUTION|>--- conflicted
+++ resolved
@@ -1,10 +1,7 @@
 from __future__ import unicode_literals
 
-<<<<<<< HEAD
 import bz2
 
-=======
->>>>>>> a0c57d08
 from django.core.files.uploadedfile import SimpleUploadedFile
 from django.http import HttpResponse
 from django.test import RequestFactory
