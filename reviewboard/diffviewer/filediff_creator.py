"""Utilities for creating FileDiffs."""

import os
from copy import deepcopy
from functools import cmp_to_key

from django.utils.encoding import force_bytes, force_str
from django.utils.translation import gettext as _
from djblets.util.compat.python.past import cmp

from reviewboard.diffviewer.errors import EmptyDiffError
from reviewboard.scmtools.core import (FileLookupContext,
                                       PRE_CREATION,
                                       Revision,
                                       UNKNOWN)
from reviewboard.scmtools.errors import FileNotFoundError


# Extensions used for intelligent sorting of header files
# before implementation files.
_HEADER_EXTENSIONS = [
    b'h', b'H', b'hh', b'hpp', b'hxx', b'h++'
]

_IMPL_EXTENSIONS = [
    b'c', b'C', b'cc', b'cpp', b'cxx', b'c++', b'm', b'mm', b'M'
]


def create_filediffs(diff_file_contents, parent_diff_file_contents,
                     repository, basedir, base_commit_id, diffset,
                     request=None, check_existence=True, get_file_exists=None,
                     diffcommit=None, validate_only=False):
    """Create FileDiffs from the given data.

    Args:
        diff_file_contents (bytes):
            The contents of the diff file.

        parent_diff_file_contents (bytes):
            The contents of the parent diff file.

        repository (reviewboard.scmtools.models.Repository):
            The repository the diff is being posted against.

        basedir (unicode):
            The base directory to prepend to all file paths in the diff.

        base_commit_id (unicode):
            The ID of the commit that the diff is based upon. This is
            needed by some SCMs or hosting services to properly look up
            files, if the diffs represent blob IDs instead of commit IDs
            and the service doesn't support those lookups.

        diffset (reviewboard.diffviewer.models.diffset.DiffSet):
            The DiffSet to attach the created FileDiffs to.

        request (django.http.HttpRequest, optional):
            The current HTTP request.

        check_existence (bool, optional):
            Whether or not existence checks should be performed against
            the upstream repository.

            This argument defaults to ``True``.

        get_file_exists (callable, optional):
            A callable that is used to determine if a file exists.

            This must be provided if ``check_existence`` is ``True``.

        diffcommit (reviewboard.diffviewer.models.diffcommit.DiffCommit,
                    optional):
            The DiffCommit to attach the created FileDiffs to.

        validate_only (bool, optional):
            Whether to just validate and not save. If ``True``, then this
            won't populate the database at all and will return ``None``
            upon success. This defaults to ``False``.

    Returns:
        list of reviewboard.diffviewer.models.filediff.FileDiff:
        The created FileDiffs.

        If ``validate_only`` is ``True``, the returned list will be empty.
    """
    from reviewboard.diffviewer.diffutils import convert_to_unicode
    from reviewboard.diffviewer.models import FileDiff

    diff_info = _prepare_diff_info(
        diff_file_contents=diff_file_contents,
        parent_diff_file_contents=parent_diff_file_contents,
        repository=repository,
        request=request,
        basedir=basedir,
        check_existence=check_existence,
        get_file_exists=get_file_exists,
        base_commit_id=base_commit_id)

    parent_files = diff_info['parent_files']
    parsed_diff = diff_info['parsed_diff']
    parsed_parent_diff = diff_info['parsed_parent_diff']
    parser = diff_info['parser']

    encoding_list = repository.get_encoding_list()

    # Copy over any extra_data for the DiffSet and DiffCommit, if any were
    # set by the parser.
    #
    # We'll do this even if we're validating, to ensure the data can be
    # copied over fine.
    main_extra_data = deepcopy(parsed_diff.extra_data)
    change_extra_data = deepcopy(parsed_diff.changes[0].extra_data)

    if change_extra_data:
        if diffcommit is not None:
            # We've already checked in _parse_diff that there's only a single
            # change in the diff, so we can assume that here.
            diffcommit.extra_data.update(change_extra_data)
        else:
            main_extra_data['change_extra_data'] = change_extra_data

    if main_extra_data:
        diffset.extra_data.update(main_extra_data)

    if parsed_parent_diff is not None:
        parent_extra_data = deepcopy(parsed_parent_diff.extra_data)
        parent_change_extra_data = deepcopy(
            parsed_parent_diff.changes[0].extra_data)

        if parent_change_extra_data:
            if diffcommit is not None:
                diffcommit.extra_data['parent_extra_data'] = \
                    parent_change_extra_data
            else:
                parent_extra_data['change_extra_data'] = \
                    parent_change_extra_data

        if parent_extra_data:
            diffset.extra_data['parent_extra_data'] = parent_extra_data

    # Convert the list of parsed files into FileDiffs.
    filediffs = []

    for f in diff_info['files']:
        parent_file = None
        parent_content = b''

        extra_data = f.extra_data.copy()

        if parsed_parent_diff is not None:
            parent_file = parent_files.get(f.orig_filename)

            if parent_file is not None:
                parent_content = parent_file.data

                # Store the information on the parent's filename and revision.
                # It's important we force these to text, since they may be
                # byte strings and the revision may be a Revision instance.
                parent_source_filename = parent_file.orig_filename
                parent_source_revision = parent_file.orig_file_details

                parent_is_empty = (
                    parent_file.insert_count == 0 and
                    parent_file.delete_count == 0
                )

                if parent_file.moved or parent_file.copied:
                    extra_data['parent_moved'] = True

                if parent_file.extra_data:
                    extra_data['parent_extra_data'] = \
                        parent_file.extra_data.copy()
            else:
                # We don't have an entry, but we still want to record the
                # parent ID, so we have something in common for all the files
                # when looking up the source revision to fetch from the
                # repository.
                parent_is_empty = True
                parent_source_filename = f.orig_filename
                parent_source_revision = f.orig_file_details

                if (parent_source_revision != PRE_CREATION and
                    parsed_diff.uses_commit_ids_as_revisions):
                    # Since the file wasn't explicitly provided in the parent
                    # diff, but the ParsedDiff says that commit IDs are used
                    # as revisions, we can use its parent commit ID as the
                    # parent revision here.
                    parent_commit_id = \
                        parsed_parent_diff.changes[0].parent_commit_id
                    assert parent_commit_id

                    parent_source_revision = parent_commit_id

            # If this is a Revision, we'll need to ensure we specifically
            # cast it to a bytes before we convert it.
            if isinstance(parent_source_revision, Revision):
                parent_source_revision = bytes(parent_source_revision)

            # Store the information on the parent's filename and revision.
            # It's important we force these to text, since they may be
            # byte strings and the revision may be a Revision instance.
            #
            # Starting in Review Board 4.0.5, we store this any time there's
            # a parent diff, whether or not the file existed in the parent
            # diff.
            extra_data.update({
                FileDiff._IS_PARENT_EMPTY_KEY: parent_is_empty,
                'parent_source_filename':
<<<<<<< HEAD
                    convert_to_unicode(force_str(parent_source_filename),
                                       encoding_list)[1],
                'parent_source_revision':
                    convert_to_unicode(force_str(parent_source_revision),
=======
                    convert_to_unicode(parent_source_filename,
                                       encoding_list)[1],
                'parent_source_revision':
                    convert_to_unicode(parent_source_revision,
>>>>>>> c1e830a6
                                       encoding_list)[1],
            })

        orig_file = convert_to_unicode(f.orig_filename, encoding_list)[1]
        dest_file = convert_to_unicode(f.modified_filename, encoding_list)[1]

        if f.deleted:
            status = FileDiff.DELETED
        elif f.moved:
            status = FileDiff.MOVED
        elif f.copied:
            status = FileDiff.COPIED
        else:
            status = FileDiff.MODIFIED

        filediff = FileDiff(
            diffset=diffset,
            commit=diffcommit,
            source_file=parser.normalize_diff_filename(orig_file),
            dest_file=parser.normalize_diff_filename(dest_file),
            source_revision=force_str(f.orig_file_details),
            dest_detail=force_str(f.modified_file_details),
            binary=f.binary,
            status=status,
            extra_data=extra_data)

        # Set this unconditionally, for backwards-compatibility purposes.
        # Review Board 4.0.6 introduced attribute wrappers in FileDiff and
        # introduced symlink targets. We ideally would not set this unless
        # it's True, but we don't want to risk breaking any assumptions on
        # its presence at this time.
        filediff.is_symlink = f.is_symlink

        if f.is_symlink:
            if f.old_symlink_target:
                filediff.old_symlink_target = \
                    convert_to_unicode(f.old_symlink_target, encoding_list)[1]

            if f.new_symlink_target:
                filediff.new_symlink_target = \
                    convert_to_unicode(f.new_symlink_target, encoding_list)[1]

        filediff.old_unix_mode = f.old_unix_mode
        filediff.new_unix_mode = f.new_unix_mode

        if not validate_only:
            # This state all requires making modifications to the database.
            # We only want to do this if we're saving.
            filediff.diff = f.data
            filediff.parent_diff = parent_content

            filediff.set_line_counts(raw_insert_count=f.insert_count,
                                     raw_delete_count=f.delete_count)

        filediffs.append(filediff)

    if not validate_only:
        FileDiff.objects.bulk_create(filediffs)

        if diffset.extra_data:
            diffset.save(update_fields=('extra_data',))

        if diffcommit is not None and diffcommit.extra_data:
            diffcommit.save(update_fields=('extra_data',))

    return filediffs


def _prepare_diff_info(diff_file_contents, parent_diff_file_contents,
                       repository, request, basedir, check_existence,
                       get_file_exists=None, base_commit_id=None):
    """Extract information and files from a diff.

    Args:
        diff_file_contents (bytes):
            The contents of the diff.

        parent_diff_file_contents (bytes):
            The contents of the parent diff, if any.

        repository (reviewboard.scmtools.models.Repository):
            The repository against which the diff was created.

        request (django.http.HttpRequest):
            The current HTTP request.

        basedir (unicode):
            The base directory to prepend to all file paths in the diff.

        check_existence (bool):
            Whether or not existence checks should be performed against
            the upstream repository.

        get_file_exists (callable, optional):
            A callable to use to determine if a file exists in the repository.

            This argument must be provided if ``check_existence`` is ``True``.

        base_commit_id (unicode, optional):
            The ID of the commit that the diff is based upon. This is
            needed by some SCMs or hosting services to properly look up
            files, if the diffs represent blob IDs instead of commit IDs
            and the service doesn't support those lookups.

    Returns:
        dict:
        A dictionary of information about the diff and parser. This contains
        the following keys:

        ``files`` (:py:class:`list` of
        :py:class:`reviewboard.diffviewer.parser.ParsedDiffFile):
            All parsed files in the diff.

        ``parent_commit_id`` (:py:class:`unicode`):
            The ID of the parent commit, if any.

        ``parent_files`` (:py:class:`dict`):
            A mapping of modified filenames from ``files`` (:py:class:`bytes`)
            to :py:class:`reviewboard.diffviewer.parser.ParsedDiffFile`
            instances.

        ``parsed_diff`` (:py:class:`ParsedDiff`):
            The parsed diff file.

        ``parsed_parent_diff`` (:py:class:`ParsedDiff`):
            The parsed diff file for the parent diff.

        ``parser`` (:py:class:`BaseDiffParser`):
            The parent diff file.

    Raises:
        reviewboard.diffviewer.errors.EmptyDiffError:
            The diff contains no files.

        ValueError:
            ``check_existence`` was ``True`` but ``get_file_exists`` was not
            provided.
    """
    if check_existence and get_file_exists is None:
        raise ValueError('Must provide get_file_exists when check_existence '
                         'is True')

    tool = repository.get_scmtool()
    parsed_diff = _parse_diff(tool, diff_file_contents)

    files = list(_process_files(
        parsed_diff=parsed_diff,
        basedir=basedir,
        repository=repository,
        base_commit_id=base_commit_id,
        request=request,
        check_existence=(check_existence and
                         not parent_diff_file_contents),
        get_file_exists=get_file_exists))

    if len(files) == 0:
        raise EmptyDiffError(_('The diff is empty.'))

    # Sort the files so that header files come before implementation
    # files.
    files.sort(key=cmp_to_key(_compare_files))

    parsed_parent_diff = None
    parent_files = {}

    if parent_diff_file_contents:
        diff_filenames = {f.orig_filename for f in files}
        parsed_parent_diff = _parse_diff(tool, parent_diff_file_contents)

        # If the user supplied a base diff, we need to parse it and later
        # apply each of the files that are in main diff.
        parent_files = {
            f.modified_filename: f
            for f in _process_files(
                get_file_exists=get_file_exists,
                parsed_diff=parsed_parent_diff,
                basedir=basedir,
                repository=repository,
                base_commit_id=base_commit_id,
                request=request,
                check_existence=check_existence,
                limit_to=diff_filenames)
        }

    return {
        'files': files,
        'parent_files': parent_files,
        'parsed_diff': parsed_diff,
        'parsed_parent_diff': parsed_parent_diff,
        'parser': parsed_diff.parser,
    }


def _parse_diff(tool, diff_content):
    """Parse a diff using the SCMTool's diff parser.

    Args:
        tool (reviewboard.scmtools.core.SCMTool):
            The tool providing the diff parser.

        diff_content (bytes):
            The diff content to parse.

    Returns:
        reviewboard.diffviewer.parser.ParsedDiff:
        The resulting parsed diff file.
    """
    parser = tool.get_parser(diff_content)
    parsed_diff = parser.parse_diff()

    # We can only support parsing a single change at this time, and we have to
    # have exactly one. Future architectural work will be needed to allow a
    # single diff to be uploaded that spans multiple commits.
    assert len(parsed_diff.changes) == 1, (
        '%s.parse_diff() must extract exactly one change from a diff.'
        % type(parser).__name__)

    return parsed_diff


def _process_files(parsed_diff, basedir, repository, base_commit_id,
                   request, get_file_exists=None, check_existence=False,
                   limit_to=None):
    """Collect metadata about files in the parser.

    Args:
        parsed_diff (reviewboard.diffviewer.parser.ParsedDiff):
            The parsed diff to process.

        basedir (unicode):
            The base directory to prepend to all file paths in the diff.

        repository (reviewboard.scmtools.models.Repository):
            The repository that the diff was created against.

        base_commit_id (unicode):
            The ID of the commit that the diff is based upon. This is
            needed by some SCMs or hosting services to properly look up
            files, if the diffs represent blob IDs instead of commit IDs
            and the service doesn't support those lookups.

        request (django.http.HttpRequest):
            The current HTTP request.

        check_existence (bool, optional):
            Whether or not existence checks should be performed against
            the upstream repository.

        get_file_exists (callable, optional):
            A callable to use to determine if a given file exists in the
            repository.

            If ``check_existence`` is ``True`` this argument must be
            provided.

        limit_to (list of unicode, optional):
            A list of filenames to limit the results to.

    Yields:
       reviewboard.diffviewer.parser.ParsedDiffFile:
       Each file present in the diff.

    Raises:
        ValueError:
            ``check_existence`` was ``True`` but ``get_file_exists`` was not
            provided.
    """
    if check_existence and get_file_exists is None:
        raise ValueError('Must provide get_file_exists when check_existence '
                         'is True')

    tool = repository.get_scmtool()
    basedir = force_bytes(basedir)

    parsed_change = parsed_diff.changes[0]

    for f in parsed_change.files:
        # This will either be a Revision or bytes. Either way, convert it
        # bytes now.
        orig_revision = force_bytes(f.orig_file_details)

        source_filename, source_revision = tool.parse_diff_revision(
            f.orig_filename,
            orig_revision,
            moved=f.moved,
            copied=f.copied)

        assert isinstance(source_filename, bytes), (
            '%s.parse_diff_revision() must return a bytes filename, not %r'
            % (type(tool).__name__, type(source_filename)))
        assert isinstance(source_revision, (bytes, Revision)), (
            '%s.parse_diff_revision() must return a revision which is either '
            'bytes or reviewboard.scmtools.core.Revision, not %r'
            % (type(tool).__name__, type(source_revision)))

        dest_filename = _normalize_filename(f.modified_filename, basedir)

        if limit_to is not None and dest_filename not in limit_to:
            # This file isn't actually needed for the diff, so save
            # ourselves a remote file existence check and some storage.
            continue

        source_filename = _normalize_filename(source_filename, basedir)

        if (check_existence and
            source_revision not in (PRE_CREATION, UNKNOWN) and
            not f.binary and
            not f.deleted and
            not f.moved and
            not f.copied):
            context = FileLookupContext(
                request=request,
                base_commit_id=base_commit_id,
                diff_extra_data=parsed_diff.extra_data,
                commit_extra_data=parsed_change.extra_data,
                file_extra_data=f.extra_data)

            if not get_file_exists(path=force_str(source_filename),
                                   revision=force_str(source_revision),
                                   context=context):
                raise FileNotFoundError(path=force_str(source_filename),
                                        revision=force_str(source_revision),
                                        base_commit_id=base_commit_id,
                                        context=context)

        f.orig_filename = source_filename
        f.orig_file_details = source_revision
        f.modified_filename = dest_filename

        yield f


def _compare_files(file1, file2):
    """Compare two files to determine a relative sort order.

    This will compare two files, giving precedence to header files over
    source files. This allows the resulting list of files to be more
    intelligently sorted.

    Args:
        file1 (reviewboard.diffviewer.parser.ParsedDiffFile):
            The first file to compare.

        file2 (reviewboard.diffviewer.parser.ParsedDiffFile):
            The second file to compare.

    Returns:
        int:
        -1 if ``file1`` should appear before ``file2``.

        0 if ``file1`` and ``file2`` are considered equal.

        1 if ``file1`` should appear after ``file2``.
    """
    filename1 = file1.orig_filename
    filename2 = file2.orig_filename

    if filename1.find(b'.') != -1 and filename2.find(b'.') != -1:
        basename1, ext1 = filename1.rsplit(b'.', 1)
        basename2, ext2 = filename2.rsplit(b'.', 1)

        if basename1 == basename2:
            if (ext1 in _HEADER_EXTENSIONS and ext2 in _IMPL_EXTENSIONS):
                return -1
            elif (ext1 in _IMPL_EXTENSIONS and ext2 in _HEADER_EXTENSIONS):
                return 1

    return cmp(filename1, filename2)


def _normalize_filename(filename, basedir):
    """Normalize a filename to be relative to the repository root.

    Args:
        filename (bytes):
            The filename to normalize.

        basedir (bytes):
            The base directory to prepend to all file paths in the diff.

    Returns:
        bytes:
        The filename relative to the repository root.
    """
    assert isinstance(filename, bytes)
    assert isinstance(basedir, bytes)

    if filename.startswith(b'/'):
        return filename

    return os.path.join(basedir, filename).replace(b'\\', b'/')<|MERGE_RESOLUTION|>--- conflicted
+++ resolved
@@ -207,17 +207,10 @@
             extra_data.update({
                 FileDiff._IS_PARENT_EMPTY_KEY: parent_is_empty,
                 'parent_source_filename':
-<<<<<<< HEAD
-                    convert_to_unicode(force_str(parent_source_filename),
-                                       encoding_list)[1],
-                'parent_source_revision':
-                    convert_to_unicode(force_str(parent_source_revision),
-=======
                     convert_to_unicode(parent_source_filename,
                                        encoding_list)[1],
                 'parent_source_revision':
                     convert_to_unicode(parent_source_revision,
->>>>>>> c1e830a6
                                        encoding_list)[1],
             })
 
