--- conflicted
+++ resolved
@@ -13,11 +13,7 @@
 #:
 #: (Major, Minor, Micro, Patch, alpha/beta/rc/final, Release Number, Released)
 #:
-<<<<<<< HEAD
 VERSION = (5, 0, 0, 0, 'alpha', 0, False)
-=======
-VERSION = (4, 0, 0, 0, 'rc', 1, False)
->>>>>>> 72fc7d54
 
 
 def get_version_string():
