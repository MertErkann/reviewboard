--- conflicted
+++ resolved
@@ -20,25 +20,20 @@
         draftReply: null,
 
         /*
-<<<<<<< HEAD
-         * Whether responses from the server should return raw text
-         * fields when forceTextType is used.
-         */
-        includeRawTextFields: false,
-
-        /*
-         * Raw text fields, if forceTextType is used and the caller
-         * fetches or posts with includeRawTextFields=true.
-=======
          * A string containing a comma-separated list of text types to include
          * in the payload.
          */
         includeTextTypes: null,
 
         /*
-         * Raw text fields, if forceTextType is used and the caller
-         * fetches or posts with includeTextTypes="raw".
->>>>>>> 4a4ae4dd
+         * Markdown-formatted text fields, if the caller fetches or posts with
+         * with includeTextTypes="markdown".
+         */
+        markdownTextFields: {},
+
+        /*
+         * Raw text fields, if the caller fetches or posts with
+         * includeTextTypes="raw".
          */
         rawTextFields: {},
 
@@ -50,11 +45,7 @@
     toJSON: function() {
         var data = {
             force_text_type: this.get('forceTextType') || undefined,
-<<<<<<< HEAD
-            text_type: this.get('richText') ? 'markdown' : 'plain',
-=======
             include_text_types: this.get('includeTextTypes') || undefined,
->>>>>>> 4a4ae4dd
             ship_it: this.get('shipIt'),
             body_top: this.get('bodyTop'),
             body_top_text_type: this.get('bodyTopRichText')
@@ -68,19 +59,12 @@
             data['public'] = 1;
         }
 
-        if (this.get('includeRawTextFields')) {
-            data.include_raw_text_fields = 1;
-        }
-
         return data;
     },
 
     parseResourceData: function(rsp) {
-<<<<<<< HEAD
-=======
         var rawTextFields = rsp.raw_text_fields || rsp;
 
->>>>>>> 4a4ae4dd
         var data = {
             shipIt: rsp.ship_it,
             bodyTop: rsp.body_top,
@@ -97,6 +81,13 @@
             data.rawTextFields = {
                 bodyBottom: rsp.raw_text_fields.body_bottom,
                 bodyTop: rsp.raw_text_fields.body_top
+            };
+        }
+
+        if (rsp.markdown_text_fields) {
+            data.markdownTextFields = {
+                bodyBottom: rsp.markdown_text_fields.body_bottom,
+                bodyTop: rsp.markdown_text_fields.body_top
             };
         }
 
