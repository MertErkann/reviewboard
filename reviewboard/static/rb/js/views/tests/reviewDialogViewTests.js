--- conflicted
+++ resolved
@@ -231,12 +231,13 @@
                             reviewRequestEditor: reviewRequestEditor
                         });
 
-                        expect(dlg._bodyTopEditor.getText()).toBe(bodyTopText);
-                        expect(dlg._bodyBottomEditor.getText())
+                        expect(dlg._bodyTopView.$editor.text())
+                            .toBe(bodyTopText);
+                        expect(dlg._bodyBottomView.$editor.text())
                             .toBe(bodyBottomText);
+                        expect(dlg._bodyBottomView.$el.is(':visible'))
+                            .toBe(false);
                         expect(dlg._$shipIt.prop('checked')).toBe(shipIt);
-                        expect(dlg._bodyBottomEditor.$el.is(':visible'))
-                            .toBe(false);
                         expect(dlg._$comments.children().length).toBe(0);
                         expect(dlg._$spinner).toBe(null);
                     }
@@ -248,22 +249,11 @@
 
                         console.log(review.ready.calls);
                         expect(review.ready.calls[0].args[0].data).toEqual({
-                            'force-text-type': 'markdown',
-                            'include-text-types': 'raw'
-                        });
-                    });
-
-<<<<<<< HEAD
-                    expect(dlg._bodyTopView.$editor.text())
-                        .toBe(bodyTopText);
-                    expect(dlg._bodyBottomView.$editor.text())
-                        .toBe(bodyBottomText);
-                    expect(dlg._bodyBottomView.$el.is(':visible'))
-                        .toBe(false);
-                    expect(dlg._$shipIt.prop('checked')).toBe(shipIt);
-                    expect(dlg._$comments.children().length).toBe(0);
-                    expect(dlg._$spinner).toBe(null);
-=======
+                            'force-text-type': 'html',
+                            'include-text-types': 'raw,markdown'
+                        });
+                    });
+
                     it('With defaultUseRichText=false', function() {
                         RB.UserSession.instance.set('defaultUseRichText',
                                                     false);
@@ -272,11 +262,10 @@
 
                         expect(review.ready.calls[0].args[0].data)
                             .toEqual({
-                                'force-text-type': undefined,
-                                'include-raw-text-fields': undefined
+                                'force-text-type': 'html',
+                                'include-text-types': 'raw'
                             });
                     });
->>>>>>> 4a4ae4dd
                 });
 
                 describe('Diff comments', function() {
@@ -303,12 +292,12 @@
                         expect(dlg._commentViews.length).toBe(1);
 
                         commentView = dlg._commentViews[0];
-                        expect(commentView.textEditor.getText()).toBe(
-                            diffCommentPayload.text);
+                        expect(commentView.$editor.text())
+                            .toBe(diffCommentPayload.text);
                         expect(commentView.$issueOpened.prop('checked'))
                             .toBe(diffCommentPayload.issue_opened);
 
-                        expect(dlg._bodyBottomEditor.$el.is(':visible'))
+                        expect(dlg._bodyBottomView.$el.is(':visible'))
                             .toBe(true);
                         expect(dlg._$spinner).toBe(null);
                     }
@@ -323,8 +312,8 @@
                             'max-results': 50,
                             'expand': 'filediff,interfilediff',
                             'order-by': 'filediff,first_line',
-                            'force-text-type': 'markdown',
-                            'include-text-types': 'raw'
+                            'force-text-type': 'html',
+                            'include-text-types': 'raw,markdown'
                         });
                     });
 
@@ -332,26 +321,17 @@
                         RB.UserSession.instance.set('defaultUseRichText',
                                                     false);
 
-<<<<<<< HEAD
-                    commentView = dlg._commentViews[0];
-                    expect(commentView.$editor.text())
-                        .toBe(diffCommentPayload.text);
-                    expect(commentView.$issueOpened.prop('checked'))
-                        .toBe(diffCommentPayload.issue_opened);
-
-                    expect(dlg._bodyBottomView.$el.is(':visible')).toBe(true);
-                    expect(dlg._$spinner).toBe(null);
-=======
                         testLoadDiffComments();
 
                         expect(ajaxData).toEqual({
                             'api_format': 'json',
                             'max-results': 50,
                             'expand': 'filediff,interfilediff',
-                            'order-by': 'filediff,first_line'
-                        });
-                    });
->>>>>>> 4a4ae4dd
+                            'order-by': 'filediff,first_line',
+                            'force-text-type': 'html',
+                            'include-text-types': 'raw'
+                        });
+                    });
                 });
 
                 describe('File attachment comments', function() {
@@ -374,8 +354,8 @@
                         expect(dlg._commentViews.length).toBe(1);
 
                         commentView = dlg._commentViews[0];
-                        expect(commentView.textEditor.getText()).toBe(
-                            fileAttachmentCommentPayload.text);
+                        expect(commentView.$editor.text())
+                            .toBe(fileAttachmentCommentPayload.text);
                         expect(commentView.$issueOpened.prop('checked')).toBe(
                             fileAttachmentCommentPayload.issue_opened);
                         expect(commentView.$('img').attr('src')).toBe(
@@ -387,7 +367,7 @@
                         expect(commentView.$('.thumbnail').html()).toBe(
                             fileAttachmentCommentPayload.thumbnail_html);
 
-                        expect(dlg._bodyBottomEditor.$el.is(':visible'))
+                        expect(dlg._bodyBottomView.$el.is(':visible'))
                             .toBe(true);
                         expect(dlg._$spinner).toBe(null);
                     }
@@ -402,32 +382,11 @@
                             'max-results': 50,
                             'expand': 'diff_against_file_attachment,' +
                                       'file_attachment',
-                            'force-text-type': 'markdown',
-                            'include-text-types': 'raw'
-                        });
-                    });
-
-<<<<<<< HEAD
-                    expect($.ajax).toHaveBeenCalled();
-                    expect(dlg._commentViews.length).toBe(1);
-
-                    commentView = dlg._commentViews[0];
-                    expect(commentView.$editor.text())
-                        .toBe(fileAttachmentCommentPayload.text);
-                    expect(commentView.$issueOpened.prop('checked')).toBe(
-                        fileAttachmentCommentPayload.issue_opened);
-                    expect(commentView.$('img').attr('src')).toBe(
-                        fileAttachmentCommentPayload.file_attachment.icon_url);
-                    expect(commentView.$('.filename a').attr('href')).toBe(
-                        fileAttachmentCommentPayload.review_url);
-                    expect(commentView.$('.filename a').text()).toBe(
-                        fileAttachmentCommentPayload.link_text);
-                    expect(commentView.$('.thumbnail').html()).toBe(
-                        fileAttachmentCommentPayload.thumbnail_html);
-
-                    expect(dlg._bodyBottomView.$el.is(':visible')).toBe(true);
-                    expect(dlg._$spinner).toBe(null);
-=======
+                            'force-text-type': 'html',
+                            'include-text-types': 'raw,markdown'
+                        });
+                    });
+
                     it('With defaultUseRichText=false', function() {
                         RB.UserSession.instance.set('defaultUseRichText',
                                                     false);
@@ -438,10 +397,11 @@
                             'api_format': 'json',
                             'max-results': 50,
                             'expand': 'diff_against_file_attachment,' +
-                                      'file_attachment'
-                        });
-                    });
->>>>>>> 4a4ae4dd
+                                      'file_attachment',
+                            'force-text-type': 'html',
+                            'include-text-types': 'raw'
+                        });
+                    });
                 });
 
                 describe('Screenshot comments', function() {
@@ -454,7 +414,7 @@
                             screenshotCommentPayload
                         ];
 
-                        dlg = createCommentDialog();
+                        dlg = createReviewDialog();
 
                         expect($.ajax).toHaveBeenCalled();
                         expect($.ajax.calls[0].args[0].url).toBe(
@@ -464,8 +424,8 @@
                         expect(dlg._commentViews.length).toBe(1);
 
                         commentView = dlg._commentViews[0];
-                        expect(commentView.textEditor.getText()).toBe(
-                            screenshotCommentPayload.text);
+                        expect(commentView.$editor.text())
+                            .toBe(screenshotCommentPayload.text);
                         expect(commentView.$issueOpened.prop('checked')).toBe(
                             screenshotCommentPayload.issue_opened);
 
@@ -485,7 +445,7 @@
                         expect($filenameA.text()).toBe(
                             screenshotCommentPayload.screenshot.caption);
 
-                        expect(dlg._bodyBottomEditor.$el.is(':visible'))
+                        expect(dlg._bodyBottomView.$el.is(':visible'))
                             .toBe(true);
                         expect(dlg._$spinner).toBe(null);
                     }
@@ -493,45 +453,14 @@
                     it('With defaultUseRichText=true', function() {
                         RB.UserSession.instance.set('defaultUseRichText', true);
 
-<<<<<<< HEAD
-                    dlg = createReviewDialog();
-
-                    expect($.ajax).toHaveBeenCalled();
-                    expect(dlg._commentViews.length).toBe(1);
-
-                    commentView = dlg._commentViews[0];
-                    expect(commentView.$editor.text())
-                        .toBe(screenshotCommentPayload.text);
-                    expect(commentView.$issueOpened.prop('checked')).toBe(
-                        screenshotCommentPayload.issue_opened);
-
-                    $img = commentView.$('img');
-                    expect($img.attr('src')).toBe(
-                        screenshotCommentPayload.thumbnail_url);
-                    expect($img.attr('width')).toBe(
-                        screenshotCommentPayload.w.toString());
-                    expect($img.attr('height')).toBe(
-                        screenshotCommentPayload.h.toString());
-                    expect($img.attr('alt')).toBe(
-                        screenshotCommentPayload.screenshot.caption);
-
-                    $filenameA = commentView.$('.filename a');
-                    expect($filenameA.attr('href')).toBe(
-                        screenshotCommentPayload.screenshot.review_url);
-                    expect($filenameA.text()).toBe(
-                        screenshotCommentPayload.screenshot.caption);
-
-                    expect(dlg._bodyBottomView.$el.is(':visible')).toBe(true);
-                    expect(dlg._$spinner).toBe(null);
-=======
                         testLoadScreenshotComments();
 
                         expect(ajaxData).toEqual({
                             'api_format': 'json',
                             'max-results': 50,
                             'expand': 'screenshot',
-                            'force-text-type': 'markdown',
-                            'include-text-types': 'raw'
+                            'force-text-type': 'html',
+                            'include-text-types': 'raw,markdown'
                         });
                     });
 
@@ -544,10 +473,11 @@
                         expect(ajaxData).toEqual({
                             'api_format': 'json',
                             'max-results': 50,
-                            'expand': 'screenshot'
-                        });
-                    });
->>>>>>> 4a4ae4dd
+                            'expand': 'screenshot',
+                            'force-text-type': 'html',
+                            'include-text-types': 'raw'
+                        });
+                    });
                 });
             });
         });
@@ -555,39 +485,33 @@
         describe('Saving', function() {
             var fileAttachmentCommentsPayload,
                 diffCommentsPayload,
-<<<<<<< HEAD
-                screenshotCommentsPayload;
-=======
                 screenshotCommentsPayload,
                 commentView,
                 comment;
 
             function testSaveComment(richText) {
-                var newCommentText = 'New commet text',
-                    newIssueOpened = false;
-
-                dlg = createCommentDialog();
+                var newCommentText = 'New comment text';
+
+                dlg = createReviewDialog();
 
                 expect(dlg._commentViews.length).toBe(1);
 
                 commentView = dlg._commentViews[0];
                 comment = commentView.model;
 
+                spyOn(comment, 'save');
+
                 /* Set some new state for the comment. */
-                commentView.textEditor.setText(newCommentText);
+                commentView.$editor
+                    .inlineEditor('startEdit')
+                    .inlineEditor('setValue', newCommentText);
                 commentView.textEditor.setRichText(richText);
-                commentView.$issueOpened.prop('checked', newIssueOpened);
-
-                spyOn(comment, 'save');
-
-                dlg._saveReview();
+                commentView.save();
 
                 expect(comment.save).toHaveBeenCalled();
                 expect(comment.get('text')).toBe(newCommentText);
-                expect(comment.get('issueOpened')).toBe(newIssueOpened);
                 expect(comment.get('richText')).toBe(richText);
             }
->>>>>>> 4a4ae4dd
 
             beforeEach(function() {
                 review.set({
@@ -615,7 +539,9 @@
 
                 spyOn(review, 'save').andCallFake(
                     function(options, context) {
-                        options.success.call(context);
+                        if (options && options.success) {
+                            options.success.call(context);
+                        }
                     });
 
                 spyOn($, 'ajax').andCallFake(function(options) {
@@ -631,32 +557,20 @@
 
             describe('Review properties', function() {
                 beforeEach(function() {
-                    dlg = createCommentDialog();
-                });
-
-<<<<<<< HEAD
-                dlg = createReviewDialog();
-
-                dlg._bodyTopView.$editor.text(bodyTopText);
-                dlg._bodyBottomView.$editor.text(bodyBottomText);
-                dlg._$shipIt.prop('checked', shipIt);
-                dlg._saveReview();
-
-                expect(dlg._bodyTopView.$editor.text()).toBe(bodyTopText);
-                expect(dlg._bodyBottomView.$editor.text()).toBe(bodyBottomText);
-                expect(dlg._$shipIt.prop('checked')).toBe(shipIt);
-                expect(review.save).toHaveBeenCalled();
-            });
-=======
+                    dlg = createReviewDialog();
+                });
+
                 describe('Body Top', function() {
                     function runTest(richText) {
-                        var text = 'My new text';
-
-                        dlg._bodyTopEditor.setText(text);
-                        dlg._bodyTopEditor.setRichText(richText);
-                        dlg._saveReview();
-
-                        expect(dlg._bodyTopEditor.getText()).toBe(text);
+                        var text = 'My new text',
+                            bodyTopEditor = dlg._bodyTopView.textEditor;
+
+                        dlg._bodyTopView.openEditor();
+                        bodyTopEditor.setText(text);
+                        bodyTopEditor.setRichText(richText);
+                        dlg._bodyTopView.save();
+
+                        expect(bodyTopEditor.getText()).toBe(text);
                         expect(review.save).toHaveBeenCalled();
                         expect(review.get('bodyTop')).toBe(text);
                         expect(review.get('bodyTopRichText')).toBe(richText);
@@ -673,13 +587,15 @@
 
                 describe('Body Bottom', function() {
                     function runTest(richText) {
-                        var text = 'My new text';
-
-                        dlg._bodyBottomEditor.setText(text);
-                        dlg._bodyBottomEditor.setRichText(richText);
-                        dlg._saveReview();
-
-                        expect(dlg._bodyBottomEditor.getText()).toBe(text);
+                        var text = 'My new text',
+                            bodyBottomEditor = dlg._bodyBottomView.textEditor;
+
+                        dlg._bodyBottomView.openEditor();
+                        bodyBottomEditor.setText(text);
+                        bodyBottomEditor.setRichText(richText);
+                        dlg._bodyBottomView.save();
+
+                        expect(bodyBottomEditor.getText()).toBe(text);
                         expect(review.save).toHaveBeenCalled();
                         expect(review.get('bodyBottom')).toBe(text);
                         expect(review.get('bodyBottomRichText')).toBe(richText);
@@ -760,7 +676,6 @@
                     testSaveComment(false);
                 });
             });
->>>>>>> 4a4ae4dd
         });
     });
 });