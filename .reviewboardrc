--- conflicted
+++ resolved
@@ -1,15 +1,9 @@
 REVIEWBOARD_URL = "https://reviews.reviewboard.org"
 REPOSITORY = "Review Board"
-<<<<<<< HEAD
+REPOSITORY_TYPE = "git"
 BRANCH = "master"
 TRACKING_BRANCH = "origin/master"
 LAND_DEST_BRANCH = "master"
-=======
-REPOSITORY_TYPE = "git"
-BRANCH = "release-4.0.x"
-TRACKING_BRANCH = "origin/release-4.0.x"
-LAND_DEST_BRANCH = "release-4.0.x"
->>>>>>> 8f9db5c7
 
 ALIASES = {
     'clear-pycs': "!find . -name '*.pyc' -delete",
